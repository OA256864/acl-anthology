<?xml version='1.0' encoding='UTF-8'?>
<volume id="W03">
<<<<<<< HEAD
   <paper id="0100">
        <title>Proceedings of the <fixed-case>HLT</fixed-case>-<fixed-case>NAACL</fixed-case> 2003 Workshop on Analysis of Geographic References</title>
   </paper>

   <paper id="0101">
        <title>Experiments with geographic knowledge for information extraction</title>
        <author><first>Dimitar</first><last>Manov</last></author>
        <author><first>Atanas</first><last>Kiryakov</last></author>
        <author><first>Borislav</first><last>Popov</last></author>
        <author><first>Kalina</first><last>Bontcheva</last></author>
        <author><first>Diana</first><last>Maynard</last></author>
        <author><first>Hamish</first><last>Cunningham</last></author>
        <bibkey>Manov-etAl:2003:GEOREF</bibkey>
        <bibtype>inproceedings</bibtype>
        <booktitle>Proceedings of the <fixed-case>HLT</fixed-case>-<fixed-case>NAACL</fixed-case> 2003 Workshop on Analysis of Geographic References</booktitle>
        <pages>1–9</pages>
        <url>http://www.aclweb.org/anthology/W03-0101.pdf</url>
        <year>2003</year>
   </paper>

   <paper id="0102">
        <title>Pointing to places in a deductive geospatial theory</title>
        <author><first>Richard</first><last>Waldinger</last></author>
        <author><first>Peter</first><last>Jarvis</last></author>
        <author><first>Jennifer</first><last>Dungan</last></author>
        <bibkey>Waldinger-etAl:2003:GEOREF</bibkey>
        <bibtype>inproceedings</bibtype>
        <booktitle>Proceedings of the <fixed-case>HLT</fixed-case>-<fixed-case>NAACL</fixed-case> 2003 Workshop on Analysis of Geographic References</booktitle>
        <pages>10–17</pages>
        <url>http://www.aclweb.org/anthology/W03-0102.pdf</url>
        <year>2003</year>
   </paper>

   <paper id="0103">
        <title>Semi-supervised learning of geographical gazetteer from the internet</title>
        <author><first>Olga</first><last>Uryupina</last></author>
        <bibkey>Uryupina:2003:GEOREF</bibkey>
        <bibtype>inproceedings</bibtype>
        <booktitle>Proceedings of the <fixed-case>HLT</fixed-case>-<fixed-case>NAACL</fixed-case> 2003 Workshop on Analysis of Geographic References</booktitle>
        <pages>18–25</pages>
        <url>http://www.aclweb.org/anthology/W03-0103.pdf</url>
        <year>2003</year>
   </paper>

   <paper id="0104">
        <title><fixed-case>G</fixed-case>eo<fixed-case>N</fixed-case>ame: a system for back-transliterating pinyin place names</title>
        <author><first>Kui Lam</first><last>Kwok</last></author>
        <author><first>Qiang</first><last>Deng</last></author>
        <bibkey>Kwok-Deng:2003:GEOREF</bibkey>
        <bibtype>inproceedings</bibtype>
        <booktitle>Proceedings of the <fixed-case>HLT</fixed-case>-<fixed-case>NAACL</fixed-case> 2003 Workshop on Analysis of Geographic References</booktitle>
        <pages>26–30</pages>
        <url>http://www.aclweb.org/anthology/W03-0104.pdf</url>
        <year>2003</year>
   </paper>

   <paper id="0105">
        <title>Grounding spatial named entities for information extraction and question answering</title>
        <author><first>Jochen L.</first><last>Leidner</last></author>
        <author><first>Gail</first><last>Sinclair</last></author>
        <author><first>Bonnie</first><last>Webber</last></author>
        <bibkey>Leidner-etAl:2003:GEOREF</bibkey>
        <bibtype>inproceedings</bibtype>
        <booktitle>Proceedings of the <fixed-case>HLT</fixed-case>-<fixed-case>NAACL</fixed-case> 2003 Workshop on Analysis of Geographic References</booktitle>
        <pages>31–38</pages>
        <url>http://www.aclweb.org/anthology/W03-0105.pdf</url>
        <year>2003</year>
   </paper>

   <paper id="0106">
        <title><fixed-case>I</fixed-case>nfo<fixed-case>X</fixed-case>tract location normalization: a hybrid approach to geographic references in information extraction</title>
        <author><first>Huifeng</first><last>Li</last></author>
        <author><first>K. Rohini</first><last>Srihari</last></author>
        <author><first>Cheng</first><last>Niu</last></author>
        <author><first>Wei</first><last>Li</last></author>
        <bibkey>Li-etAl:2003:GEOREF</bibkey>
        <bibtype>inproceedings</bibtype>
        <booktitle>Proceedings of the <fixed-case>HLT</fixed-case>-<fixed-case>NAACL</fixed-case> 2003 Workshop on Analysis of Geographic References</booktitle>
        <pages>39–44</pages>
        <url>http://www.aclweb.org/anthology/W03-0106.pdf</url>
        <year>2003</year>
   </paper>

   <paper id="0107">
        <title>Bootstrapping toponym classifiers</title>
        <author><first>David A.</first><last>Smith</last></author>
        <author><first>Gideon S.</first><last>Mann</last></author>
        <bibkey>Smith-Mann:2003:GEOREF</bibkey>
        <bibtype>inproceedings</bibtype>
        <booktitle>Proceedings of the <fixed-case>HLT</fixed-case>-<fixed-case>NAACL</fixed-case> 2003 Workshop on Analysis of Geographic References</booktitle>
        <pages>45–49</pages>
        <url>http://www.aclweb.org/anthology/W03-0107.pdf</url>
        <year>2003</year>
   </paper>

   <paper id="0108">
        <title>A confidence-based framework for disambiguating geographic terms</title>
        <author><first>Erik</first><last>Rauch</last></author>
        <author><first>Michael</first><last>Bukatin</last></author>
        <author><first>Kenneth</first><last>Baker</last></author>
        <bibkey>Rauch-etAl:2003:GEOREF</bibkey>
        <bibtype>inproceedings</bibtype>
        <booktitle>Proceedings of the <fixed-case>HLT</fixed-case>-<fixed-case>NAACL</fixed-case> 2003 Workshop on Analysis of Geographic References</booktitle>
        <pages>50–54</pages>
        <url>http://www.aclweb.org/anthology/W03-0108.pdf</url>
        <year>2003</year>
   </paper>

   <paper id="0109">
        <title>Geographic reference analysis for geographic document querying</title>
        <author><first>Frédérik</first><last>Bilhaut</last></author>
        <author><first>Thierry</first><last>Charnois</last></author>
        <author><first>Patrice</first><last>Enjalbert</last></author>
        <author><first>Yann</first><last>Mathet</last></author>
        <bibkey>Bilhaut-etAl:2003:GEOREF</bibkey>
        <bibtype>inproceedings</bibtype>
        <booktitle>Proceedings of the <fixed-case>HLT</fixed-case>-<fixed-case>NAACL</fixed-case> 2003 Workshop on Analysis of Geographic References</booktitle>
        <pages>55–62</pages>
        <url>http://www.aclweb.org/anthology/W03-0109.pdf</url>
        <year>2003</year>
   </paper>

   <paper id="0110">
        <title>On building a high performance gazetteer database</title>
        <author><first>Amittai</first><last>Axelrod</last></author>
        <bibkey>Axelrod:2003:GEOREF</bibkey>
        <bibtype>inproceedings</bibtype>
        <booktitle>Proceedings of the <fixed-case>HLT</fixed-case>-<fixed-case>NAACL</fixed-case> 2003 Workshop on Analysis of Geographic References</booktitle>
        <pages>63–68</pages>
        <url>http://www.aclweb.org/anthology/W03-0110.pdf</url>
        <year>2003</year>
   </paper>

   <paper id="0111">
        <title>Defining and identifying the roles of geographic references within text</title>
        <author><first>Humphrey</first><last>Southall</last></author>
        <bibkey>Southall:2003:GEOREF</bibkey>
        <bibtype>inproceedings</bibtype>
        <booktitle>Proceedings of the <fixed-case>HLT</fixed-case>-<fixed-case>NAACL</fixed-case> 2003 Workshop on Analysis of Geographic References</booktitle>
        <pages>69–78</pages>
        <url>http://www.aclweb.org/anthology/W03-0111.pdf</url>
        <year>2003</year>
   </paper>

   <paper id="0112">
        <title>System Demo: A geo-coding service encompassing a geo-parsing tool and integrated digital gazetteer service</title>
        <author><first>Ian</first><last>Densham</last></author>
        <author><first>James</first><last>Reid</last></author>
        <bibkey>Densham-Reid:2003:GEOREF</bibkey>
        <bibtype>inproceedings</bibtype>
        <booktitle>Proceedings of the <fixed-case>HLT</fixed-case>-<fixed-case>NAACL</fixed-case> 2003 Workshop on Analysis of Geographic References</booktitle>
        <pages>79–80</pages>
        <url>http://www.aclweb.org/anthology/W03-0112.pdf</url>
        <year>2003</year>
   </paper>

   <paper id="0200">
        <title>Proceedings of the <fixed-case>HLT</fixed-case>-<fixed-case>NAACL</fixed-case> 03 Workshop on Building Educational Applications Using Natural Language Processing</title>
   </paper>

   <paper id="0201">
        <title>Utterance Classification in <fixed-case>A</fixed-case>uto<fixed-case>T</fixed-case>utor</title>
        <author><first>Andrew</first><last>Olney</last></author>
        <author><first>Max</first><last>Louwerse</last></author>
        <author><first>Eric</first><last>Matthews</last></author>
        <author><first>Johanna</first><last>Marineau</last></author>
        <author><first>Heather</first><last>Hite-Mitchell</last></author>
        <author><first>Arthur</first><last>Graesser</last></author>
        <bibkey>Olney-etAl:2003:EDUC</bibkey>
        <bibtype>inproceedings</bibtype>
        <booktitle>Proceedings of the <fixed-case>HLT</fixed-case>-<fixed-case>NAACL</fixed-case> 03 Workshop on Building Educational Applications Using Natural Language Processing</booktitle>
        <pages>1–8</pages>
        <url>http://www.aclweb.org/anthology/W03-0201.pdf</url>
        <year>2003</year>
   </paper>

   <paper id="0202">
        <title>Learning to Identify Student Preconceptions from Text</title>
        <author><first>Adam</first><last>Carlson</last></author>
        <author><first>Steven L.</first><last>Tanimoto</last></author>
        <bibkey>Carlson-Tanimoto:2003:EDUC</bibkey>
        <bibtype>inproceedings</bibtype>
        <booktitle>Proceedings of the <fixed-case>HLT</fixed-case>-<fixed-case>NAACL</fixed-case> 03 Workshop on Building Educational Applications Using Natural Language Processing</booktitle>
        <pages>9–16</pages>
        <url>http://www.aclweb.org/anthology/W03-0202.pdf</url>
        <year>2003</year>
   </paper>

   <paper id="0203">
        <title>Computer-Aided Generation of Multiple-Choice Tests</title>
        <author><first>Ruslan</first><last>Mitkov</last></author>
        <author><first>Le An</first><last>Ha</last></author>
        <bibkey>Mitkov-Ha:2003:EDUC</bibkey>
        <bibtype>inproceedings</bibtype>
        <booktitle>Proceedings of the <fixed-case>HLT</fixed-case>-<fixed-case>NAACL</fixed-case> 03 Workshop on Building Educational Applications Using Natural Language Processing</booktitle>
        <pages>17–22</pages>
        <url>http://www.aclweb.org/anthology/W03-0203.pdf</url>
        <year>2003</year>
   </paper>

   <paper id="0204">
        <title><fixed-case>PLASER</fixed-case>: Pronunciation Learning via Automatic Speech Recognition</title>
        <author><first>Brian</first><last>Mak</last></author>
        <author><first>Manhung</first><last>Siu</last></author>
        <author><first>Mimi</first><last>Ng</last></author>
        <author><first>Yik-Cheung</first><last>Tam</last></author>
        <author><first>Yu-Chung</first><last>Chan</last></author>
        <author><first>Kin-Wah</first><last>Chan</last></author>
        <author><first>Ka-Yee</first><last>Leung</last></author>
        <author><first>Simon</first><last>Ho</last></author>
        <author><first>Jimmy</first><last>Wong</last></author>
        <author><first>Jacqueline</first><last>Lo</last></author>
        <bibkey>Mak-etAl:2003:EDUC</bibkey>
        <bibtype>inproceedings</bibtype>
        <booktitle>Proceedings of the <fixed-case>HLT</fixed-case>-<fixed-case>NAACL</fixed-case> 03 Workshop on Building Educational Applications Using Natural Language Processing</booktitle>
        <pages>23–29</pages>
        <url>http://www.aclweb.org/anthology/W03-0204.pdf</url>
        <year>2003</year>
   </paper>

   <paper id="0205">
        <title>A Comparison of Tutor and Student Behavior in Speech Versus Text Based Tutoring</title>
        <author><first>Carolyn P.</first><last>Rosé</last></author>
        <author><first>Diane</first><last>Litman</last></author>
        <author><first>Dumisizwe</first><last>Bhembe</last></author>
        <author><first>Kate</first><last>Forbes</last></author>
        <author><first>Scott</first><last>Silliman</last></author>
        <author><first>Ramesh</first><last>Srivastava</last></author>
        <author><first>Kurt</first><last>VanLehn</last></author>
        <bibkey>Rose-etAl:2003:EDUC</bibkey>
        <bibtype>inproceedings</bibtype>
        <booktitle>Proceedings of the <fixed-case>HLT</fixed-case>-<fixed-case>NAACL</fixed-case> 03 Workshop on Building Educational Applications Using Natural Language Processing</booktitle>
        <pages>30–37</pages>
        <url>http://www.aclweb.org/anthology/W03-0205.pdf</url>
        <year>2003</year>
   </paper>

   <paper id="0206">
        <title>Transforming Grammar Checking Technology into a Learning Environment for Second Language Writing</title>
        <author><first>Ola</first><last>Knutsson</last></author>
        <author><first>Teresa</first><last>Cerrato Pargman</last></author>
        <author><first>Kerstin</first><last>Severinson Eklundh</last></author>
        <bibkey>Knutsson-etAl:2003:EDUC</bibkey>
        <bibtype>inproceedings</bibtype>
        <booktitle>Proceedings of the <fixed-case>HLT</fixed-case>-<fixed-case>NAACL</fixed-case> 03 Workshop on Building Educational Applications Using Natural Language Processing</booktitle>
        <pages>38–45</pages>
        <url>http://www.aclweb.org/anthology/W03-0206.pdf</url>
        <year>2003</year>
   </paper>

   <paper id="0207">
        <title>Pasteur’s Quadrant: Computational Linguistics, <fixed-case>LSA</fixed-case>, and Education</title>
        <author><first>Thomas</first><last>Landauer</last></author>
        <bibkey>Landauer:2003:EDUC</bibkey>
        <bibtype>inproceedings</bibtype>
        <booktitle>Proceedings of the <fixed-case>HLT</fixed-case>-<fixed-case>NAACL</fixed-case> 03 Workshop on Building Educational Applications Using Natural Language Processing</booktitle>
        <pages>46–52</pages>
        <url>http://www.aclweb.org/anthology/W03-0207.pdf</url>
        <year>2003</year>
   </paper>

   <paper id="0208">
        <title>Automatic Evaluation of Students’ Answers using Syntactically Enhanced <fixed-case>LSA</fixed-case></title>
        <author><first>Dharmendra</first><last>Kanejiya</last></author>
        <author><first>Arun</first><last>Kumar</last></author>
        <author><first>Surendra</first><last>Prasad</last></author>
        <bibkey>Kanejiya-etAl:2003:EDUC</bibkey>
        <bibtype>inproceedings</bibtype>
        <booktitle>Proceedings of the <fixed-case>HLT</fixed-case>-<fixed-case>NAACL</fixed-case> 03 Workshop on Building Educational Applications Using Natural Language Processing</booktitle>
        <pages>53–60</pages>
        <url>http://www.aclweb.org/anthology/W03-0208.pdf</url>
        <year>2003</year>
   </paper>

   <paper id="0209">
        <title>Automated Rating of <fixed-case>ESL</fixed-case> Essays</title>
        <author><first>Deryle</first><last>Lonsdale</last></author>
        <author><first>Diane</first><last>Strong-Krause</last></author>
        <bibkey>Lonsdale-StrongKrause:2003:EDUC</bibkey>
        <bibtype>inproceedings</bibtype>
        <booktitle>Proceedings of the <fixed-case>HLT</fixed-case>-<fixed-case>NAACL</fixed-case> 03 Workshop on Building Educational Applications Using Natural Language Processing</booktitle>
        <pages>61–67</pages>
        <url>http://www.aclweb.org/anthology/W03-0209.pdf</url>
        <year>2003</year>
   </paper>

   <paper id="0210">
        <title>A Hybrid Text Classification Approach for Analysis of Student Essays</title>
        <author><first>Carolyn P.</first><last>Rosé</last></author>
        <author><first>Antonio</first><last>Roque</last></author>
        <author><first>Dumisizwe</first><last>Bhembe</last></author>
        <author><first>Kurt</first><last>VanLehn</last></author>
        <bibkey>Rose-etAl2:2003:EDUC</bibkey>
        <bibtype>inproceedings</bibtype>
        <booktitle>Proceedings of the <fixed-case>HLT</fixed-case>-<fixed-case>NAACL</fixed-case> 03 Workshop on Building Educational Applications Using Natural Language Processing</booktitle>
        <pages>68–75</pages>
        <url>http://www.aclweb.org/anthology/W03-0210.pdf</url>
        <year>2003</year>
   </paper>

   <paper id="0300">
        <title>Proceedings of the <fixed-case>HLT</fixed-case>-<fixed-case>NAACL</fixed-case> 2003 Workshop on Building and Using Parallel Texts: Data Driven Machine Translation and Beyond</title>
   </paper>

   <paper id="0301">
        <title>An Evaluation Exercise for Word Alignment</title>
        <author><first>Rada</first><last>Mihalcea</last></author>
        <author><first>Ted</first><last>Pedersen</last></author>
        <bibkey>Mihalcea-Pedersen:2003:PARALLEL</bibkey>
        <bibtype>inproceedings</bibtype>
        <booktitle>Proceedings of the <fixed-case>HLT</fixed-case>-<fixed-case>NAACL</fixed-case> 2003 Workshop on Building and Using Parallel Texts: Data Driven Machine Translation and Beyond</booktitle>
        <pages>1–10</pages>
        <url>http://www.aclweb.org/anthology/W03-0301.pdf</url>
        <year>2003</year>
   </paper>

   <paper id="0302">
        <title><fixed-case>P</fixed-case>ro<fixed-case>A</fixed-case>lign: Shared Task System Description</title>
        <author><first>Dekang</first><last>Lin</last></author>
        <author><first>Colin</first><last>Cherry</last></author>
        <bibkey>Lin-Cherry:2003:PARALLEL</bibkey>
        <bibtype>inproceedings</bibtype>
        <booktitle>Proceedings of the <fixed-case>HLT</fixed-case>-<fixed-case>NAACL</fixed-case> 2003 Workshop on Building and Using Parallel Texts: Data Driven Machine Translation and Beyond</booktitle>
        <pages>11–14</pages>
        <url>http://www.aclweb.org/anthology/W03-0302.pdf</url>
        <year>2003</year>
   </paper>

   <paper id="0303">
        <title>Word Alignment Based on Bilingual Bracketing</title>
        <author><first>Bing</first><last>Zhao</last></author>
        <author><first>Stephan</first><last>Vogel</last></author>
        <bibkey>Zhao-Vogel:2003:PARALLEL</bibkey>
        <bibtype>inproceedings</bibtype>
        <booktitle>Proceedings of the <fixed-case>HLT</fixed-case>-<fixed-case>NAACL</fixed-case> 2003 Workshop on Building and Using Parallel Texts: Data Driven Machine Translation and Beyond</booktitle>
        <pages>15–18</pages>
        <url>http://www.aclweb.org/anthology/W03-0303.pdf</url>
        <year>2003</year>
   </paper>

   <paper id="0304">
        <title>Statistical Translation Alignment with Compositionality Constraints</title>
        <author><first>Michel</first><last>Simard</last></author>
        <author><first>Philippe</first><last>Langlais</last></author>
        <bibkey>Simard-Langlais:2003:PARALLEL</bibkey>
        <bibtype>inproceedings</bibtype>
        <booktitle>Proceedings of the <fixed-case>HLT</fixed-case>-<fixed-case>NAACL</fixed-case> 2003 Workshop on Building and Using Parallel Texts: Data Driven Machine Translation and Beyond</booktitle>
        <pages>19–22</pages>
        <url>http://www.aclweb.org/anthology/W03-0304.pdf</url>
        <year>2003</year>
   </paper>

   <paper id="0305">
        <title>Reducing Parameter Space for Word Alignment</title>
        <author><first>Herve</first><last>Dejean</last></author>
        <author><first>Eric</first><last>Gaussier</last></author>
        <author><first>Cyril</first><last>Goutte</last></author>
        <author><first>Kenji</first><last>Yamada</last></author>
        <bibkey>Dejean-etAl:2003:PARALLEL</bibkey>
        <bibtype>inproceedings</bibtype>
        <booktitle>Proceedings of the <fixed-case>HLT</fixed-case>-<fixed-case>NAACL</fixed-case> 2003 Workshop on Building and Using Parallel Texts: Data Driven Machine Translation and Beyond</booktitle>
        <pages>23–26</pages>
        <url>http://www.aclweb.org/anthology/W03-0305.pdf</url>
        <year>2003</year>
   </paper>

   <paper id="0306">
        <title>Word Alignment Baselines</title>
        <author><first>John C.</first><last>Henderson</last></author>
        <bibkey>Henderson:2003:PARALLEL</bibkey>
        <bibtype>inproceedings</bibtype>
        <booktitle>Proceedings of the <fixed-case>HLT</fixed-case>-<fixed-case>NAACL</fixed-case> 2003 Workshop on Building and Using Parallel Texts: Data Driven Machine Translation and Beyond</booktitle>
        <pages>27–30</pages>
        <url>http://www.aclweb.org/anthology/W03-0306.pdf</url>
        <year>2003</year>
   </paper>

   <paper id="0307">
        <title>Phrase-based Evaluation of Word-to-Word Alignments</title>
        <author><first>Michael</first><last>Carl</last></author>
        <author><first>Sisay</first><last>Fissaha</last></author>
        <bibkey>Carl-Fissaha:2003:PARALLEL</bibkey>
        <bibtype>inproceedings</bibtype>
        <booktitle>Proceedings of the <fixed-case>HLT</fixed-case>-<fixed-case>NAACL</fixed-case> 2003 Workshop on Building and Using Parallel Texts: Data Driven Machine Translation and Beyond</booktitle>
        <pages>31–35</pages>
        <url>http://www.aclweb.org/anthology/W03-0307.pdf</url>
        <year>2003</year>
   </paper>

   <paper id="0308">
        <title><fixed-case>TREQ</fixed-case>-<fixed-case>AL</fixed-case>: A word alignment system with limited language resources</title>
        <author><first>Dan</first><last>Tufiş</last></author>
        <author><first>Ana-Maria</first><last>Barbu</last></author>
        <author><first>Radu</first><last>Ion</last></author>
        <bibkey>Tufics-etAl:2003:PARALLEL</bibkey>
        <bibtype>inproceedings</bibtype>
        <booktitle>Proceedings of the <fixed-case>HLT</fixed-case>-<fixed-case>NAACL</fixed-case> 2003 Workshop on Building and Using Parallel Texts: Data Driven Machine Translation and Beyond</booktitle>
        <pages>36–39</pages>
        <url>http://www.aclweb.org/anthology/W03-0308.pdf</url>
        <year>2003</year>
   </paper>

   <paper id="0309">
        <title>The <fixed-case>D</fixed-case>uluth Word Alignment System</title>
        <author><first>Bridget Thomson</first><last>McInnes</last></author>
        <author><first>Ted</first><last>Pedersen</last></author>
        <bibkey>McInnes-Pedersen:2003:PARALLEL</bibkey>
        <bibtype>inproceedings</bibtype>
        <booktitle>Proceedings of the <fixed-case>HLT</fixed-case>-<fixed-case>NAACL</fixed-case> 2003 Workshop on Building and Using Parallel Texts: Data Driven Machine Translation and Beyond</booktitle>
        <pages>40–43</pages>
        <url>http://www.aclweb.org/anthology/W03-0309.pdf</url>
        <year>2003</year>
   </paper>

   <paper id="0310">
        <title>Bootstrapping Parallel Corpora</title>
        <author><first>Chris</first><last>Callison-Burch</last></author>
        <author><first>Miles</first><last>Osborne</last></author>
        <bibkey>CallisonBurch-Osborne:2003:PARALLEL</bibkey>
        <bibtype>inproceedings</bibtype>
        <booktitle>Proceedings of the <fixed-case>HLT</fixed-case>-<fixed-case>NAACL</fixed-case> 2003 Workshop on Building and Using Parallel Texts: Data Driven Machine Translation and Beyond</booktitle>
        <pages>44–49</pages>
        <url>http://www.aclweb.org/anthology/W03-0310.pdf</url>
        <year>2003</year>
   </paper>

   <paper id="0311">
        <title>Retrieving Meaning-equivalent Sentences for Example-based Rough Translation</title>
        <author><first>Mitsuo</first><last>Shimohata</last></author>
        <author><first>Eiichiro</first><last>Sumita</last></author>
        <author><first>Yuji</first><last>Matsumoto</last></author>
        <bibkey>Shimohata-etAl:2003:PARALLEL</bibkey>
        <bibtype>inproceedings</bibtype>
        <booktitle>Proceedings of the <fixed-case>HLT</fixed-case>-<fixed-case>NAACL</fixed-case> 2003 Workshop on Building and Using Parallel Texts: Data Driven Machine Translation and Beyond</booktitle>
        <pages>50–56</pages>
        <url>http://www.aclweb.org/anthology/W03-0311.pdf</url>
        <year>2003</year>
   </paper>

   <paper id="0312">
        <title>Word Selection for <fixed-case>EBMT</fixed-case> based on Monolingual Similarity and Translation Confidence</title>
        <author><first>Eiji</first><last>Aramaki</last></author>
        <author><first>Sadao</first><last>Kurohashi</last></author>
        <author><first>Hideki</first><last>Kashioka</last></author>
        <author><first>Hideki</first><last>Tanaka</last></author>
        <bibkey>Aramaki-etAl:2003:PARALLEL</bibkey>
        <bibtype>inproceedings</bibtype>
        <booktitle>Proceedings of the <fixed-case>HLT</fixed-case>-<fixed-case>NAACL</fixed-case> 2003 Workshop on Building and Using Parallel Texts: Data Driven Machine Translation and Beyond</booktitle>
        <pages>57–64</pages>
        <url>http://www.aclweb.org/anthology/W03-0312.pdf</url>
        <year>2003</year>
   </paper>

   <paper id="0313">
        <title>Translation Spotting for Translation Memories</title>
        <author><first>Michel</first><last>Simard</last></author>
        <bibkey>Simard:2003:PARALLEL</bibkey>
        <bibtype>inproceedings</bibtype>
        <booktitle>Proceedings of the <fixed-case>HLT</fixed-case>-<fixed-case>NAACL</fixed-case> 2003 Workshop on Building and Using Parallel Texts: Data Driven Machine Translation and Beyond</booktitle>
        <pages>65–72</pages>
        <url>http://www.aclweb.org/anthology/W03-0313.pdf</url>
        <year>2003</year>
   </paper>

   <paper id="0314">
        <title>Learning Sequence-to-Sequence Correspondences from Parallel Corpora via Sequential Pattern Mining</title>
        <author><first>Kaoru</first><last>Yamamoto</last></author>
        <author><first>Taku</first><last>Kudo</last></author>
        <author><first>Yuta</first><last>Tsuboi</last></author>
        <author><first>Yuji</first><last>Matsumoto</last></author>
        <bibkey>Yamamoto-etAl:2003:PARALLEL</bibkey>
        <bibtype>inproceedings</bibtype>
        <booktitle>Proceedings of the <fixed-case>HLT</fixed-case>-<fixed-case>NAACL</fixed-case> 2003 Workshop on Building and Using Parallel Texts: Data Driven Machine Translation and Beyond</booktitle>
        <pages>73–80</pages>
        <url>http://www.aclweb.org/anthology/W03-0314.pdf</url>
        <year>2003</year>
   </paper>

   <paper id="0315">
        <title>Efficient Optimization for Bilingual Sentence Alignment Based on Linear Regression</title>
        <author><first>Bing</first><last>Zhao</last></author>
        <author><first>Klaus</first><last>Zechner</last></author>
        <author><first>Stephen</first><last>Vogel</last></author>
        <author><first>Alex</first><last>Waibel</last></author>
        <bibkey>Zhao-etAl:2003:PARALLEL</bibkey>
        <bibtype>inproceedings</bibtype>
        <booktitle>Proceedings of the <fixed-case>HLT</fixed-case>-<fixed-case>NAACL</fixed-case> 2003 Workshop on Building and Using Parallel Texts: Data Driven Machine Translation and Beyond</booktitle>
        <pages>81–87</pages>
        <url>http://www.aclweb.org/anthology/W03-0315.pdf</url>
        <year>2003</year>
   </paper>

   <paper id="0316">
        <title><fixed-case>POS</fixed-case>-Tagger for <fixed-case>E</fixed-case>nglish-<fixed-case>V</fixed-case>ietnamese Bilingual Corpus</title>
        <author><first>Dinh</first><last>Dien</last></author>
        <author><first>Hoang</first><last>Kiem</last></author>
        <bibkey>Dien-Kiem:2003:PARALLEL</bibkey>
        <bibtype>inproceedings</bibtype>
        <booktitle>Proceedings of the <fixed-case>HLT</fixed-case>-<fixed-case>NAACL</fixed-case> 2003 Workshop on Building and Using Parallel Texts: Data Driven Machine Translation and Beyond</booktitle>
        <pages>88–95</pages>
        <url>http://www.aclweb.org/anthology/W03-0316.pdf</url>
        <year>2003</year>
   </paper>

   <paper id="0317">
        <title>Acquisition of <fixed-case>E</fixed-case>nglish-<fixed-case>C</fixed-case>hinese Transliterated Word Pairs from Parallel-Aligned Texts using a Statistical Machine Transliteration Model</title>
        <author><first>Chun-Jen</first><last>Lee</last></author>
        <author><first>Jason S.</first><last>Chang</last></author>
        <bibkey>Lee-Chang:2003:PARALLEL</bibkey>
        <bibtype>inproceedings</bibtype>
        <booktitle>Proceedings of the <fixed-case>HLT</fixed-case>-<fixed-case>NAACL</fixed-case> 2003 Workshop on Building and Using Parallel Texts: Data Driven Machine Translation and Beyond</booktitle>
        <pages>96–103</pages>
        <url>http://www.aclweb.org/anthology/W03-0317.pdf</url>
        <year>2003</year>
   </paper>

   <paper id="0318">
        <title>Input Sentence Splitting and Translating</title>
        <author><first>Takao</first><last>Doi</last></author>
        <author><first>Eiichiro</first><last>Sumita</last></author>
        <bibkey>Doi-Sumita:2003:PARALLEL</bibkey>
        <bibtype>inproceedings</bibtype>
        <booktitle>Proceedings of the <fixed-case>HLT</fixed-case>-<fixed-case>NAACL</fixed-case> 2003 Workshop on Building and Using Parallel Texts: Data Driven Machine Translation and Beyond</booktitle>
        <pages>104–110</pages>
        <url>http://www.aclweb.org/anthology/W03-0318.pdf</url>
        <year>2003</year>
   </paper>

   <paper id="0319">
        <title>An <fixed-case>LSA</fixed-case> Implementation Against Parallel Texts in <fixed-case>F</fixed-case>rench and <fixed-case>E</fixed-case>nglish</title>
        <author><first>Katri A.</first><last>Clodfelder</last></author>
        <bibkey>Clodfelder:2003:PARALLEL</bibkey>
        <bibtype>inproceedings</bibtype>
        <booktitle>Proceedings of the <fixed-case>HLT</fixed-case>-<fixed-case>NAACL</fixed-case> 2003 Workshop on Building and Using Parallel Texts: Data Driven Machine Translation and Beyond</booktitle>
        <pages>111–114</pages>
        <url>http://www.aclweb.org/anthology/W03-0319.pdf</url>
        <year>2003</year>
   </paper>

   <paper id="0320">
        <title>Aligning and Using an <fixed-case>E</fixed-case>nglish-<fixed-case>I</fixed-case>nuktitut Parallel Corpus</title>
        <author><first>Joel</first><last>Martin</last></author>
        <author><first>Howard</first><last>Johnson</last></author>
        <author><first>Benoit</first><last>Farley</last></author>
        <author><first>Anna</first><last>Maclachlan</last></author>
        <bibkey>Martin-etAl:2003:PARALLEL</bibkey>
        <bibtype>inproceedings</bibtype>
        <booktitle>Proceedings of the <fixed-case>HLT</fixed-case>-<fixed-case>NAACL</fixed-case> 2003 Workshop on Building and Using Parallel Texts: Data Driven Machine Translation and Beyond</booktitle>
        <pages>115–118</pages>
        <url>http://www.aclweb.org/anthology/W03-0320.pdf</url>
        <year>2003</year>
   </paper>

   <paper id="0321">
        <title>Comparing the Sentence Alignment Yield from Two News Corpora Using a Dictionary-Based Alignment System</title>
        <author><first>Stephen</first><last>Nightingale</last></author>
        <author><first>Hideki</first><last>Tanaka</last></author>
        <bibkey>Nightingale-Tanaka:2003:PARALLEL</bibkey>
        <bibtype>inproceedings</bibtype>
        <booktitle>Proceedings of the <fixed-case>HLT</fixed-case>-<fixed-case>NAACL</fixed-case> 2003 Workshop on Building and Using Parallel Texts: Data Driven Machine Translation and Beyond</booktitle>
        <pages>119–122</pages>
        <url>http://www.aclweb.org/anthology/W03-0321.pdf</url>
        <year>2003</year>
   </paper>

   <paper id="0400">
        <title>Proceedings of the Seventh Conference on Natural Language Learning at <fixed-case>HLT</fixed-case>-<fixed-case>NAACL</fixed-case> 2003</title>
   </paper>

   <paper id="0401">
        <title>A model of syntactic disambiguation based on lexicalized grammars</title>
        <author><first>Yusuke</first><last>Miyao</last></author>
        <author><first>Jun’ichi</first><last>Tsujii</last></author>
        <bibkey>Miyao-Tsujii:2003:CONLL</bibkey>
        <bibtype>inproceedings</bibtype>
        <booktitle>Proceedings of the Seventh Conference on Natural Language Learning at <fixed-case>HLT</fixed-case>-<fixed-case>NAACL</fixed-case> 2003</booktitle>
        <pages>1–8</pages>
        <url>http://www.aclweb.org/anthology/W03-0401.pdf</url>
        <year>2003</year>
   </paper>

   <paper id="0402">
        <title>An <fixed-case>SVM</fixed-case>-based voting algorithm with application to parse reranking</title>
        <author><first>Libin</first><last>Shen</last></author>
        <author><first>Aravind K.</first><last>Joshi</last></author>
        <bibkey>Shen-Joshi:2003:CONLL</bibkey>
        <bibtype>inproceedings</bibtype>
        <booktitle>Proceedings of the Seventh Conference on Natural Language Learning at <fixed-case>HLT</fixed-case>-<fixed-case>NAACL</fixed-case> 2003</booktitle>
        <pages>9–16</pages>
        <url>http://www.aclweb.org/anthology/W03-0402.pdf</url>
        <year>2003</year>
   </paper>

   <paper id="0403">
        <title>Active learning for <fixed-case>HPSG</fixed-case> parse selection</title>
        <author><first>Jason</first><last>Baldridge</last></author>
        <author><first>Miles</first><last>Osborne</last></author>
        <bibkey>Baldridge-Osborne:2003:CONLL</bibkey>
        <bibtype>inproceedings</bibtype>
        <booktitle>Proceedings of the Seventh Conference on Natural Language Learning at <fixed-case>HLT</fixed-case>-<fixed-case>NAACL</fixed-case> 2003</booktitle>
        <pages>17–24</pages>
        <url>http://www.aclweb.org/anthology/W03-0403.pdf</url>
        <year>2003</year>
   </paper>

   <paper id="0404">
        <title>Learning subjective nouns using extraction pattern bootstrapping</title>
        <author><first>Ellen</first><last>Riloff</last></author>
        <author><first>Janyce</first><last>Wiebe</last></author>
        <author><first>Theresa</first><last>Wilson</last></author>
        <bibkey>Riloff-etAl:2003:CONLL</bibkey>
        <bibtype>inproceedings</bibtype>
        <booktitle>Proceedings of the Seventh Conference on Natural Language Learning at <fixed-case>HLT</fixed-case>-<fixed-case>NAACL</fixed-case> 2003</booktitle>
        <pages>25–32</pages>
        <url>http://www.aclweb.org/anthology/W03-0404.pdf</url>
        <year>2003</year>
   </paper>

   <paper id="0405">
        <title>Unsupervised Personal Name Disambiguation</title>
        <author><first>Gideon</first><last>Mann</last></author>
        <author><first>David</first><last>Yarowsky</last></author>
        <bibkey>Mann-Yarowsky:2003:CONLL</bibkey>
        <bibtype>inproceedings</bibtype>
        <booktitle>Proceedings of the Seventh Conference on Natural Language Learning at <fixed-case>HLT</fixed-case>-<fixed-case>NAACL</fixed-case> 2003</booktitle>
        <pages>33–40</pages>
        <url>http://www.aclweb.org/anthology/W03-0405.pdf</url>
        <year>2003</year>
   </paper>

   <paper id="0406">
        <title>Unsupervised learning of word sense disambiguation rules by estimating an optimum iteration number in the <fixed-case>EM</fixed-case> algorithm</title>
        <author><first>Hiroyuki</first><last>Shinnou</last></author>
        <author><first>Minoru</first><last>Sasaki</last></author>
        <bibkey>Shinnou-Sasaki:2003:CONLL</bibkey>
        <bibtype>inproceedings</bibtype>
        <booktitle>Proceedings of the Seventh Conference on Natural Language Learning at <fixed-case>HLT</fixed-case>-<fixed-case>NAACL</fixed-case> 2003</booktitle>
        <pages>41–48</pages>
        <url>http://www.aclweb.org/anthology/W03-0406.pdf</url>
        <year>2003</year>
   </paper>

   <paper id="0407">
        <title>Bootstrapping <fixed-case>POS</fixed-case>-taggers using unlabelled data</title>
        <author><first>Stephen</first><last>Clark</last></author>
        <author><first>James</first><last>Curran</last></author>
        <author><first>Miles</first><last>Osborne</last></author>
        <bibkey>Clark-etAl:2003:CONLL</bibkey>
        <bibtype>inproceedings</bibtype>
        <booktitle>Proceedings of the Seventh Conference on Natural Language Learning at <fixed-case>HLT</fixed-case>-<fixed-case>NAACL</fixed-case> 2003</booktitle>
        <pages>49–55</pages>
        <url>http://www.aclweb.org/anthology/W03-0407.pdf</url>
        <year>2003</year>
   </paper>

   <paper id="0408">
        <title>Updating an <fixed-case>NLP</fixed-case> system to fit new domains: an empirical study on the sentence segmentation problem</title>
        <author><first>Tong</first><last>Zhang</last></author>
        <author><first>Fred</first><last>Damerau</last></author>
        <author><first>David</first><last>Johnson</last></author>
        <bibkey>Zhang-etAl:2003:CONLL</bibkey>
        <bibtype>inproceedings</bibtype>
        <booktitle>Proceedings of the Seventh Conference on Natural Language Learning at <fixed-case>HLT</fixed-case>-<fixed-case>NAACL</fixed-case> 2003</booktitle>
        <pages>56–62</pages>
        <url>http://www.aclweb.org/anthology/W03-0408.pdf</url>
        <year>2003</year>
   </paper>

   <paper id="0409">
        <title>Exceptionality and Natural Language Learning</title>
        <author><first>Mihai</first><last>Rotaru</last></author>
        <author><first>Diane J.</first><last>Litman</last></author>
        <bibkey>Rotaru-Litman:2003:CONLL</bibkey>
        <bibtype>inproceedings</bibtype>
        <booktitle>Proceedings of the Seventh Conference on Natural Language Learning at <fixed-case>HLT</fixed-case>-<fixed-case>NAACL</fixed-case> 2003</booktitle>
        <pages>63–70</pages>
        <url>http://www.aclweb.org/anthology/W03-0409.pdf</url>
        <year>2003</year>
   </paper>

   <paper id="0410">
        <title>Semi-supervised Verb Class Discovery Using Noisy Features</title>
        <author><first>Suzanne</first><last>Stevenson</last></author>
        <author><first>Eric</first><last>Joanis</last></author>
        <bibkey>Stevenson-Joanis:2003:CONLL</bibkey>
        <bibtype>inproceedings</bibtype>
        <booktitle>Proceedings of the Seventh Conference on Natural Language Learning at <fixed-case>HLT</fixed-case>-<fixed-case>NAACL</fixed-case> 2003</booktitle>
        <pages>71–78</pages>
        <url>http://www.aclweb.org/anthology/W03-0410.pdf</url>
        <year>2003</year>
   </paper>

   <paper id="0411">
        <title>Preposition Semantic Classification via Treebank and <fixed-case>F</fixed-case>rame<fixed-case>N</fixed-case>et</title>
        <author><first>Tom</first><last>O’Hara</last></author>
        <author><first>Janyce</first><last>Wiebe</last></author>
        <bibkey>OHara-Wiebe:2003:CONLL</bibkey>
        <bibtype>inproceedings</bibtype>
        <booktitle>Proceedings of the Seventh Conference on Natural Language Learning at <fixed-case>HLT</fixed-case>-<fixed-case>NAACL</fixed-case> 2003</booktitle>
        <pages>79–86</pages>
        <url>http://www.aclweb.org/anthology/W03-0411.pdf</url>
        <year>2003</year>
   </paper>

   <paper id="0412">
        <title><fixed-case>P</fixed-case>hrasenet: towards context sensitive lexical semantics</title>
        <author><first>Xin</first><last>Li</last></author>
        <author><first>Dan</first><last>Roth</last></author>
        <author><first>Yuancheng</first><last>Tu</last></author>
        <bibkey>Li-etAl:2003:CONLL</bibkey>
        <bibtype>inproceedings</bibtype>
        <booktitle>Proceedings of the Seventh Conference on Natural Language Learning at <fixed-case>HLT</fixed-case>-<fixed-case>NAACL</fixed-case> 2003</booktitle>
        <pages>87–94</pages>
        <url>http://www.aclweb.org/anthology/W03-0412.pdf</url>
        <year>2003</year>
   </paper>

   <paper id="0413">
        <title>Confidence estimation for translation prediction</title>
        <author><first>Simona</first><last>Gandrabur</last></author>
        <author><first>George</first><last>Foster</last></author>
        <bibkey>Gandrabur-Foster:2003:CONLL</bibkey>
        <bibtype>inproceedings</bibtype>
        <booktitle>Proceedings of the Seventh Conference on Natural Language Learning at <fixed-case>HLT</fixed-case>-<fixed-case>NAACL</fixed-case> 2003</booktitle>
        <pages>95–102</pages>
        <url>http://www.aclweb.org/anthology/W03-0413.pdf</url>
        <year>2003</year>
   </paper>

   <paper id="0414">
        <title>Using ‘smart’ bilingual projection to feature-tag a monolingual dictionary</title>
        <author><first>Katharina</first><last>Probst</last></author>
        <bibkey>Probst:2003:CONLL</bibkey>
        <bibtype>inproceedings</bibtype>
        <booktitle>Proceedings of the Seventh Conference on Natural Language Learning at <fixed-case>HLT</fixed-case>-<fixed-case>NAACL</fixed-case> 2003</booktitle>
        <pages>103–110</pages>
        <url>http://www.aclweb.org/anthology/W03-0414.pdf</url>
        <year>2003</year>
   </paper>

   <paper id="0415">
        <title>Using <fixed-case>LSA</fixed-case> and Noun Coordination Information to Improve the Recall and Precision of Automatic Hyponymy Extraction</title>
        <author><first>Scott</first><last>Cederberg</last></author>
        <author><first>Dominic</first><last>Widdows</last></author>
        <bibkey>Cederberg-Widdows:2003:CONLL</bibkey>
        <bibtype>inproceedings</bibtype>
        <booktitle>Proceedings of the Seventh Conference on Natural Language Learning at <fixed-case>HLT</fixed-case>-<fixed-case>NAACL</fixed-case> 2003</booktitle>
        <pages>111–118</pages>
        <url>http://www.aclweb.org/anthology/W03-0415.pdf</url>
        <year>2003</year>
   </paper>

   <paper id="0416">
        <title>An efficient clustering algorithm for class-based language models</title>
        <author><first>Takuya</first><last>Matsuzaki</last></author>
        <author><first>Yusuke</first><last>Miyao</last></author>
        <author><first>Jun’ichi</first><last>Tsujii</last></author>
        <bibkey>Matsuzaki-etAl:2003:CONLL</bibkey>
        <bibtype>inproceedings</bibtype>
        <booktitle>Proceedings of the Seventh Conference on Natural Language Learning at <fixed-case>HLT</fixed-case>-<fixed-case>NAACL</fixed-case> 2003</booktitle>
        <pages>119–126</pages>
        <url>http://www.aclweb.org/anthology/W03-0416.pdf</url>
        <year>2003</year>
   </paper>

   <paper id="0417">
        <title>Training a Naive <fixed-case>B</fixed-case>ayes Classifier via the <fixed-case>EM</fixed-case> Algorithm with a Class Distribution Constraint</title>
        <author><first>Yoshimasa</first><last>Tsuruoka</last></author>
        <author><first>Jun’ichi</first><last>Tsujii</last></author>
        <bibkey>Tsuruoka-Tsujii:2003:CONLL</bibkey>
        <bibtype>inproceedings</bibtype>
        <booktitle>Proceedings of the Seventh Conference on Natural Language Learning at <fixed-case>HLT</fixed-case>-<fixed-case>NAACL</fixed-case> 2003</booktitle>
        <pages>127–134</pages>
        <url>http://www.aclweb.org/anthology/W03-0417.pdf</url>
        <year>2003</year>
   </paper>

   <paper id="0418">
        <title>Identifying Events using Similarity and Context</title>
        <author><first>Dominic R.</first><last>Jones</last></author>
        <author><first>Cynthia A.</first><last>Thompson</last></author>
        <bibkey>Jones-Thompson:2003:CONLL</bibkey>
        <bibtype>inproceedings</bibtype>
        <booktitle>Proceedings of the Seventh Conference on Natural Language Learning at <fixed-case>HLT</fixed-case>-<fixed-case>NAACL</fixed-case> 2003</booktitle>
        <pages>135–141</pages>
        <url>http://www.aclweb.org/anthology/W03-0418.pdf</url>
        <year>2003</year>
   </paper>

   <paper id="0419">
        <title>Introduction to the <fixed-case>C</fixed-case>o<fixed-case>NLL</fixed-case>-2003 Shared Task: Language-Independent Named Entity Recognition</title>
        <author><first>Erik F.</first><last>Tjong Kim Sang</last></author>
        <author><first>Fien</first><last>De Meulder</last></author>
        <bibkey>TjongKimSang-DeMeulder:2003:CONLL</bibkey>
        <bibtype>inproceedings</bibtype>
        <booktitle>Proceedings of the Seventh Conference on Natural Language Learning at <fixed-case>HLT</fixed-case>-<fixed-case>NAACL</fixed-case> 2003</booktitle>
        <pages>142–147</pages>
        <url>http://www.aclweb.org/anthology/W03-0419.pdf</url>
        <year>2003</year>
   </paper>

   <paper id="0420">
        <title>Maximum Entropy Models for Named Entity Recognition</title>
        <author><first>Oliver</first><last>Bender</last></author>
        <author><first>Franz Josef</first><last>Och</last></author>
        <author><first>Hermann</first><last>Ney</last></author>
        <bibkey>Bender-etAl:2003:CONLL</bibkey>
        <bibtype>inproceedings</bibtype>
        <booktitle>Proceedings of the Seventh Conference on Natural Language Learning at <fixed-case>HLT</fixed-case>-<fixed-case>NAACL</fixed-case> 2003</booktitle>
        <pages>148–151</pages>
        <url>http://www.aclweb.org/anthology/W03-0420.pdf</url>
        <year>2003</year>
   </paper>

   <paper id="0421">
        <title>A Simple Named Entity Extractor using <fixed-case>A</fixed-case>da<fixed-case>B</fixed-case>oost</title>
        <author><first>Xavier</first><last>Carreras</last></author>
        <author><first>Lluís</first><last>Màrquez</last></author>
        <author><first>Lluís</first><last>Padró</last></author>
        <bibkey>Carreras-etAl:2003:CONLL</bibkey>
        <bibtype>inproceedings</bibtype>
        <booktitle>Proceedings of the Seventh Conference on Natural Language Learning at <fixed-case>HLT</fixed-case>-<fixed-case>NAACL</fixed-case> 2003</booktitle>
        <pages>152–155</pages>
        <url>http://www.aclweb.org/anthology/W03-0421.pdf</url>
        <year>2003</year>
   </paper>

   <paper id="0422">
        <title>Learning a Perceptron-Based Named Entity Chunker via Online Recognition Feedback</title>
        <author><first>Xavier</first><last>Carreras</last></author>
        <author><first>Lluís</first><last>Màrquez</last></author>
        <author><first>Lluís</first><last>Padró</last></author>
        <bibkey>Carreras-etAl2:2003:CONLL</bibkey>
        <bibtype>inproceedings</bibtype>
        <booktitle>Proceedings of the Seventh Conference on Natural Language Learning at <fixed-case>HLT</fixed-case>-<fixed-case>NAACL</fixed-case> 2003</booktitle>
        <pages>156–159</pages>
        <url>http://www.aclweb.org/anthology/W03-0422.pdf</url>
        <year>2003</year>
   </paper>

   <paper id="0423">
        <title>Named Entity Recognition with a Maximum Entropy Approach</title>
        <author><first>Hai Leong</first><last>Chieu</last></author>
        <author><first>Hwee Tou</first><last>Ng</last></author>
        <bibkey>Chieu-Ng:2003:CONLL</bibkey>
        <bibtype>inproceedings</bibtype>
        <booktitle>Proceedings of the Seventh Conference on Natural Language Learning at <fixed-case>HLT</fixed-case>-<fixed-case>NAACL</fixed-case> 2003</booktitle>
        <pages>160–163</pages>
        <url>http://www.aclweb.org/anthology/W03-0423.pdf</url>
        <year>2003</year>
   </paper>

   <paper id="0424">
        <title>Language Independent <fixed-case>NER</fixed-case> using a Maximum Entropy Tagger</title>
        <author><first>James</first><last>Curran</last></author>
        <author><first>Stephen</first><last>Clark</last></author>
        <bibkey>Curran-Clark:2003:CONLL</bibkey>
        <bibtype>inproceedings</bibtype>
        <booktitle>Proceedings of the Seventh Conference on Natural Language Learning at <fixed-case>HLT</fixed-case>-<fixed-case>NAACL</fixed-case> 2003</booktitle>
        <pages>164–167</pages>
        <url>http://www.aclweb.org/anthology/W03-0424.pdf</url>
        <year>2003</year>
   </paper>

   <paper id="0425">
        <title>Named Entity Recognition through Classifier Combination</title>
        <author><first>Radu</first><last>Florian</last></author>
        <author><first>Abe</first><last>Ittycheriah</last></author>
        <author><first>Hongyan</first><last>Jing</last></author>
        <author><first>Tong</first><last>Zhang</last></author>
        <bibkey>Florian-etAl:2003:CONLL</bibkey>
        <bibtype>inproceedings</bibtype>
        <booktitle>Proceedings of the Seventh Conference on Natural Language Learning at <fixed-case>HLT</fixed-case>-<fixed-case>NAACL</fixed-case> 2003</booktitle>
        <pages>168–171</pages>
        <url>http://www.aclweb.org/anthology/W03-0425.pdf</url>
        <year>2003</year>
   </paper>

   <paper id="0426">
        <title>Named Entity Recognition with Long Short-Term Memory</title>
        <author><first>James</first><last>Hammerton</last></author>
        <bibkey>Hammerton:2003:CONLL</bibkey>
        <bibtype>inproceedings</bibtype>
        <booktitle>Proceedings of the Seventh Conference on Natural Language Learning at <fixed-case>HLT</fixed-case>-<fixed-case>NAACL</fixed-case> 2003</booktitle>
        <pages>172–175</pages>
        <url>http://www.aclweb.org/anthology/W03-0426.pdf</url>
        <year>2003</year>
   </paper>

   <paper id="0427">
        <title>Memory-based one-step named-entity recognition: Effects of seed list features, classifier stacking, and unannotated data</title>
        <author><first>Iris</first><last>Hendrickx</last></author>
        <author><first>Antal</first><last>van den Bosch</last></author>
        <bibkey>Hendrickx-Bosch:2003:CONLL</bibkey>
        <bibtype>inproceedings</bibtype>
        <booktitle>Proceedings of the Seventh Conference on Natural Language Learning at <fixed-case>HLT</fixed-case>-<fixed-case>NAACL</fixed-case> 2003</booktitle>
        <pages>176–179</pages>
        <url>http://www.aclweb.org/anthology/W03-0427.pdf</url>
        <year>2003</year>
   </paper>

   <paper id="0428">
        <title>Named Entity Recognition with Character-Level Models</title>
        <author><first>Dan</first><last>Klein</last></author>
        <author><first>Joseph</first><last>Smarr</last></author>
        <author><first>Huy</first><last>Nguyen</last></author>
        <author><first>Christopher D.</first><last>Manning</last></author>
        <bibkey>Klein-etAl:2003:CONLL</bibkey>
        <bibtype>inproceedings</bibtype>
        <booktitle>Proceedings of the Seventh Conference on Natural Language Learning at <fixed-case>HLT</fixed-case>-<fixed-case>NAACL</fixed-case> 2003</booktitle>
        <pages>180–183</pages>
        <url>http://www.aclweb.org/anthology/W03-0428.pdf</url>
        <year>2003</year>
   </paper>

   <paper id="0429">
        <title>Named Entity Recognition using Hundreds of Thousands of Features</title>
        <author><first>James</first><last>Mayfield</last></author>
        <author><first>Paul</first><last>McNamee</last></author>
        <author><first>Christine</first><last>Piatko</last></author>
        <bibkey>Mayfield-etAl:2003:CONLL</bibkey>
        <bibtype>inproceedings</bibtype>
        <booktitle>Proceedings of the Seventh Conference on Natural Language Learning at <fixed-case>HLT</fixed-case>-<fixed-case>NAACL</fixed-case> 2003</booktitle>
        <pages>184–187</pages>
        <url>http://www.aclweb.org/anthology/W03-0429.pdf</url>
        <year>2003</year>
   </paper>

   <paper id="0430">
        <title>Early results for Named Entity Recognition with Conditional Random Fields, Feature Induction and Web-Enhanced Lexicons</title>
        <author><first>Andrew</first><last>McCallum</last></author>
        <author><first>Wei</first><last>Li</last></author>
        <bibkey>McCallum-Li:2003:CONLL</bibkey>
        <bibtype>inproceedings</bibtype>
        <booktitle>Proceedings of the Seventh Conference on Natural Language Learning at <fixed-case>HLT</fixed-case>-<fixed-case>NAACL</fixed-case> 2003</booktitle>
        <pages>188–191</pages>
        <url>http://www.aclweb.org/anthology/W03-0430.pdf</url>
        <year>2003</year>
   </paper>

   <paper id="0431">
        <title>Meta-Learning Orthographic and Contextual Models for Language Independent Named Entity Recognition</title>
        <author><first>Robert</first><last>Munro</last></author>
        <author><first>Daren</first><last>Ler</last></author>
        <author><first>Jon</first><last>Patrick</last></author>
        <bibkey>Munro-etAl:2003:CONLL</bibkey>
        <bibtype>inproceedings</bibtype>
        <booktitle>Proceedings of the Seventh Conference on Natural Language Learning at <fixed-case>HLT</fixed-case>-<fixed-case>NAACL</fixed-case> 2003</booktitle>
        <pages>192–195</pages>
        <url>http://www.aclweb.org/anthology/W03-0431.pdf</url>
        <year>2003</year>
   </paper>

   <paper id="0432">
        <title>Named Entity Recognition Using a Character-based Probabilistic Approach</title>
        <author><first>Casey</first><last>Whitelaw</last></author>
        <author><first>Jon</first><last>Patrick</last></author>
        <bibkey>Whitelaw-Patrick:2003:CONLL</bibkey>
        <bibtype>inproceedings</bibtype>
        <booktitle>Proceedings of the Seventh Conference on Natural Language Learning at <fixed-case>HLT</fixed-case>-<fixed-case>NAACL</fixed-case> 2003</booktitle>
        <pages>196–199</pages>
        <url>http://www.aclweb.org/anthology/W03-0432.pdf</url>
        <year>2003</year>
   </paper>

   <paper id="0433">
        <title>A Stacked, Voted, Stacked Model for Named Entity Recognition</title>
        <author><first>Dekai</first><last>Wu</last></author>
        <author><first>Grace</first><last>Ngai</last></author>
        <author><first>Marine</first><last>Carpuat</last></author>
        <bibkey>Wu-etAl:2003:CONLL</bibkey>
        <bibtype>inproceedings</bibtype>
        <booktitle>Proceedings of the Seventh Conference on Natural Language Learning at <fixed-case>HLT</fixed-case>-<fixed-case>NAACL</fixed-case> 2003</booktitle>
        <pages>200–203</pages>
        <url>http://www.aclweb.org/anthology/W03-0433.pdf</url>
        <year>2003</year>
   </paper>

   <paper id="0434">
        <title>A Robust Risk Minimization based Named Entity Recognition System</title>
        <author><first>Tong</first><last>Zhang</last></author>
        <author><first>David</first><last>Johnson</last></author>
        <bibkey>Zhang-Johnson:2003:CONLL</bibkey>
        <bibtype>inproceedings</bibtype>
        <booktitle>Proceedings of the Seventh Conference on Natural Language Learning at <fixed-case>HLT</fixed-case>-<fixed-case>NAACL</fixed-case> 2003</booktitle>
        <pages>204–207</pages>
        <url>http://www.aclweb.org/anthology/W03-0434.pdf</url>
        <year>2003</year>
   </paper>

   <paper id="0435">
        <title>Memory-Based Named Entity Recognition using Unannotated Data</title>
        <author><first>Fien</first><last>De Meulder</last></author>
        <author><first>Walter</first><last>Daelemans</last></author>
        <bibkey>DeMeulder-Daelemans:2003:CONLL</bibkey>
        <bibtype>inproceedings</bibtype>
        <booktitle>Proceedings of the Seventh Conference on Natural Language Learning at <fixed-case>HLT</fixed-case>-<fixed-case>NAACL</fixed-case> 2003</booktitle>
        <pages>208–211</pages>
        <url>http://www.aclweb.org/anthology/W03-0435.pdf</url>
        <year>2003</year>
   </paper>

   <paper id="0500">
        <title>Proceedings of the <fixed-case>HLT</fixed-case>-<fixed-case>NAACL</fixed-case> 03 Text Summarization Workshop</title>
   </paper>

   <paper id="0501">
        <title>Hedge Trimmer: A Parse-and-Trim Approach to Headline Generation</title>
        <author><first>Bonnie</first><last>Dorr</last></author>
        <author><first>David</first><last>Zajic</last></author>
        <author><first>Richard</first><last>Schwartz</last></author>
        <bibkey>Dorr-etAl:2003:DUC</bibkey>
        <bibtype>inproceedings</bibtype>
        <booktitle>Proceedings of the <fixed-case>HLT</fixed-case>-<fixed-case>NAACL</fixed-case> 03 Text Summarization Workshop</booktitle>
        <pages>1–8</pages>
        <url>http://www.aclweb.org/anthology/W03-0501.pdf</url>
        <year>2003</year>
   </paper>

   <paper id="0502">
        <title>Sub-event based multi-document summarization</title>
        <author><first>Naomi</first><last>Daniel</last></author>
        <author><first>Dragomir</first><last>Radev</last></author>
        <author><first>Timothy</first><last>Allison</last></author>
        <bibkey>Daniel-etAl:2003:DUC</bibkey>
        <bibtype>inproceedings</bibtype>
        <booktitle>Proceedings of the <fixed-case>HLT</fixed-case>-<fixed-case>NAACL</fixed-case> 03 Text Summarization Workshop</booktitle>
        <pages>9–16</pages>
        <url>http://www.aclweb.org/anthology/W03-0502.pdf</url>
        <year>2003</year>
   </paper>

   <paper id="0503">
        <title>Multi-document summarization using off the shelf compression software</title>
        <author><first>Amardeep</first><last>Grewal</last></author>
        <author><first>Timothy</first><last>Allison</last></author>
        <author><first>Stanko</first><last>Dimitrov</last></author>
        <author><first>Dragomir</first><last>Radev</last></author>
        <bibkey>Grewal-etAl:2003:DUC</bibkey>
        <bibtype>inproceedings</bibtype>
        <booktitle>Proceedings of the <fixed-case>HLT</fixed-case>-<fixed-case>NAACL</fixed-case> 03 Text Summarization Workshop</booktitle>
        <pages>17–24</pages>
        <url>http://www.aclweb.org/anthology/W03-0503.pdf</url>
        <year>2003</year>
   </paper>

   <paper id="0504">
        <title>Summarization of Noisy Documents: A Pilot Study</title>
        <author><first>Hongyan</first><last>Jing</last></author>
        <author><first>Daniel</first><last>Lopresti</last></author>
        <author><first>Chilin</first><last>Shih</last></author>
        <bibkey>Jing-etAl:2003:DUC</bibkey>
        <bibtype>inproceedings</bibtype>
        <booktitle>Proceedings of the <fixed-case>HLT</fixed-case>-<fixed-case>NAACL</fixed-case> 03 Text Summarization Workshop</booktitle>
        <pages>25–32</pages>
        <url>http://www.aclweb.org/anthology/W03-0504.pdf</url>
        <year>2003</year>
   </paper>

   <paper id="0505">
        <title>Summarising Legal Texts: Sentential Tense and Argumentative Roles</title>
        <author><first>Claire</first><last>Grover</last></author>
        <author><first>Ben</first><last>Hachey</last></author>
        <author><first>Chris</first><last>Korycinski</last></author>
        <bibkey>Grover-etAl:2003:DUC</bibkey>
        <bibtype>inproceedings</bibtype>
        <booktitle>Proceedings of the <fixed-case>HLT</fixed-case>-<fixed-case>NAACL</fixed-case> 03 Text Summarization Workshop</booktitle>
        <pages>33–40</pages>
        <url>http://www.aclweb.org/anthology/W03-0505.pdf</url>
        <year>2003</year>
   </paper>

   <paper id="0506">
        <title>A Study for Document Summarization Based on Personal Annotation</title>
        <author><first>Haiqin</first><last>Zhang</last></author>
        <author><first>Zheng</first><last>Chen</last></author>
        <author><first>Wei-ying</first><last>Ma</last></author>
        <author><first>Qingsheng</first><last>Cai</last></author>
        <bibkey>Zhang-etAl:2003:DUC</bibkey>
        <bibtype>inproceedings</bibtype>
        <booktitle>Proceedings of the <fixed-case>HLT</fixed-case>-<fixed-case>NAACL</fixed-case> 03 Text Summarization Workshop</booktitle>
        <pages>41–48</pages>
        <url>http://www.aclweb.org/anthology/W03-0506.pdf</url>
        <year>2003</year>
   </paper>

   <paper id="0507">
        <title>Text Summarization Challenge 2 - Text summarization evaluation at <fixed-case>NTCIR</fixed-case> Workshop 3</title>
        <author><first>Manabu</first><last>Okumura</last></author>
        <author><first>Takahiro</first><last>Fukusima</last></author>
        <author><first>Hidetsugu</first><last>Nanba</last></author>
        <bibkey>Okumura-etAl:2003:DUC</bibkey>
        <bibtype>inproceedings</bibtype>
        <booktitle>Proceedings of the <fixed-case>HLT</fixed-case>-<fixed-case>NAACL</fixed-case> 03 Text Summarization Workshop</booktitle>
        <pages>49–56</pages>
        <url>http://www.aclweb.org/anthology/W03-0507.pdf</url>
        <year>2003</year>
   </paper>

   <paper id="0508">
        <title>Examining the consensus between human summaries: initial experiments with factoid analysis</title>
        <author><first>Hans</first><last>van Halteren</last></author>
        <author><first>Simone</first><last>Teufel</last></author>
        <bibkey>vanHalteren-Teufel:2003:DUC</bibkey>
        <bibtype>inproceedings</bibtype>
        <booktitle>Proceedings of the <fixed-case>HLT</fixed-case>-<fixed-case>NAACL</fixed-case> 03 Text Summarization Workshop</booktitle>
        <pages>57–64</pages>
        <url>http://www.aclweb.org/anthology/W03-0508.pdf</url>
        <year>2003</year>
   </paper>

   <paper id="0509">
        <title>A survey for Multi-Document Summarization</title>
        <author><first>Satoshi</first><last>Sekine</last></author>
        <author><first>Chikashi</first><last>Nobata</last></author>
        <bibkey>Sekine-Nobata:2003:DUC</bibkey>
        <bibtype>inproceedings</bibtype>
        <booktitle>Proceedings of the <fixed-case>HLT</fixed-case>-<fixed-case>NAACL</fixed-case> 03 Text Summarization Workshop</booktitle>
        <pages>65–72</pages>
        <url>http://www.aclweb.org/anthology/W03-0509.pdf</url>
        <year>2003</year>
   </paper>

   <paper id="0510">
        <title>The Potential and Limitations of Automatic Sentence Extraction for Summarization</title>
        <author><first>Chin-Yew</first><last>Lin</last></author>
        <author><first>Eduard</first><last>Hovy</last></author>
        <bibkey>Lin-Hovy:2003:DUC</bibkey>
        <bibtype>inproceedings</bibtype>
        <booktitle>Proceedings of the <fixed-case>HLT</fixed-case>-<fixed-case>NAACL</fixed-case> 03 Text Summarization Workshop</booktitle>
        <pages>73–80</pages>
        <url>http://www.aclweb.org/anthology/W03-0510.pdf</url>
        <year>2003</year>
   </paper>

   <paper id="0600">
        <title>Proceedings of the <fixed-case>HLT</fixed-case>-<fixed-case>NAACL</fixed-case> 2003 Workshop on Learning Word Meaning from Non-Linguistic Data</title>
   </paper>

   <paper id="0601">
        <title>Word Sense Disambiguation with Pictures</title>
        <author><first>Kobus</first><last>Barnard</last></author>
        <author><first>Matthew</first><last>Johnson</last></author>
        <author><first>David</first><last>Forsyth</last></author>
        <bibkey>Barnard-etAl:2003:LWM</bibkey>
        <bibtype>inproceedings</bibtype>
        <booktitle>Proceedings of the <fixed-case>HLT</fixed-case>-<fixed-case>NAACL</fixed-case> 2003 Workshop on Learning Word Meaning from Non-Linguistic Data</booktitle>
        <pages>1–5</pages>
        <url>http://www.aclweb.org/anthology/W03-0601.pdf</url>
        <year>2003</year>
   </paper>

   <paper id="0602">
        <title>Words and Pictures in the News</title>
        <author><first>Jaety</first><last>Edwards</last></author>
        <author><first>Ryan</first><last>White</last></author>
        <author><first>David</first><last>Forsyth</last></author>
        <bibkey>Edwards-etAl:2003:LWM</bibkey>
        <bibtype>inproceedings</bibtype>
        <booktitle>Proceedings of the <fixed-case>HLT</fixed-case>-<fixed-case>NAACL</fixed-case> 2003 Workshop on Learning Word Meaning from Non-Linguistic Data</booktitle>
        <pages>6–13</pages>
        <url>http://www.aclweb.org/anthology/W03-0602.pdf</url>
        <year>2003</year>
   </paper>

   <paper id="0603">
        <title>Understanding Complex Visually Referring Utterances</title>
        <author><first>Peter</first><last>Gorniak</last></author>
        <author><first>Deb</first><last>Roy</last></author>
        <bibkey>Gorniak-Roy:2003:LWM</bibkey>
        <bibtype>inproceedings</bibtype>
        <booktitle>Proceedings of the <fixed-case>HLT</fixed-case>-<fixed-case>NAACL</fixed-case> 2003 Workshop on Learning Word Meaning from Non-Linguistic Data</booktitle>
        <pages>14–21</pages>
        <url>http://www.aclweb.org/anthology/W03-0603.pdf</url>
        <year>2003</year>
   </paper>

   <paper id="0604">
        <title>Towards a Framework for Learning Structured Shape Models from Text-Annotated Images</title>
        <author><first>Sven</first><last>Wachsmuth</last></author>
        <author><first>Suzanne</first><last>Stevenson</last></author>
        <author><first>Sven</first><last>Dickinson</last></author>
        <bibkey>Wachsmuth-etAl:2003:LWM</bibkey>
        <bibtype>inproceedings</bibtype>
        <booktitle>Proceedings of the <fixed-case>HLT</fixed-case>-<fixed-case>NAACL</fixed-case> 2003 Workshop on Learning Word Meaning from Non-Linguistic Data</booktitle>
        <pages>22–29</pages>
        <url>http://www.aclweb.org/anthology/W03-0604.pdf</url>
        <year>2003</year>
   </paper>

   <paper id="0605">
        <title>An Architecture for Word Learning using Bidirectional Multimodal Structural Alignment</title>
        <author><first>Keith</first><last>Bonawitz</last></author>
        <author><first>Anthony</first><last>Kim</last></author>
        <author><first>Seth</first><last>Tardiff</last></author>
        <bibkey>Bonawitz-etAl:2003:LWM</bibkey>
        <bibtype>inproceedings</bibtype>
        <booktitle>Proceedings of the <fixed-case>HLT</fixed-case>-<fixed-case>NAACL</fixed-case> 2003 Workshop on Learning Word Meaning from Non-Linguistic Data</booktitle>
        <pages>30–37</pages>
        <url>http://www.aclweb.org/anthology/W03-0605.pdf</url>
        <year>2003</year>
   </paper>

   <paper id="0606">
        <title>Learning Word Meaning and Grammatical Constructions from Narrated Video Events</title>
        <author><first>Peter Ford</first><last>Dominey</last></author>
        <author><first>Thomas</first><last>Voegtlin</last></author>
        <bibkey>Dominey-Voegtlin:2003:LWM</bibkey>
        <bibtype>inproceedings</bibtype>
        <booktitle>Proceedings of the <fixed-case>HLT</fixed-case>-<fixed-case>NAACL</fixed-case> 2003 Workshop on Learning Word Meaning from Non-Linguistic Data</booktitle>
        <pages>38–45</pages>
        <url>http://www.aclweb.org/anthology/W03-0606.pdf</url>
        <year>2003</year>
   </paper>

   <paper id="0607">
        <title><fixed-case>EBLA</fixed-case>: A Perceptually Grounded Model of Language Acquisition</title>
        <author><first>Brian E.</first><last>Pangburn</last></author>
        <author><first>S. Sitharama</first><last>Iyengar</last></author>
        <author><first>Robert C.</first><last>Mathews</last></author>
        <author><first>Jonathan P.</first><last>Ayo</last></author>
        <bibkey>Pangburn-etAl:2003:LWM</bibkey>
        <bibtype>inproceedings</bibtype>
        <booktitle>Proceedings of the <fixed-case>HLT</fixed-case>-<fixed-case>NAACL</fixed-case> 2003 Workshop on Learning Word Meaning from Non-Linguistic Data</booktitle>
        <pages>46–53</pages>
        <url>http://www.aclweb.org/anthology/W03-0607.pdf</url>
        <year>2003</year>
   </paper>

   <paper id="0608">
        <title>Why can’t José read? The problem of learning semantic associations in a robot environment</title>
        <author><first>Peter</first><last>Carbonetto</last></author>
        <author><first>Nando</first><last>de Freitas</last></author>
        <bibkey>Carbonetto-deFreitas:2003:LWM</bibkey>
        <bibtype>inproceedings</bibtype>
        <booktitle>Proceedings of the <fixed-case>HLT</fixed-case>-<fixed-case>NAACL</fixed-case> 2003 Workshop on Learning Word Meaning from Non-Linguistic Data</booktitle>
        <pages>54–61</pages>
        <url>http://www.aclweb.org/anthology/W03-0608.pdf</url>
        <year>2003</year>
   </paper>

   <paper id="0609">
        <title>Grounding Word Meanings in Sensor Data: Dealing with Referential Uncertainty</title>
        <author><first>Tim</first><last>Oates</last></author>
        <bibkey>Oates:2003:LWM</bibkey>
        <bibtype>inproceedings</bibtype>
        <booktitle>Proceedings of the <fixed-case>HLT</fixed-case>-<fixed-case>NAACL</fixed-case> 2003 Workshop on Learning Word Meaning from Non-Linguistic Data</booktitle>
        <pages>62–69</pages>
        <url>http://www.aclweb.org/anthology/W03-0609.pdf</url>
        <year>2003</year>
   </paper>

   <paper id="0610">
        <title>Conversational Robots: Building Blocks for Grounding Word Meaning</title>
        <author><first>Deb</first><last>Roy</last></author>
        <author><first>Kai-Yuh</first><last>Hsiao</last></author>
        <author><first>Nikolaos</first><last>Mavridis</last></author>
        <bibkey>Roy-etAl:2003:LWM</bibkey>
        <bibtype>inproceedings</bibtype>
        <booktitle>Proceedings of the <fixed-case>HLT</fixed-case>-<fixed-case>NAACL</fixed-case> 2003 Workshop on Learning Word Meaning from Non-Linguistic Data</booktitle>
        <pages>70–77</pages>
        <url>http://www.aclweb.org/anthology/W03-0610.pdf</url>
        <year>2003</year>
   </paper>

   <paper id="0611">
        <title>Learning the Meaning and Usage of Time Phrases from a Parallel Text-Data Corpus</title>
        <author><first>Ehud</first><last>Reiter</last></author>
        <author><first>Somayajulu</first><last>Sripada</last></author>
        <bibkey>Reiter-Sripada:2003:LWM</bibkey>
        <bibtype>inproceedings</bibtype>
        <booktitle>Proceedings of the <fixed-case>HLT</fixed-case>-<fixed-case>NAACL</fixed-case> 2003 Workshop on Learning Word Meaning from Non-Linguistic Data</booktitle>
        <pages>78–85</pages>
        <url>http://www.aclweb.org/anthology/W03-0611.pdf</url>
        <year>2003</year>
   </paper>

   <paper id="0612">
        <title>Population Testing: Extracting Semantic Information On Near-Synonymy From Native Speakers</title>
        <author><first>Ulla</first><last>Vanhatalo</last></author>
        <author><first>Hilary</first><last>Chan</last></author>
        <bibkey>Vanhatalo-Chan:2003:LWM</bibkey>
        <bibtype>inproceedings</bibtype>
        <booktitle>Proceedings of the <fixed-case>HLT</fixed-case>-<fixed-case>NAACL</fixed-case> 2003 Workshop on Learning Word Meaning from Non-Linguistic Data</booktitle>
        <pages>86–91</pages>
        <url>http://www.aclweb.org/anthology/W03-0612.pdf</url>
        <year>2003</year>
   </paper>

   <paper id="0613">
        <title>Learning Word Meanings and Descriptive Parameter Spaces from Music</title>
        <author><first>Brian</first><last>Whitman</last></author>
        <author><first>Deb</first><last>Roy</last></author>
        <author><first>Barry</first><last>Vercoe</last></author>
        <bibkey>Whitman-etAl:2003:LWM</bibkey>
        <bibtype>inproceedings</bibtype>
        <booktitle>Proceedings of the <fixed-case>HLT</fixed-case>-<fixed-case>NAACL</fixed-case> 2003 Workshop on Learning Word Meaning from Non-Linguistic Data</booktitle>
        <pages>92–99</pages>
        <url>http://www.aclweb.org/anthology/W03-0613.pdf</url>
        <year>2003</year>
   </paper>

   <paper id="0700">
        <title>Proceedings of the <fixed-case>HLT</fixed-case>-<fixed-case>NAACL</fixed-case> 2003 Workshop on Research Directions in Dialogue Processing</title>
   </paper>

   <paper id="0701">
        <title>Combining Semantic and Temporal Constraints for Multimodal Integration in Conversation Systems</title>
        <author><first>Joyce Y.</first><last>Chai</last></author>
        <author><first>Pengyu</first><last>Hong</last></author>
        <author><first>Michelle X.</first><last>Zhou</last></author>
        <bibkey>Chai-etAl:2003:DIALOGUE</bibkey>
        <bibtype>inproceedings</bibtype>
        <booktitle>Proceedings of the <fixed-case>HLT</fixed-case>-<fixed-case>NAACL</fixed-case> 2003 Workshop on Research Directions in Dialogue Processing</booktitle>
        <pages>1–3</pages>
        <url>http://www.aclweb.org/anthology/W03-0701.pdf</url>
        <year>2003</year>
   </paper>

   <paper id="0702">
        <title>Conceptual Language Models for Dialog Systems</title>
        <author><first>Renato</first><last>De Mori</last></author>
        <author><first>Frederic</first><last>Béchet</last></author>
        <bibkey>DeMori-Bechet:2003:DIALOGUE</bibkey>
        <bibtype>inproceedings</bibtype>
        <booktitle>Proceedings of the <fixed-case>HLT</fixed-case>-<fixed-case>NAACL</fixed-case> 2003 Workshop on Research Directions in Dialogue Processing</booktitle>
        <pages>4–6</pages>
        <url>http://www.aclweb.org/anthology/W03-0702.pdf</url>
        <year>2003</year>
   </paper>

   <paper id="0703">
        <title>Directions For Multi-Party Human-Computer Interaction Research</title>
        <author><first>Katrin</first><last>Kirchhoff</last></author>
        <author><first>Mari</first><last>Ostendorf</last></author>
        <bibkey>Kirchhoff-Ostendorf:2003:DIALOGUE</bibkey>
        <bibtype>inproceedings</bibtype>
        <booktitle>Proceedings of the <fixed-case>HLT</fixed-case>-<fixed-case>NAACL</fixed-case> 2003 Workshop on Research Directions in Dialogue Processing</booktitle>
        <pages>7–9</pages>
        <url>http://www.aclweb.org/anthology/W03-0703.pdf</url>
        <year>2003</year>
   </paper>

   <paper id="0704">
        <title>Dialogue Management for an Automated Multilingual Call Center</title>
        <author><first>Hilda</first><last>Hardy</last></author>
        <author><first>Tomek</first><last>Strzalkowski</last></author>
        <author><first>Min</first><last>Wu</last></author>
        <bibkey>Hardy-etAl:2003:DIALOGUE</bibkey>
        <bibtype>inproceedings</bibtype>
        <booktitle>Proceedings of the <fixed-case>HLT</fixed-case>-<fixed-case>NAACL</fixed-case> 2003 Workshop on Research Directions in Dialogue Processing</booktitle>
        <pages>10–12</pages>
        <url>http://www.aclweb.org/anthology/W03-0704.pdf</url>
        <year>2003</year>
   </paper>

   <paper id="0705">
        <title>Dialogue complexity with portability? Research directions for the Information State approach</title>
        <author><first>Carl</first><last>Burke</last></author>
        <author><first>Christy</first><last>Doran</last></author>
        <author><first>Abigail</first><last>Gertner</last></author>
        <author><first>Andy</first><last>Gregorowicz</last></author>
        <author><first>Lisa</first><last>Harper</last></author>
        <author><first>Joel</first><last>Korb</last></author>
        <author><first>Dan</first><last>Loehr</last></author>
        <bibkey>Burke-etAl:2003:DIALOGUE</bibkey>
        <bibtype>inproceedings</bibtype>
        <booktitle>Proceedings of the <fixed-case>HLT</fixed-case>-<fixed-case>NAACL</fixed-case> 2003 Workshop on Research Directions in Dialogue Processing</booktitle>
        <pages>13–15</pages>
        <url>http://www.aclweb.org/anthology/W03-0705.pdf</url>
        <year>2003</year>
   </paper>

   <paper id="0706">
        <title>The Pragmatics of Taking a Spoken Language System Out of the Laboratory</title>
        <author><first>Jody J.</first><last>Daniels</last></author>
        <author><first>Helen Wright</first><last>Hastie</last></author>
        <bibkey>Daniels-Hastie:2003:DIALOGUE</bibkey>
        <bibtype>inproceedings</bibtype>
        <booktitle>Proceedings of the <fixed-case>HLT</fixed-case>-<fixed-case>NAACL</fixed-case> 2003 Workshop on Research Directions in Dialogue Processing</booktitle>
        <pages>16–18</pages>
        <url>http://www.aclweb.org/anthology/W03-0706.pdf</url>
        <year>2003</year>
   </paper>

   <paper id="0707">
        <title>Flexible and Personalizable Mixed-Initiative Dialogue Systems</title>
        <author><first>James</first><last>Glass</last></author>
        <author><first>Stephanie</first><last>Seneff</last></author>
        <bibkey>Glass-Seneff:2003:DIALOGUE</bibkey>
        <bibtype>inproceedings</bibtype>
        <booktitle>Proceedings of the <fixed-case>HLT</fixed-case>-<fixed-case>NAACL</fixed-case> 2003 Workshop on Research Directions in Dialogue Processing</booktitle>
        <pages>19–21</pages>
        <url>http://www.aclweb.org/anthology/W03-0707.pdf</url>
        <year>2003</year>
   </paper>

   <paper id="0800">
        <title>Proceedings of the <fixed-case>HLT</fixed-case>-<fixed-case>NAACL</fixed-case> 2003 Workshop on Software Engineering and Architecture of Language Technology Systems (<fixed-case>SEALTS</fixed-case>)</title>
   </paper>

   <paper id="0801">
        <title>The Talent System: <fixed-case>TEXTRACT</fixed-case> Architecture and Data Model</title>
        <author><first>Mary S.</first><last>Neff</last></author>
        <author><first>Roy J.</first><last>Byrd</last></author>
        <author><first>Branimir K.</first><last>Boguraev</last></author>
        <bibkey>Neff-etAl:2003:SEALTS</bibkey>
        <bibtype>inproceedings</bibtype>
        <booktitle>Proceedings of the <fixed-case>HLT</fixed-case>-<fixed-case>NAACL</fixed-case> 2003 Workshop on Software Engineering and Architecture of Language Technology Systems (<fixed-case>SEALTS</fixed-case>)</booktitle>
        <pages>1–8</pages>
        <url>http://www.aclweb.org/anthology/W03-0801.pdf</url>
        <year>2003</year>
   </paper>

   <paper id="0802">
        <title><fixed-case>WHAT</fixed-case>: An <fixed-case>XSLT</fixed-case>-based Infrastructure for the Integration of Natural Language Processing Components</title>
        <author><first>Ulrich</first><last>Schäfer</last></author>
        <bibkey>Schafer:2003:SEALTS</bibkey>
        <bibtype>inproceedings</bibtype>
        <booktitle>Proceedings of the <fixed-case>HLT</fixed-case>-<fixed-case>NAACL</fixed-case> 2003 Workshop on Software Engineering and Architecture of Language Technology Systems (<fixed-case>SEALTS</fixed-case>)</booktitle>
        <pages>9–16</pages>
        <url>http://www.aclweb.org/anthology/W03-0802.pdf</url>
        <year>2003</year>
   </paper>

   <paper id="0803">
        <title><fixed-case>OLLIE</fixed-case>: On-Line Learning for Information Extraction</title>
        <author><first>Valentin</first><last>Tablan</last></author>
        <author><first>Kalina</first><last>Bontcheva</last></author>
        <author><first>Diana</first><last>Maynard</last></author>
        <author><first>Hamish</first><last>Cunningham</last></author>
        <bibkey>Tablan-etAl:2003:SEALTS</bibkey>
        <bibtype>inproceedings</bibtype>
        <booktitle>Proceedings of the <fixed-case>HLT</fixed-case>-<fixed-case>NAACL</fixed-case> 2003 Workshop on Software Engineering and Architecture of Language Technology Systems (<fixed-case>SEALTS</fixed-case>)</booktitle>
        <pages>17–24</pages>
        <url>http://www.aclweb.org/anthology/W03-0803.pdf</url>
        <year>2003</year>
   </paper>

   <paper id="0804">
        <title>International Standard for a Linguistic Annotation Framework</title>
        <author><first>Nancy</first><last>Ide</last></author>
        <author><first>Laurent</first><last>Romary</last></author>
        <author><first>Eric</first><last>de la Clergerie</last></author>
        <bibkey>Ide-etAl:2003:SEALTS</bibkey>
        <bibtype>inproceedings</bibtype>
        <booktitle>Proceedings of the <fixed-case>HLT</fixed-case>-<fixed-case>NAACL</fixed-case> 2003 Workshop on Software Engineering and Architecture of Language Technology Systems (<fixed-case>SEALTS</fixed-case>)</booktitle>
        <pages>25–30</pages>
        <url>http://www.aclweb.org/anthology/W03-0804.pdf</url>
        <year>2003</year>
   </paper>

   <paper id="0805">
        <title>Grid-Enabling Natural Language Engineering By Stealth</title>
        <author><first>Baden</first><last>Hughes</last></author>
        <author><first>Steven</first><last>Bird</last></author>
        <bibkey>Hughes-Bird:2003:SEALTS</bibkey>
        <bibtype>inproceedings</bibtype>
        <booktitle>Proceedings of the <fixed-case>HLT</fixed-case>-<fixed-case>NAACL</fixed-case> 2003 Workshop on Software Engineering and Architecture of Language Technology Systems (<fixed-case>SEALTS</fixed-case>)</booktitle>
        <pages>31–38</pages>
        <url>http://www.aclweb.org/anthology/W03-0805.pdf</url>
        <year>2003</year>
   </paper>

   <paper id="0806">
        <title>Blueprint for a High Performance <fixed-case>NLP</fixed-case> Infrastructure</title>
        <author><first>James R.</first><last>Curran</last></author>
        <bibkey>Curran:2003:SEALTS</bibkey>
        <bibtype>inproceedings</bibtype>
        <booktitle>Proceedings of the <fixed-case>HLT</fixed-case>-<fixed-case>NAACL</fixed-case> 2003 Workshop on Software Engineering and Architecture of Language Technology Systems (<fixed-case>SEALTS</fixed-case>)</booktitle>
        <pages>39–44</pages>
        <url>http://www.aclweb.org/anthology/W03-0806.pdf</url>
        <year>2003</year>
   </paper>

   <paper id="0807">
        <title>Current Issues in Software Engineering for Natural Language Processing</title>
        <author><first>Jochen</first><last>Leidner</last></author>
        <bibkey>Leidner:2003:SEALTS</bibkey>
        <bibtype>inproceedings</bibtype>
        <booktitle>Proceedings of the <fixed-case>HLT</fixed-case>-<fixed-case>NAACL</fixed-case> 2003 Workshop on Software Engineering and Architecture of Language Technology Systems (<fixed-case>SEALTS</fixed-case>)</booktitle>
        <pages>45–50</pages>
        <url>http://www.aclweb.org/anthology/W03-0807.pdf</url>
        <year>2003</year>
   </paper>

   <paper id="0808">
        <title><fixed-case>I</fixed-case>nfo<fixed-case>X</fixed-case>tract: A Customizable Intermediate Level Information Extraction Engine</title>
        <author><first>Rohini K.</first><last>Srihari</last></author>
        <author><first>Wei</first><last>Li</last></author>
        <author><first>Cheng</first><last>Niu</last></author>
        <author><first>Thomas</first><last>Cornell</last></author>
        <bibkey>Srihari-etAl:2003:SEALTS</bibkey>
        <bibtype>inproceedings</bibtype>
        <booktitle>Proceedings of the <fixed-case>HLT</fixed-case>-<fixed-case>NAACL</fixed-case> 2003 Workshop on Software Engineering and Architecture of Language Technology Systems (<fixed-case>SEALTS</fixed-case>)</booktitle>
        <pages>51–58</pages>
        <url>http://www.aclweb.org/anthology/W03-0808.pdf</url>
        <year>2003</year>
   </paper>

   <paper id="0809">
        <title>Automatic Creation of Interface Specifications from Ontologies</title>
        <author><first>Iryna</first><last>Gurevych</last></author>
        <author><first>Stefan</first><last>Merten</last></author>
        <author><first>Robert</first><last>Porzel</last></author>
        <bibkey>Gurevych-etAl:2003:SEALTS</bibkey>
        <bibtype>inproceedings</bibtype>
        <booktitle>Proceedings of the <fixed-case>HLT</fixed-case>-<fixed-case>NAACL</fixed-case> 2003 Workshop on Software Engineering and Architecture of Language Technology Systems (<fixed-case>SEALTS</fixed-case>)</booktitle>
        <pages>59–66</pages>
        <url>http://www.aclweb.org/anthology/W03-0809.pdf</url>
        <year>2003</year>
   </paper>

   <paper id="0810">
        <title>Accelerating Corporate Research in the Development, Application, and Deployment of Human Language Technologies</title>
        <author><first>David</first><last>Ferrucci</last></author>
        <author><first>Adam</first><last>Lally</last></author>
        <bibkey>Ferrucci-Lally:2003:SEALTS</bibkey>
        <bibtype>inproceedings</bibtype>
        <booktitle>Proceedings of the <fixed-case>HLT</fixed-case>-<fixed-case>NAACL</fixed-case> 2003 Workshop on Software Engineering and Architecture of Language Technology Systems (<fixed-case>SEALTS</fixed-case>)</booktitle>
        <pages>67–74</pages>
        <url>http://www.aclweb.org/anthology/W03-0810.pdf</url>
        <year>2003</year>
   </paper>

   <paper id="0811">
        <title><fixed-case>MULTIPLATFORM</fixed-case> Testbed: An Integration Platform for Multimodal Dialog Systems</title>
        <author><first>Gerd</first><last>Herzog</last></author>
        <author><first>Heinz</first><last>Kirchmann</last></author>
        <author><first>Stefan</first><last>Merten</last></author>
        <author><first>Alassane</first><last>Ndiaye</last></author>
        <author><first>Peter</first><last>Poller</last></author>
        <bibkey>Herzog-etAl:2003:SEALTS</bibkey>
        <bibtype>inproceedings</bibtype>
        <booktitle>Proceedings of the <fixed-case>HLT</fixed-case>-<fixed-case>NAACL</fixed-case> 2003 Workshop on Software Engineering and Architecture of Language Technology Systems (<fixed-case>SEALTS</fixed-case>)</booktitle>
        <pages>75–82</pages>
        <url>http://www.aclweb.org/anthology/W03-0811.pdf</url>
        <year>2003</year>
   </paper>

   <paper id="0812">
        <title><fixed-case>SDL</fixed-case>—<fixed-case>A</fixed-case> Description Language for Building <fixed-case>NLP</fixed-case> Systems</title>
        <author><first>Hans-Ulrich</first><last>Krieger</last></author>
        <bibkey>Krieger:2003:SEALTS</bibkey>
        <bibtype>inproceedings</bibtype>
        <booktitle>Proceedings of the <fixed-case>HLT</fixed-case>-<fixed-case>NAACL</fixed-case> 2003 Workshop on Software Engineering and Architecture of Language Technology Systems (<fixed-case>SEALTS</fixed-case>)</booktitle>
        <pages>83–90</pages>
        <url>http://www.aclweb.org/anthology/W03-0812.pdf</url>
        <year>2003</year>
   </paper>

   <paper id="0900">
        <title>Proceedings of the <fixed-case>HLT</fixed-case>-<fixed-case>NAACL</fixed-case> 2003 Workshop on Text Meaning</title>
   </paper>

   <paper id="0901">
        <title>A knowledge-driven approach to text meaning processing</title>
        <author><first>Peter</first><last>Clark</last></author>
        <author><first>Phil</first><last>Harrison</last></author>
        <author><first>John</first><last>Thompson</last></author>
        <bibkey>Clark-etAl:2003:TEXTMEANING</bibkey>
        <bibtype>inproceedings</bibtype>
        <booktitle>Proceedings of the <fixed-case>HLT</fixed-case>-<fixed-case>NAACL</fixed-case> 2003 Workshop on Text Meaning</booktitle>
        <pages>1–6</pages>
        <url>http://www.aclweb.org/anthology/W03-0901.pdf</url>
        <year>2003</year>
   </paper>

   <paper id="0902">
        <title>Extracting and evaluating general world knowledge from the Brown Corpus</title>
        <author><first>Lenhart</first><last>Schubert</last></author>
        <author><first>Matthew</first><last>Tong</last></author>
        <bibkey>Schubert-Tong:2003:TEXTMEANING</bibkey>
        <bibtype>inproceedings</bibtype>
        <booktitle>Proceedings of the <fixed-case>HLT</fixed-case>-<fixed-case>NAACL</fixed-case> 2003 Workshop on Text Meaning</booktitle>
        <pages>7–13</pages>
        <url>http://www.aclweb.org/anthology/W03-0902.pdf</url>
        <year>2003</year>
   </paper>

   <paper id="0903">
        <title>Less is More: Using a single knowledge representation in dialogue systems</title>
        <author><first>Iryna</first><last>Gurevych</last></author>
        <author><first>Robert</first><last>Porzel</last></author>
        <author><first>Elena</first><last>Slinko</last></author>
        <author><first>Norbert</first><last>Pfleger</last></author>
        <author><first>Jan</first><last>Alexandersson</last></author>
        <author><first>Stefan</first><last>Merten</last></author>
        <bibkey>Gurevych-etAl:2003:TEXTMEANING</bibkey>
        <bibtype>inproceedings</bibtype>
        <booktitle>Proceedings of the <fixed-case>HLT</fixed-case>-<fixed-case>NAACL</fixed-case> 2003 Workshop on Text Meaning</booktitle>
        <pages>14–21</pages>
        <url>http://www.aclweb.org/anthology/W03-0903.pdf</url>
        <year>2003</year>
   </paper>

   <paper id="0904">
        <title>Operative strategies in ontological semantics</title>
        <author><first>Sergei</first><last>Nirenburg</last></author>
        <author><first>Marjorie</first><last>McShane</last></author>
        <author><first>Stephen</first><last>Beale</last></author>
        <bibkey>Nirenburg-etAl:2003:TEXTMEANING</bibkey>
        <bibtype>inproceedings</bibtype>
        <booktitle>Proceedings of the <fixed-case>HLT</fixed-case>-<fixed-case>NAACL</fixed-case> 2003 Workshop on Text Meaning</booktitle>
        <pages>22–29</pages>
        <url>http://www.aclweb.org/anthology/W03-0904.pdf</url>
        <year>2003</year>
   </paper>

   <paper id="0905">
        <title>The genesis of a script for bankruptcy in ontological semantics</title>
        <author><first>Victor</first><last>Raskin</last></author>
        <author><first>Sergei</first><last>Nirenburg</last></author>
        <author><first>Christian F.</first><last>Hempelmann</last></author>
        <author><first>Inna</first><last>Nirenburg</last></author>
        <author><first>Katrina E.</first><last>Triezenberg</last></author>
        <bibkey>Raskin-etAl:2003:TEXTMEANING</bibkey>
        <bibtype>inproceedings</bibtype>
        <booktitle>Proceedings of the <fixed-case>HLT</fixed-case>-<fixed-case>NAACL</fixed-case> 2003 Workshop on Text Meaning</booktitle>
        <pages>30–37</pages>
        <url>http://www.aclweb.org/anthology/W03-0905.pdf</url>
        <year>2003</year>
   </paper>

   <paper id="0906">
        <title>Entailment, intensionality and text understanding</title>
        <author><first>Cleo</first><last>Condoravdi</last></author>
        <author><first>Dick</first><last>Crouch</last></author>
        <author><first>Valeria</first><last>de Paiva</last></author>
        <author><first>Reinhard</first><last>Stolle</last></author>
        <author><first>Daniel G.</first><last>Bobrow</last></author>
        <bibkey>Condoravdi-etAl:2003:TEXTMEANING</bibkey>
        <bibtype>inproceedings</bibtype>
        <booktitle>Proceedings of the <fixed-case>HLT</fixed-case>-<fixed-case>NAACL</fixed-case> 2003 Workshop on Text Meaning</booktitle>
        <pages>38–45</pages>
        <url>http://www.aclweb.org/anthology/W03-0906.pdf</url>
        <year>2003</year>
   </paper>

   <paper id="0907">
        <title>Story understanding through multi-representation model construction</title>
        <author><first>Erik T.</first><last>Mueller</last></author>
        <bibkey>Mueller:2003:TEXTMEANING</bibkey>
        <bibtype>inproceedings</bibtype>
        <booktitle>Proceedings of the <fixed-case>HLT</fixed-case>-<fixed-case>NAACL</fixed-case> 2003 Workshop on Text Meaning</booktitle>
        <pages>46–53</pages>
        <url>http://www.aclweb.org/anthology/W03-0907.pdf</url>
        <year>2003</year>
   </paper>

   <paper id="0908">
        <title>Towards light semantic processing for question answering</title>
        <author><first>Benjamin</first><last>Van Durme</last></author>
        <author><first>Yifen</first><last>Huang</last></author>
        <author><first>Anna</first><last>Kupść</last></author>
        <author><first>Eric</first><last>Nyberg</last></author>
        <bibkey>VanDurme-etAl:2003:TEXTMEANING</bibkey>
        <bibtype>inproceedings</bibtype>
        <booktitle>Proceedings of the <fixed-case>HLT</fixed-case>-<fixed-case>NAACL</fixed-case> 2003 Workshop on Text Meaning</booktitle>
        <pages>54–61</pages>
        <url>http://www.aclweb.org/anthology/W03-0908.pdf</url>
        <year>2003</year>
   </paper>

   <paper id="0909">
        <title>Surfaces and depths in text understanding: The case of newspaper commentary</title>
        <author><first>Manfred</first><last>Stede</last></author>
        <bibkey>Stede:2003:TEXTMEANING</bibkey>
        <bibtype>inproceedings</bibtype>
        <booktitle>Proceedings of the <fixed-case>HLT</fixed-case>-<fixed-case>NAACL</fixed-case> 2003 Workshop on Text Meaning</booktitle>
        <pages>62–69</pages>
        <url>http://www.aclweb.org/anthology/W03-0909.pdf</url>
        <year>2003</year>
   </paper>

   <paper id="0910">
        <title>Deriving verb-meaning clusters from syntactic structure</title>
        <author><first>Paul</first><last>Kingsbury</last></author>
        <author><first>Karin</first><last>Kipper</last></author>
        <bibkey>Kingsbury-Kipper:2003:TEXTMEANING</bibkey>
        <bibtype>inproceedings</bibtype>
        <booktitle>Proceedings of the <fixed-case>HLT</fixed-case>-<fixed-case>NAACL</fixed-case> 2003 Workshop on Text Meaning</booktitle>
        <pages>70–77</pages>
        <url>http://www.aclweb.org/anthology/W03-0910.pdf</url>
        <year>2003</year>
   </paper>

   <paper id="1000">
        <title>Proceedings of the 2003 Conference on Empirical Methods in Natural Language Processing</title>
   </paper>

   <paper id="1001">
        <title>A Projection Extension Algorithm for Statistical Machine Translation</title>
        <author><first>Christoph</first><last>Tillmann</last></author>
        <bibkey>Tillmann:2003:EMNLP</bibkey>
        <bibtype>inproceedings</bibtype>
        <booktitle>Proceedings of the 2003 Conference on Empirical Methods in Natural Language Processing</booktitle>
        <pages>1–8</pages>
        <url>http://www.aclweb.org/anthology/W03-1001.pdf</url>
        <year>2003</year>
   </paper>

   <paper id="1002">
        <title>Statistical Machine Translation Using Coercive Two-Level Syntactic Transduction</title>
        <author><first>Charles</first><last>Schafer</last></author>
        <author><first>David</first><last>Yarowsky</last></author>
        <bibkey>Schafer-Yarowsky:2003:EMNLP</bibkey>
        <bibtype>inproceedings</bibtype>
        <booktitle>Proceedings of the 2003 Conference on Empirical Methods in Natural Language Processing</booktitle>
        <pages>9–16</pages>
        <url>http://www.aclweb.org/anthology/W03-1002.pdf</url>
        <year>2003</year>
   </paper>

   <paper id="1003">
        <title>Cross-Lingual Lexical Triggers in Statistical Language Modeling</title>
        <author><first>Woosung</first><last>Kim</last></author>
        <author><first>Sanjeev</first><last>Khudanpur</last></author>
        <bibkey>Kim-Khudanpur:2003:EMNLP</bibkey>
        <bibtype>inproceedings</bibtype>
        <booktitle>Proceedings of the 2003 Conference on Empirical Methods in Natural Language Processing</booktitle>
        <pages>17–24</pages>
        <url>http://www.aclweb.org/anthology/W03-1003.pdf</url>
        <year>2003</year>
   </paper>

   <paper id="1004">
        <title>Sentence Alignment for Monolingual Comparable Corpora</title>
        <author><first>Regina</first><last>Barzilay</last></author>
        <author><first>Noemie</first><last>Elhadad</last></author>
        <bibkey>Barzilay-Elhadad:2003:EMNLP</bibkey>
        <bibtype>inproceedings</bibtype>
        <booktitle>Proceedings of the 2003 Conference on Empirical Methods in Natural Language Processing</booktitle>
        <pages>25–32</pages>
        <url>http://www.aclweb.org/anthology/W03-1004.pdf</url>
        <year>2003</year>
   </paper>

   <paper id="1005">
        <title>Antecedent Recovery: Experiments with a Trace Tagger</title>
        <author><first>Péter</first><last>Dienes</last></author>
        <author><first>Amit</first><last>Dubey</last></author>
        <bibkey>Dienes-Dubey:2003:EMNLP</bibkey>
        <bibtype>inproceedings</bibtype>
        <booktitle>Proceedings of the 2003 Conference on Empirical Methods in Natural Language Processing</booktitle>
        <pages>33–40</pages>
        <url>http://www.aclweb.org/anthology/W03-1005.pdf</url>
        <year>2003</year>
   </paper>

   <paper id="1006">
        <title>Use of Deep Linguistic Features for the Recognition and Labeling of Semantic Arguments</title>
        <author><first>John</first><last>Chen</last></author>
        <author><first>Owen</first><last>Rambow</last></author>
        <bibkey>Chen-Rambow:2003:EMNLP</bibkey>
        <bibtype>inproceedings</bibtype>
        <booktitle>Proceedings of the 2003 Conference on Empirical Methods in Natural Language Processing</booktitle>
        <pages>41–48</pages>
        <url>http://www.aclweb.org/anthology/W03-1006.pdf</url>
        <year>2003</year>
   </paper>

   <paper id="1007">
        <title>Maximum Entropy Models for <fixed-case>F</fixed-case>rame<fixed-case>N</fixed-case>et Classification</title>
        <author><first>Michael</first><last>Fleischman</last></author>
        <author><first>Namhee</first><last>Kwon</last></author>
        <author><first>Eduard</first><last>Hovy</last></author>
        <bibkey>Fleischman-etAl:2003:EMNLP</bibkey>
        <bibtype>inproceedings</bibtype>
        <booktitle>Proceedings of the 2003 Conference on Empirical Methods in Natural Language Processing</booktitle>
        <pages>49–56</pages>
        <url>http://www.aclweb.org/anthology/W03-1007.pdf</url>
        <year>2003</year>
   </paper>

   <paper id="1008">
        <title>Identifying Semantic Roles Using Combinatory Categorial Grammar</title>
        <author><first>Daniel</first><last>Gildea</last></author>
        <author><first>Julia</first><last>Hockenmaier</last></author>
        <bibkey>Gildea-Hockenmaier:2003:EMNLP</bibkey>
        <bibtype>inproceedings</bibtype>
        <booktitle>Proceedings of the 2003 Conference on Empirical Methods in Natural Language Processing</booktitle>
        <pages>57–64</pages>
        <url>http://www.aclweb.org/anthology/W03-1008.pdf</url>
        <year>2003</year>
   </paper>

   <paper id="1009">
        <title>Variation of Entropy and Parse Trees of Sentences as a Function of the Sentence Number</title>
        <author><first>Dmitriy</first><last>Genzel</last></author>
        <author><first>Eugene</first><last>Charniak</last></author>
        <bibkey>Genzel-Charniak:2003:EMNLP</bibkey>
        <bibtype>inproceedings</bibtype>
        <booktitle>Proceedings of the 2003 Conference on Empirical Methods in Natural Language Processing</booktitle>
        <pages>65–72</pages>
        <url>http://www.aclweb.org/anthology/W03-1009.pdf</url>
        <year>2003</year>
   </paper>

   <paper id="1010">
        <title>A Plethora of Methods for Learning <fixed-case>E</fixed-case>nglish Countability</title>
        <author><first>Timothy</first><last>Baldwin</last></author>
        <author><first>Francis</first><last>Bond</last></author>
        <bibkey>Baldwin-Bond:2003:EMNLP</bibkey>
        <bibtype>inproceedings</bibtype>
        <booktitle>Proceedings of the 2003 Conference on Empirical Methods in Natural Language Processing</booktitle>
        <pages>73–80</pages>
        <url>http://www.aclweb.org/anthology/W03-1010.pdf</url>
        <year>2003</year>
   </paper>

   <paper id="1011">
        <title>A General Framework for Distributional Similarity</title>
        <author><first>Julie</first><last>Weeds</last></author>
        <author><first>David</first><last>Weir</last></author>
        <bibkey>Weeds-Weir:2003:EMNLP</bibkey>
        <bibtype>inproceedings</bibtype>
        <booktitle>Proceedings of the 2003 Conference on Empirical Methods in Natural Language Processing</booktitle>
        <pages>81–88</pages>
        <url>http://www.aclweb.org/anthology/W03-1011.pdf</url>
        <year>2003</year>
   </paper>

   <paper id="1012">
        <title>Using <fixed-case>LTAG</fixed-case> Based Features in Parse Reranking</title>
        <author><first>Libin</first><last>Shen</last></author>
        <author><first>Anoop</first><last>Sarkar</last></author>
        <author><first>Aravind</first><last>Joshi</last></author>
        <bibkey>Shen-etAl:2003:EMNLP</bibkey>
        <bibtype>inproceedings</bibtype>
        <booktitle>Proceedings of the 2003 Conference on Empirical Methods in Natural Language Processing</booktitle>
        <pages>89–96</pages>
        <url>http://www.aclweb.org/anthology/W03-1012.pdf</url>
        <year>2003</year>
   </paper>

   <paper id="1013">
        <title>Log-Linear Models for Wide-Coverage <fixed-case>CCG</fixed-case> Parsing</title>
        <author><first>Stephen</first><last>Clark</last></author>
        <author><first>James</first><last>Curran</last></author>
        <bibkey>Clark-Curran:2003:EMNLP</bibkey>
        <bibtype>inproceedings</bibtype>
        <booktitle>Proceedings of the 2003 Conference on Empirical Methods in Natural Language Processing</booktitle>
        <pages>97–104</pages>
        <url>http://www.aclweb.org/anthology/W03-1013.pdf</url>
        <year>2003</year>
   </paper>

   <paper id="1014">
        <title>Learning Extraction Patterns for Subjective Expressions</title>
        <author><first>Ellen</first><last>Riloff</last></author>
        <author><first>Janyce</first><last>Wiebe</last></author>
        <bibkey>Riloff-Wiebe:2003:EMNLP</bibkey>
        <bibtype>inproceedings</bibtype>
        <booktitle>Proceedings of the 2003 Conference on Empirical Methods in Natural Language Processing</booktitle>
        <pages>105–112</pages>
        <url>http://www.aclweb.org/anthology/W03-1014.pdf</url>
        <year>2003</year>
   </paper>

   <paper id="1015">
        <title>Bootstrapping Coreference Classifiers with Multiple Machine Learning Algorithms</title>
        <author><first>Vincent</first><last>Ng</last></author>
        <author><first>Claire</first><last>Cardie</last></author>
        <bibkey>Ng-Cardie:2003:EMNLP</bibkey>
        <bibtype>inproceedings</bibtype>
        <booktitle>Proceedings of the 2003 Conference on Empirical Methods in Natural Language Processing</booktitle>
        <pages>113–120</pages>
        <url>http://www.aclweb.org/anthology/W03-1015.pdf</url>
        <year>2003</year>
   </paper>

   <paper id="1016">
        <title>Statistical Acquisition of Content Selection Rules for Natural Language Generation</title>
        <author><first>Pablo Ariel</first><last>Duboue</last></author>
        <author><first>Kathleen R.</first><last>McKeown</last></author>
        <bibkey>Duboue-McKeown:2003:EMNLP</bibkey>
        <bibtype>inproceedings</bibtype>
        <booktitle>Proceedings of the 2003 Conference on Empirical Methods in Natural Language Processing</booktitle>
        <pages>121–128</pages>
        <url>http://www.aclweb.org/anthology/W03-1016.pdf</url>
        <year>2003</year>
   </paper>

   <paper id="1017">
        <title>Towards Answering Opinion Questions: Separating Facts from Opinions and Identifying the Polarity of Opinion Sentences</title>
        <author><first>Hong</first><last>Yu</last></author>
        <author><first>Vasileios</first><last>Hatzivassiloglou</last></author>
        <bibkey>Yu-Hatzivassiloglou:2003:EMNLP</bibkey>
        <bibtype>inproceedings</bibtype>
        <booktitle>Proceedings of the 2003 Conference on Empirical Methods in Natural Language Processing</booktitle>
        <pages>129–136</pages>
        <url>http://www.aclweb.org/anthology/W03-1017.pdf</url>
        <year>2003</year>
   </paper>

   <paper id="1018">
        <title>Evaluation and Extension of Maximum Entropy Models with Inequality Constraints</title>
        <author><first>Jun’ichi</first><last>Kazama</last></author>
        <author><first>Jun’ichi</first><last>Tsujii</last></author>
        <bibkey>Kazama-Tsujii:2003:EMNLP</bibkey>
        <bibtype>inproceedings</bibtype>
        <booktitle>Proceedings of the 2003 Conference on Empirical Methods in Natural Language Processing</booktitle>
        <pages>137–144</pages>
        <url>http://www.aclweb.org/anthology/W03-1018.pdf</url>
        <year>2003</year>
   </paper>

   <paper id="1019">
        <title>Investigating Loss Functions and Optimization Methods for Discriminative Learning of Label Sequences</title>
        <author><first>Yasemin</first><last>Altun</last></author>
        <author><first>Mark</first><last>Johnson</last></author>
        <author><first>Thomas</first><last>Hofmann</last></author>
        <bibkey>Altun-etAl:2003:EMNLP</bibkey>
        <bibtype>inproceedings</bibtype>
        <booktitle>Proceedings of the 2003 Conference on Empirical Methods in Natural Language Processing</booktitle>
        <pages>145–152</pages>
        <url>http://www.aclweb.org/anthology/W03-1019.pdf</url>
        <year>2003</year>
   </paper>

   <paper id="1020">
        <title>A Fast Algorithm for Feature Selection in Conditional Maximum Entropy Modeling</title>
        <author><first>Yaqian</first><last>Zhou</last></author>
        <author><first>Fuliang</first><last>Weng</last></author>
        <author><first>Lide</first><last>Wu</last></author>
        <author><first>Hauke</first><last>Schmidt</last></author>
        <bibkey>Zhou-etAl:2003:EMNLP</bibkey>
        <bibtype>inproceedings</bibtype>
        <booktitle>Proceedings of the 2003 Conference on Empirical Methods in Natural Language Processing</booktitle>
        <pages>153–159</pages>
        <url>http://www.aclweb.org/anthology/W03-1020.pdf</url>
        <year>2003</year>
   </paper>

   <paper id="1021">
        <title>Training Connectionist Models for the <fixed-case>S</fixed-case>tructured <fixed-case>L</fixed-case>anguage <fixed-case>M</fixed-case>odel</title>
        <author><first>Peng</first><last>Xu</last></author>
        <author><first>Ahmad</first><last>Emami</last></author>
        <author><first>Frederick</first><last>Jelinek</last></author>
        <bibkey>Xu-etAl:2003:EMNLP</bibkey>
        <bibtype>inproceedings</bibtype>
        <booktitle>Proceedings of the 2003 Conference on Empirical Methods in Natural Language Processing</booktitle>
        <pages>160–167</pages>
        <url>http://www.aclweb.org/anthology/W03-1021.pdf</url>
        <year>2003</year>
   </paper>

   <paper id="1022">
        <title>Supersense Tagging of Unknown Nouns in <fixed-case>W</fixed-case>ord<fixed-case>N</fixed-case>et</title>
        <author><first>Massimiliano</first><last>Ciaramita</last></author>
        <author><first>Mark</first><last>Johnson</last></author>
        <bibkey>Ciaramita-Johnson:2003:EMNLP</bibkey>
        <bibtype>inproceedings</bibtype>
        <booktitle>Proceedings of the 2003 Conference on Empirical Methods in Natural Language Processing</booktitle>
        <pages>168–175</pages>
        <url>http://www.aclweb.org/anthology/W03-1022.pdf</url>
        <year>2003</year>
   </paper>

   <paper id="1023">
        <title>Using the Web in Machine Learning for Other-Anaphora Resolution</title>
        <author><first>Natalia N.</first><last>Modjeska</last></author>
        <author><first>Katja</first><last>Markert</last></author>
        <author><first>Malvina</first><last>Nissim</last></author>
        <bibkey>Modjeska-etAl:2003:EMNLP</bibkey>
        <bibtype>inproceedings</bibtype>
        <booktitle>Proceedings of the 2003 Conference on Empirical Methods in Natural Language Processing</booktitle>
        <pages>176–183</pages>
        <url>http://www.aclweb.org/anthology/W03-1023.pdf</url>
        <year>2003</year>
   </paper>

   <paper id="1024">
        <title><fixed-case>J</fixed-case>apanese Zero Pronoun Resolution based on Ranking Rules and Machine Learning</title>
        <author><first>Hideki</first><last>Isozaki</last></author>
        <author><first>Tsutomu</first><last>Hirao</last></author>
        <bibkey>Isozaki-Hirao:2003:EMNLP</bibkey>
        <bibtype>inproceedings</bibtype>
        <booktitle>Proceedings of the 2003 Conference on Empirical Methods in Natural Language Processing</booktitle>
        <pages>184–191</pages>
        <url>http://www.aclweb.org/anthology/W03-1024.pdf</url>
        <year>2003</year>
   </paper>

   <paper id="1025">
        <title>A Maximum Entropy <fixed-case>C</fixed-case>hinese Character-Based Parser</title>
        <author><first>Xiaoqiang</first><last>Luo</last></author>
        <bibkey>Luo:2003:EMNLP</bibkey>
        <bibtype>inproceedings</bibtype>
        <booktitle>Proceedings of the 2003 Conference on Empirical Methods in Natural Language Processing</booktitle>
        <pages>192–199</pages>
        <url>http://www.aclweb.org/anthology/W03-1025.pdf</url>
        <year>2003</year>
   </paper>

   <paper id="1026">
        <title><fixed-case>H</fixed-case>owtogeta<fixed-case>C</fixed-case>hinese<fixed-case>N</fixed-case>ame(<fixed-case>E</fixed-case>ntity): Segmentation and Combination Issues</title>
        <author><first>Hongyan</first><last>Jing</last></author>
        <author><first>Radu</first><last>Florian</last></author>
        <author><first>Xiaoqiang</first><last>Luo</last></author>
        <author><first>Tong</first><last>Zhang</last></author>
        <author><first>Abraham</first><last>Ittycheriah</last></author>
        <bibkey>Jing-etAl:2003:EMNLP</bibkey>
        <bibtype>inproceedings</bibtype>
        <booktitle>Proceedings of the 2003 Conference on Empirical Methods in Natural Language Processing</booktitle>
        <pages>200–207</pages>
        <url>http://www.aclweb.org/anthology/W03-1026.pdf</url>
        <year>2003</year>
   </paper>

   <paper id="1027">
        <title>Virtual Examples for Text Classification with Support Vector Machines</title>
        <author><first>Manabu</first><last>Sassano</last></author>
        <bibkey>Sassano:2003:EMNLP</bibkey>
        <bibtype>inproceedings</bibtype>
        <booktitle>Proceedings of the 2003 Conference on Empirical Methods in Natural Language Processing</booktitle>
        <pages>208–215</pages>
        <url>http://www.aclweb.org/anthology/W03-1027.pdf</url>
        <year>2003</year>
   </paper>

   <paper id="1028">
        <title>Improved Automatic Keyword Extraction Given More Linguistic Knowledge</title>
        <author><first>Anette</first><last>Hulth</last></author>
        <bibkey>Hulth:2003:EMNLP</bibkey>
        <bibtype>inproceedings</bibtype>
        <booktitle>Proceedings of the 2003 Conference on Empirical Methods in Natural Language Processing</booktitle>
        <pages>216–223</pages>
        <url>http://www.aclweb.org/anthology/W03-1028.pdf</url>
        <year>2003</year>
   </paper>

   <paper id="1100">
        <title>Proceedings of the Sixth International Workshop on Information Retrieval with <fixed-case>A</fixed-case>sian Languages</title>
   </paper>

   <paper id="1101">
        <title>Improving Summarization Performance by Sentence Compression — A Pilot Study</title>
        <author><first>Chin-Yew</first><last>Lin</last></author>
        <address>Sapporo, Japan</address>
        <bibkey>lin:2003:AsianIR</bibkey>
        <bibtype>inproceedings</bibtype>
        <booktitle>Proceedings of the Sixth International Workshop on Information Retrieval with <fixed-case>A</fixed-case>sian Languages</booktitle>
        <doi>10.3115/1118935.1118936</doi>
        <month>July</month>
        <pages>1–8</pages>
        <publisher>Association for Computational Linguistics</publisher>
        <url>http://www.aclweb.org/anthology/W03-1101</url>
        <year>2003</year>
   </paper>

   <paper id="1102">
        <title>A Practical Text Summarizer by Paragraph Extraction for <fixed-case>T</fixed-case>hai</title>
        <author><first>Chuleerat </first><last>Jaruskulchai</last></author>
        <author><first>Canasai </first><last>Kruengkrai</last></author>
        <address>Sapporo, Japan</address>
        <bibkey>jaruskulchai-kruengkrai:2003:AsianIR</bibkey>
        <bibtype>inproceedings</bibtype>
        <booktitle>Proceedings of the Sixth International Workshop on Information Retrieval with <fixed-case>A</fixed-case>sian Languages</booktitle>
        <doi>10.3115/1118935.1118937</doi>
        <month>July</month>
        <pages>9–16</pages>
        <publisher>Association for Computational Linguistics</publisher>
        <url>http://www.aclweb.org/anthology/W03-1102</url>
        <year>2003</year>
   </paper>

   <paper id="1103">
        <title>An Approach for Combining Content-based and Collaborative Filters</title>
        <author><first>Qing</first><last>Li</last></author>
        <author><first>Byeong Man</first><last>Kim</last></author>
        <address>Sapporo, Japan</address>
        <bibkey>li-kim:2003:AsianIR</bibkey>
        <bibtype>inproceedings</bibtype>
        <booktitle>Proceedings of the Sixth International Workshop on Information Retrieval with <fixed-case>A</fixed-case>sian Languages</booktitle>
        <doi>10.3115/1118935.1118938</doi>
        <month>July</month>
        <pages>17–24</pages>
        <publisher>Association for Computational Linguistics</publisher>
        <url>http://www.aclweb.org/anthology/W03-1103</url>
        <year>2003</year>
   </paper>

   <paper id="1104">
        <title>A Differential <fixed-case>LSI</fixed-case> Method for Document Classification</title>
        <author><first>Liang</first><last>Chen</last></author>
        <author><first>Naoyuki</first><last>Tokuda</last></author>
        <author><first>Akira</first><last>Nagai</last></author>
        <address>Sapporo, Japan</address>
        <bibkey>chen-tokuda-nagai:2003:AsianIR</bibkey>
        <bibtype>inproceedings</bibtype>
        <booktitle>Proceedings of the Sixth International Workshop on Information Retrieval with <fixed-case>A</fixed-case>sian Languages</booktitle>
        <doi>10.3115/1118935.1118939</doi>
        <month>July</month>
        <pages>25–32</pages>
        <publisher>Association for Computational Linguistics</publisher>
        <url>http://www.aclweb.org/anthology/W03-1104</url>
        <year>2003</year>
   </paper>

   <paper id="1105">
        <title><fixed-case>P</fixed-case>oisson Naive <fixed-case>B</fixed-case>ayes for Text Classification with Feature Weighting</title>
        <author><first>Sang-Bum</first><last>Kim</last></author>
        <author><first>Hee-Cheol</first><last>Seo</last></author>
        <author><first>Hae-Chang</first><last>Rim</last></author>
        <address>Sapporo, Japan</address>
        <bibkey>kim-seo-rim:2003:AsianIR</bibkey>
        <bibtype>inproceedings</bibtype>
        <booktitle>Proceedings of the Sixth International Workshop on Information Retrieval with <fixed-case>A</fixed-case>sian Languages</booktitle>
        <doi>10.3115/1118935.1118940</doi>
        <month>July</month>
        <pages>33–40</pages>
        <publisher>Association for Computational Linguistics</publisher>
        <url>http://www.aclweb.org/anthology/W03-1105</url>
        <year>2003</year>
   </paper>

   <paper id="1106">
        <title>Text Classification in <fixed-case>A</fixed-case>sian Languages without Word Segmentation</title>
        <author><first>Fuchun</first><last>Peng</last></author>
        <author><first>Xiangji</first><last>Huang</last></author>
        <author><first>Dale</first><last>Schuurmans</last></author>
        <author><first>Shaojun</first><last>Wang</last></author>
        <address>Sapporo, Japan</address>
        <bibkey>peng-EtAl:2003:AsianIR</bibkey>
        <bibtype>inproceedings</bibtype>
        <booktitle>Proceedings of the Sixth International Workshop on Information Retrieval with <fixed-case>A</fixed-case>sian Languages</booktitle>
        <doi>10.3115/1118935.1118941</doi>
        <month>July</month>
        <pages>41–48</pages>
        <publisher>Association for Computational Linguistics</publisher>
        <url>http://www.aclweb.org/anthology/W03-1106</url>
        <year>2003</year>
   </paper>

   <paper id="1107">
        <title>Feature Selection in Categorizing Procedural Expressions</title>
        <author><first>Mineki</first><last>Takechi</last></author>
        <author><first>Takenobu</first><last>Tokunaga</last></author>
        <author><first>Yuji</first><last>Matsumoto</last></author>
        <author><first>Hozumi</first><last>Tanaka</last></author>
        <address>Sapporo, Japan</address>
        <bibkey>takechi-EtAl:2003:AsianIR</bibkey>
        <bibtype>inproceedings</bibtype>
        <booktitle>Proceedings of the Sixth International Workshop on Information Retrieval with <fixed-case>A</fixed-case>sian Languages</booktitle>
        <doi>10.3115/1118935.1118942</doi>
        <month>July</month>
        <pages>49–56</pages>
        <publisher>Association for Computational Linguistics</publisher>
        <url>http://www.aclweb.org/anthology/W03-1107</url>
        <year>2003</year>
   </paper>

   <paper id="1108">
        <title>Learning Bilingual Translations from Comparable Corpora to Cross-Language Information Retrieval: Hybrid Statistics-based and Linguistics-based Approach</title>
        <author><first>Fatiha</first><last>Sadat</last></author>
        <author><first>Masatoshi</first><last>Yoshikawa</last></author>
        <author><first>Shunsuke</first><last>Uemura</last></author>
        <address>Sapporo, Japan</address>
        <bibkey>sadat-yoshikawa-uemura:2003:AsianIR</bibkey>
        <bibtype>inproceedings</bibtype>
        <booktitle>Proceedings of the Sixth International Workshop on Information Retrieval with <fixed-case>A</fixed-case>sian Languages</booktitle>
        <doi>10.3115/1118935.1118943</doi>
        <month>July</month>
        <pages>57–64</pages>
        <publisher>Association for Computational Linguistics</publisher>
        <url>http://www.aclweb.org/anthology/W03-1108</url>
        <year>2003</year>
   </paper>

   <paper id="1109">
        <title><fixed-case>BRIDJE</fixed-case> over a Language Barrier: Cross-Language Information Access by Integrating Translation and Retrieval</title>
        <author><first>Tetsuya</first><last>Sakai</last></author>
        <author><first>Makoto</first><last>Koyama</last></author>
        <author><first>Masaru</first><last>Suzuki</last></author>
        <author><first>Akira</first><last>Kumano</last></author>
        <author><first>Toshihiko</first><last>Manabe</last></author>
        <address>Sapporo, Japan</address>
        <bibkey>sakai-EtAl:2003:AsianIR</bibkey>
        <bibtype>inproceedings</bibtype>
        <booktitle>Proceedings of the Sixth International Workshop on Information Retrieval with <fixed-case>A</fixed-case>sian Languages</booktitle>
        <doi>10.3115/1118935.1118944</doi>
        <month>July</month>
        <pages>65–76</pages>
        <publisher>Association for Computational Linguistics</publisher>
        <url>http://www.aclweb.org/anthology/W03-1109</url>
        <year>2003</year>
   </paper>

   <paper id="1110">
        <title>Issues in Pre- and Post-translation Document Expansion: Untranslatable Cognates and Missegmented Words</title>
        <author><first>Gina-Anne</first><last>Levow</last></author>
        <address>Sapporo, Japan</address>
        <bibkey>levow:2003:AsianIR</bibkey>
        <bibtype>inproceedings</bibtype>
        <booktitle>Proceedings of the Sixth International Workshop on Information Retrieval with <fixed-case>A</fixed-case>sian Languages</booktitle>
        <doi>10.3115/1118935.1118945</doi>
        <month>July</month>
        <pages>77–83</pages>
        <publisher>Association for Computational Linguistics</publisher>
        <url>http://www.aclweb.org/anthology/W03-1110</url>
        <year>2003</year>
   </paper>

   <paper id="1111">
        <title>Very Low Dimensional Latent Semantic Indexing for Local Query Regions </title>
        <author><first>Yinghui</first><last>Xu</last></author>
        <author><first>Kyoji</first><last>Umemura</last></author>
        <address>Sapporo, Japan</address>
        <bibkey>xu-umemura:2003:AsianIR</bibkey>
        <bibtype>inproceedings</bibtype>
        <booktitle>Proceedings of the Sixth International Workshop on Information Retrieval with <fixed-case>A</fixed-case>sian Languages</booktitle>
        <doi>10.3115/1118935.1118946</doi>
        <month>July</month>
        <pages>84–91</pages>
        <publisher>Association for Computational Linguistics</publisher>
        <url>http://www.aclweb.org/anthology/W03-1111</url>
        <year>2003</year>
   </paper>

   <paper id="1112">
        <title><fixed-case>A</fixed-case>ny<fixed-case>Q</fixed-case>: Answer Set based Information Retrieval System</title>
        <author><first>Hyo-Jung</first><last>Oh</last></author>
        <author><first>Myung-Gil </first><last>Jang</last></author>
        <author><first>Moon-Soo</first><last>Chang</last></author>
        <address>Sapporo, Japan</address>
        <bibkey>oh-jang-chang:2003:AsianIR</bibkey>
        <bibtype>inproceedings</bibtype>
        <booktitle>Proceedings of the Sixth International Workshop on Information Retrieval with <fixed-case>A</fixed-case>sian Languages</booktitle>
        <doi>10.3115/1118935.1118947</doi>
        <month>July</month>
        <pages>92–99</pages>
        <publisher>Association for Computational Linguistics</publisher>
        <url>http://www.aclweb.org/anthology/W03-1112</url>
        <year>2003</year>
   </paper>

   <paper id="1113">
        <title>Dynamic Programming Matching for Large Scale Information Retrieval</title>
        <author><first>Eiko</first><last>Yamamoto</last></author>
        <author><first>Masahiro</first><last>Kishida</last></author>
        <author><first>Yoshinori</first><last>Takenami</last></author>
        <author><first>Yoshiyuki</first><last>Takeda</last></author>
        <author><first>Kyoji</first><last>Umemura</last></author>
        <address>Sapporo, Japan</address>
        <bibkey>yamamoto-EtAl:2003:AsianIR</bibkey>
        <bibtype>inproceedings</bibtype>
        <booktitle>Proceedings of the Sixth International Workshop on Information Retrieval with <fixed-case>A</fixed-case>sian Languages</booktitle>
        <doi>10.3115/1118935.1118948</doi>
        <month>July</month>
        <pages>100–108</pages>
        <publisher>Association for Computational Linguistics</publisher>
        <url>http://www.aclweb.org/anthology/W03-1113</url>
        <year>2003</year>
   </paper>

   <paper id="1114">
        <title>Improving Document Clustering by Utilizing Meta-Data</title>
        <author><first>Kam-Fai</first><last>Wong</last></author>
        <author><first>Nam-Kiu</first><last>Chan</last></author>
        <author><first>Kam-Lai</first><last>Wong</last></author>
        <address>Sapporo, Japan</address>
        <bibkey>wong-chan-wong:2003:AsianIR</bibkey>
        <bibtype>inproceedings</bibtype>
        <booktitle>Proceedings of the Sixth International Workshop on Information Retrieval with <fixed-case>A</fixed-case>sian Languages</booktitle>
        <doi>10.3115/1118935.1118949</doi>
        <month>July</month>
        <pages>109–115</pages>
        <publisher>Association for Computational Linguistics</publisher>
        <url>http://www.aclweb.org/anthology/W03-1114</url>
        <year>2003</year>
   </paper>

   <paper id="1115">
        <title>Temporal Ranking for Fresh Information Retrieval</title>
        <author><first>Nobuyoshi</first><last>Sato</last></author>
        <author><first>Minoru</first><last>Uehara</last></author>
        <author><first>Yoshifumi</first><last>Sakai</last></author>
        <address>Sapporo, Japan</address>
        <bibkey>sato-uehara-sakai:2003:AsianIR</bibkey>
        <bibtype>inproceedings</bibtype>
        <booktitle>Proceedings of the Sixth International Workshop on Information Retrieval with <fixed-case>A</fixed-case>sian Languages</booktitle>
        <doi>10.3115/1118935.1118950</doi>
        <month>July</month>
        <pages>116–123</pages>
        <publisher>Association for Computational Linguistics</publisher>
        <url>http://www.aclweb.org/anthology/W03-1115</url>
        <year>2003</year>
   </paper>

   <paper id="1116">
        <title>Extraction of User Preferences from a Few Positive Documents</title>
        <author><first>Byeong Man</first><last>Kim</last></author>
        <author><first>Qing</first><last>Li</last></author>
        <author><first>Jong Wan</first><last>Kim</last></author>
        <address>Sapporo, Japan</address>
        <bibkey>kim-li-kim:2003:AsianIR</bibkey>
        <bibtype>inproceedings</bibtype>
        <booktitle>Proceedings of the Sixth International Workshop on Information Retrieval with <fixed-case>A</fixed-case>sian Languages</booktitle>
        <doi>10.3115/1118935.1118951</doi>
        <month>July</month>
        <pages>124–131</pages>
        <publisher>Association for Computational Linguistics</publisher>
        <url>http://www.aclweb.org/anthology/W03-1116</url>
        <year>2003</year>
   </paper>

   <paper id="1117">
        <title>Keyword-based Document Clustering</title>
        <author><first>Seung-Shik</first><last>Kang</last></author>
        <address>Sapporo, Japan</address>
        <bibkey>kang:2003:AsianIR</bibkey>
        <bibtype>inproceedings</bibtype>
        <booktitle>Proceedings of the Sixth International Workshop on Information Retrieval with <fixed-case>A</fixed-case>sian Languages</booktitle>
        <doi>10.3115/1118935.1118952</doi>
        <month>July</month>
        <pages>132–137</pages>
        <publisher>Association for Computational Linguistics</publisher>
        <url>http://www.aclweb.org/anthology/W03-1117</url>
        <year>2003</year>
   </paper>

   <paper id="1118">
        <title>Text Categorization Using Automatically Acquired Domain Ontology</title>
        <author><first>Shih-Hung</first><last>Wu</last></author>
        <author><first>Tzong-Han</first><last>Tsai</last></author>
        <author><first>Wen-Lian</first><last>Hsu</last></author>
        <address>Sapporo, Japan</address>
        <bibkey>wu-tsai-hsu:2003:AsianIR</bibkey>
        <bibtype>inproceedings</bibtype>
        <booktitle>Proceedings of the Sixth International Workshop on Information Retrieval with <fixed-case>A</fixed-case>sian Languages</booktitle>
        <doi>10.3115/1118935.1118953</doi>
        <month>July</month>
        <pages>138–145</pages>
        <publisher>Association for Computational Linguistics</publisher>
        <url>http://www.aclweb.org/anthology/W03-1118</url>
        <year>2003</year>
   </paper>

   <paper id="1119">
        <title>A Sentence Reduction using Syntax Control</title>
        <author><first>Minh Le</first><last>Nguyen</last></author>
        <author><first>Susumu</first><last>Horiguchi</last></author>
        <address>Sapporo, Japan</address>
        <bibkey>nguyen-horiguchi:2003:AsianIR</bibkey>
        <bibtype>inproceedings</bibtype>
        <booktitle>Proceedings of the Sixth International Workshop on Information Retrieval with <fixed-case>A</fixed-case>sian Languages</booktitle>
        <doi>10.3115/1118935.1118954</doi>
        <month>July</month>
        <pages>146–152</pages>
        <publisher>Association for Computational Linguistics</publisher>
        <url>http://www.aclweb.org/anthology/W03-1119</url>
        <year>2003</year>
   </paper>

   <paper id="1120">
        <title>Cross-Language Information Retrieval Based on Category Matching Between Language Versions of a Web Directory</title>
        <author><first>Fuminori</first><last>Kimura</last></author>
        <author><first>Akira</first><last>Maeda</last></author>
        <author><first>Masatoshi</first><last>Yoshikawa</last></author>
        <author><first>Shunsuke</first><last>Uemura</last></author>
        <address>Sapporo, Japan</address>
        <bibkey>kimura-EtAl:2003:AsianIR</bibkey>
        <bibtype>inproceedings</bibtype>
        <booktitle>Proceedings of the Sixth International Workshop on Information Retrieval with <fixed-case>A</fixed-case>sian Languages</booktitle>
        <doi>10.3115/1118935.1118955</doi>
        <month>July</month>
        <pages>153–160</pages>
        <publisher>Association for Computational Linguistics</publisher>
        <url>http://www.aclweb.org/anthology/W03-1120</url>
        <year>2003</year>
   </paper>

   <paper id="1121">
        <title><fixed-case>K</fixed-case>orean Named Entity Recognition using <fixed-case>HMM</fixed-case> and <fixed-case>C</fixed-case>o<fixed-case>T</fixed-case>raining Model</title>
        <author><first>Euisok</first><last>Chung</last></author>
        <author><first>Yi-Gyu</first><last>Hwang</last></author>
        <author><first>Myung-Gil </first><last>Jang</last></author>
        <address>Sapporo, Japan</address>
        <bibkey>chung-hwang-jang:2003:AsianIR</bibkey>
        <bibtype>inproceedings</bibtype>
        <booktitle>Proceedings of the Sixth International Workshop on Information Retrieval with <fixed-case>A</fixed-case>sian Languages</booktitle>
        <doi>10.3115/1118935.1118956</doi>
        <month>July</month>
        <pages>161–167</pages>
        <publisher>Association for Computational Linguistics</publisher>
        <url>http://www.aclweb.org/anthology/W03-1121</url>
        <year>2003</year>
   </paper>

   <paper id="1122">
        <title>Question-Answering Based on Virtually Integrated Lexical Knowledge Base</title>
        <author><first>Key-Sun</first><last>Choi</last></author>
        <author><first>Jae-Ho</first><last>Kim</last></author>
        <author><first>Masaru</first><last>Miyazaki</last></author>
        <author><first>Jun</first><last>Goto</last></author>
        <author><first>Yeun-Bae</first><last>Kim</last></author>
        <address>Sapporo, Japan</address>
        <bibkey>choi-EtAl:2003:AsianIR</bibkey>
        <bibtype>inproceedings</bibtype>
        <booktitle>Proceedings of the Sixth International Workshop on Information Retrieval with <fixed-case>A</fixed-case>sian Languages</booktitle>
        <doi>10.3115/1118935.1118957</doi>
        <month>July</month>
        <pages>168–175</pages>
        <publisher>Association for Computational Linguistics</publisher>
        <url>http://www.aclweb.org/anthology/W03-1122</url>
        <year>2003</year>
   </paper>

   <paper id="1200">
        <title>Proceedings of the <fixed-case>ACL</fixed-case> 2003 Workshop on Multilingual Summarization and Question Answering</title>
   </paper>

   <paper id="1201">
        <title>Question Answering via <fixed-case>B</fixed-case>ayesian Inference on Lexical Relations</title>
        <author><first>Ganesh</first><last>Ramakrishnan</last></author>
        <author><first>Apurva </first><last>Jadhav</last></author>
        <author><first>Ashutosh</first><last>Joshi</last></author>
        <author><first>Soumen</first><last>Chakrabarti</last></author>
        <author><first>Pushpak</first><last>Bhattacharyya</last></author>
        <address>Sapporo, Japan</address>
        <bibkey>ramakrishnan-EtAl:2003:MultiSumQA</bibkey>
        <bibtype>inproceedings</bibtype>
        <booktitle>Proceedings of the <fixed-case>ACL</fixed-case> 2003 Workshop on Multilingual Summarization and Question Answering</booktitle>
        <doi>10.3115/1119312.1119313</doi>
        <month>July</month>
        <pages>1–10</pages>
        <publisher>Association for Computational Linguistics</publisher>
        <url>http://www.aclweb.org/anthology/W03-1201</url>
        <year>2003</year>
   </paper>

   <paper id="1202">
        <title>Using Thematic Information in Statistical Headline Generation</title>
        <author><first>Stephen</first><last>Wan</last></author>
        <author><first>Mark</first><last>Dras</last></author>
        <author><first>Cécile</first><last>Paris</last></author>
        <author><first>Robert</first><last>Dale</last></author>
        <address>Sapporo, Japan</address>
        <bibkey>wan-EtAl:2003:MultiSumQA</bibkey>
        <bibtype>inproceedings</bibtype>
        <booktitle>Proceedings of the <fixed-case>ACL</fixed-case> 2003 Workshop on Multilingual Summarization and Question Answering</booktitle>
        <doi>10.3115/1119312.1119314</doi>
        <month>July</month>
        <pages>11–20</pages>
        <publisher>Association for Computational Linguistics</publisher>
        <url>http://www.aclweb.org/anthology/W03-1202</url>
        <year>2003</year>
   </paper>

   <paper id="1203">
        <title>Combining Optimal Clustering and Hidden <fixed-case>M</fixed-case>arkov Models for Extractive Summarization</title>
        <author><first>Pascale</first><last>Fung</last></author>
        <author><first>Grace</first><last>Ngai</last></author>
        <author><first>Chi-Shun</first><last>Cheung</last></author>
        <address>Sapporo, Japan</address>
        <bibkey>fung-ngai-cheung:2003:MultiSumQA</bibkey>
        <bibtype>inproceedings</bibtype>
        <booktitle>Proceedings of the <fixed-case>ACL</fixed-case> 2003 Workshop on Multilingual Summarization and Question Answering</booktitle>
        <doi>10.3115/1119312.1119315</doi>
        <month>July</month>
        <pages>21–28</pages>
        <publisher>Association for Computational Linguistics</publisher>
        <url>http://www.aclweb.org/anthology/W03-1203</url>
        <year>2003</year>
   </paper>

   <paper id="1204">
        <title>Evaluation of Features for Sentence Extraction on Different Types of Corpora</title>
        <author><first>Chikashi</first><last>Nobata</last></author>
        <author><first>Satoshi</first><last>Sekine</last></author>
        <author><first>Hitoshi</first><last>Isahara</last></author>
        <address>Sapporo, Japan</address>
        <bibkey>nobata-sekine-isahara:2003:MultiSumQA</bibkey>
        <bibtype>inproceedings</bibtype>
        <booktitle>Proceedings of the <fixed-case>ACL</fixed-case> 2003 Workshop on Multilingual Summarization and Question Answering</booktitle>
        <doi>10.3115/1119312.1119316</doi>
        <month>July</month>
        <pages>29–36</pages>
        <publisher>Association for Computational Linguistics</publisher>
        <url>http://www.aclweb.org/anthology/W03-1204</url>
        <year>2003</year>
   </paper>

   <paper id="1205">
        <title>An Evolutionary Approach for Improving the Quality of Automatic Summaries</title>
        <author><first>Constantin</first><last>Orasan</last></author>
        <address>Sapporo, Japan</address>
        <bibkey>orasan:2003:MultiSumQA</bibkey>
        <bibtype>inproceedings</bibtype>
        <booktitle>Proceedings of the <fixed-case>ACL</fixed-case> 2003 Workshop on Multilingual Summarization and Question Answering</booktitle>
        <doi>10.3115/1119312.1119317</doi>
        <month>July</month>
        <pages>37–45</pages>
        <publisher>Association for Computational Linguistics</publisher>
        <url>http://www.aclweb.org/anthology/W03-1205</url>
        <year>2003</year>
   </paper>

   <paper id="1206">
        <title><fixed-case>HITIQA</fixed-case>: An Interactive Question Answering System: A Preliminary Report</title>
        <author><first>Sharon</first><last>Small</last></author>
        <author><first>Ting</first><last>Liu</last></author>
        <author><first>Nobuyuki</first><last>Shimizu</last></author>
        <author><first>Tomek</first><last>Strzalkowski</last></author>
        <address>Sapporo, Japan</address>
        <bibkey>small-EtAl:2003:MultiSumQA</bibkey>
        <bibtype>inproceedings</bibtype>
        <booktitle>Proceedings of the <fixed-case>ACL</fixed-case> 2003 Workshop on Multilingual Summarization and Question Answering</booktitle>
        <doi>10.3115/1119312.1119318</doi>
        <month>July</month>
        <pages>46–53</pages>
        <publisher>Association for Computational Linguistics</publisher>
        <url>http://www.aclweb.org/anthology/W03-1206</url>
        <year>2003</year>
   </paper>

   <paper id="1207">
        <title>Discovery of Manner Relations and Their Applicability to Question Answering</title>
        <author><first>Roxana</first><last>Girju</last></author>
        <author><first>Manju</first><last>Putcha</last></author>
        <author><first>Dan</first><last>Moldovan</last></author>
        <address>Sapporo, Japan</address>
        <bibkey>girju-putcha-moldovan:2003:MultiSumQA</bibkey>
        <bibtype>inproceedings</bibtype>
        <booktitle>Proceedings of the <fixed-case>ACL</fixed-case> 2003 Workshop on Multilingual Summarization and Question Answering</booktitle>
        <doi>10.3115/1119312.1119319</doi>
        <month>July</month>
        <pages>54–60</pages>
        <publisher>Association for Computational Linguistics</publisher>
        <url>http://www.aclweb.org/anthology/W03-1207</url>
        <year>2003</year>
   </paper>

   <paper id="1208">
        <title>Question Classification using <fixed-case>HDAG</fixed-case> Kernel</title>
        <author><first>Jun</first><last>Suzuki</last></author>
        <author><first>Hirotoshi</first><last>Taira</last></author>
        <author><first>Yutaka</first><last>Sasaki</last></author>
        <author><first>Eisaku</first><last>Maeda</last></author>
        <address>Sapporo, Japan</address>
        <bibkey>suzuki-EtAl:2003:MultiSumQA</bibkey>
        <bibtype>inproceedings</bibtype>
        <booktitle>Proceedings of the <fixed-case>ACL</fixed-case> 2003 Workshop on Multilingual Summarization and Question Answering</booktitle>
        <doi>10.3115/1119312.1119320</doi>
        <month>July</month>
        <pages>61–68</pages>
        <publisher>Association for Computational Linguistics</publisher>
        <url>http://www.aclweb.org/anthology/W03-1208</url>
        <year>2003</year>
   </paper>

   <paper id="1209">
        <title>Statistical <fixed-case>QA</fixed-case> - Classifier vs. Re-ranker: What’s the difference?</title>
        <author><first>Deepak</first><last>Ravichandran</last></author>
        <author><first>Eduard</first><last>Hovy</last></author>
        <author><first>Franz Josef</first><last>Och</last></author>
        <address>Sapporo, Japan</address>
        <bibkey>ravichandran-hovy-och:2003:MultiSumQA</bibkey>
        <bibtype>inproceedings</bibtype>
        <booktitle>Proceedings of the <fixed-case>ACL</fixed-case> 2003 Workshop on Multilingual Summarization and Question Answering</booktitle>
        <doi>10.3115/1119312.1119321</doi>
        <month>July</month>
        <pages>69–75</pages>
        <publisher>Association for Computational Linguistics</publisher>
        <url>http://www.aclweb.org/anthology/W03-1209</url>
        <year>2003</year>
   </paper>

   <paper id="1210">
        <title>Automatic Detection of Causal Relations for Question Answering</title>
        <author><first>Roxana</first><last>Girju</last></author>
        <address>Sapporo, Japan</address>
        <bibkey>girju:2003:MultiSumQA</bibkey>
        <bibtype>inproceedings</bibtype>
        <booktitle>Proceedings of the <fixed-case>ACL</fixed-case> 2003 Workshop on Multilingual Summarization and Question Answering</booktitle>
        <doi>10.3115/1119312.1119322</doi>
        <month>July</month>
        <pages>76–83</pages>
        <publisher>Association for Computational Linguistics</publisher>
        <url>http://www.aclweb.org/anthology/W03-1210</url>
        <year>2003</year>
   </paper>

   <paper id="1211">
        <title>Question Answering on a Case Insensitive Corpus</title>
        <author><first>Wei</first><last>Li</last></author>
        <author><first>Rohini</first><last>Srihari</last></author>
        <author><first>Cheng</first><last>Niu</last></author>
        <author><first>Xiaoge</first><last>Li</last></author>
        <address>Sapporo, Japan</address>
        <bibkey>li-EtAl:2003:MultiSumQA</bibkey>
        <bibtype>inproceedings</bibtype>
        <booktitle>Proceedings of the <fixed-case>ACL</fixed-case> 2003 Workshop on Multilingual Summarization and Question Answering</booktitle>
        <doi>10.3115/1119312.1119323</doi>
        <month>July</month>
        <pages>84–93</pages>
        <publisher>Association for Computational Linguistics</publisher>
        <url>http://www.aclweb.org/anthology/W03-1211</url>
        <year>2003</year>
   </paper>

   <paper id="1300">
        <title>Proceedings of the <fixed-case>ACL</fixed-case> 2003 Workshop on Natural Language Processing in Biomedicine</title>
   </paper>

   <paper id="1301">
        <title>Gene Name Extraction Using <fixed-case>F</fixed-case>ly<fixed-case>B</fixed-case>ase Resources</title>
        <author><first>Alex</first><last>Morgan</last></author>
        <author><first>Lynette</first><last>Hirschman</last></author>
        <author><first>Alexander</first><last>Yeh</last></author>
        <author><first>Marc</first><last>Colosimo</last></author>
        <address>Sapporo, Japan</address>
        <bibkey>morgan-EtAl:2003:BioMed</bibkey>
        <bibtype>inproceedings</bibtype>
        <booktitle>Proceedings of the <fixed-case>ACL</fixed-case> 2003 Workshop on Natural Language Processing in Biomedicine</booktitle>
        <doi>10.3115/1118958.1118959</doi>
        <month>July</month>
        <pages>1–8</pages>
        <publisher>Association for Computational Linguistics</publisher>
        <url>http://www.aclweb.org/anthology/W03-1301</url>
        <year>2003</year>
   </paper>

   <paper id="1302">
        <title>Unsupervised Monolingual and Bilingual Word-Sense Disambiguation of Medical Documents using <fixed-case>UMLS</fixed-case></title>
        <author><first>Dominic</first><last>Widdows</last></author>
        <author><first>Stanley</first><last>Peters</last></author>
        <author><first>Scott</first><last>Cederberg</last></author>
        <author><first>Chiu-Ki</first><last>Chan</last></author>
        <author><first>Diana</first><last>Steffen</last></author>
        <author><first>Paul</first><last>Buitelaar</last></author>
        <address>Sapporo, Japan</address>
        <bibkey>widdows-EtAl:2003:BioMed</bibkey>
        <bibtype>inproceedings</bibtype>
        <booktitle>Proceedings of the <fixed-case>ACL</fixed-case> 2003 Workshop on Natural Language Processing in Biomedicine</booktitle>
        <doi>10.3115/1118958.1118960</doi>
        <month>July</month>
        <pages>9–16</pages>
        <publisher>Association for Computational Linguistics</publisher>
        <url>http://www.aclweb.org/anthology/W03-1302</url>
        <year>2003</year>
   </paper>

   <paper id="1303">
        <title>Using Domain-Specific Verbs for Term Classification</title>
        <author><first>Irena</first><last>Spasic</last></author>
        <author><first>Goran</first><last>Nenadic</last></author>
        <author><first>Sophia</first><last>Ananiadou</last></author>
        <address>Sapporo, Japan</address>
        <bibkey>spasic-nenadic-ananiadou:2003:BioMed</bibkey>
        <bibtype>inproceedings</bibtype>
        <booktitle>Proceedings of the <fixed-case>ACL</fixed-case> 2003 Workshop on Natural Language Processing in Biomedicine</booktitle>
        <doi>10.3115/1118958.1118961</doi>
        <month>July</month>
        <pages>17–24</pages>
        <publisher>Association for Computational Linguistics</publisher>
        <url>http://www.aclweb.org/anthology/W03-1303</url>
        <year>2003</year>
   </paper>

   <paper id="1304">
        <title>Enhancing Performance of Protein Name Recognizers Using Collocation</title>
        <author><first>Wen-Juan</first><last>Hou</last></author>
        <author><first>Hsin-Hsi</first><last>Chen</last></author>
        <address>Sapporo, Japan</address>
        <bibkey>hou-chen:2003:BioMed</bibkey>
        <bibtype>inproceedings</bibtype>
        <booktitle>Proceedings of the <fixed-case>ACL</fixed-case> 2003 Workshop on Natural Language Processing in Biomedicine</booktitle>
        <doi>10.3115/1118958.1118962</doi>
        <month>July</month>
        <pages>25–32</pages>
        <publisher>Association for Computational Linguistics</publisher>
        <url>http://www.aclweb.org/anthology/W03-1304</url>
        <year>2003</year>
   </paper>

   <paper id="1305">
        <title>Two-Phase Biomedical <fixed-case>NE</fixed-case> Recognition based on <fixed-case>SVM</fixed-case>s</title>
        <author><first>Ki-Joong</first><last>Lee</last></author>
        <author><first>Young-Sook</first><last>Hwang</last></author>
        <author><first>Hae-Chang</first><last>Rim</last></author>
        <address>Sapporo, Japan</address>
        <bibkey>lee-hwang-rim:2003:BioMed</bibkey>
        <bibtype>inproceedings</bibtype>
        <booktitle>Proceedings of the <fixed-case>ACL</fixed-case> 2003 Workshop on Natural Language Processing in Biomedicine</booktitle>
        <doi>10.3115/1118958.1118963</doi>
        <month>July</month>
        <pages>33–40</pages>
        <publisher>Association for Computational Linguistics</publisher>
        <url>http://www.aclweb.org/anthology/W03-1305</url>
        <year>2003</year>
   </paper>

   <paper id="1306">
        <title>Boosting Precision and Recall of Dictionary-Based Protein Name Recognition</title>
        <author><first>Yoshimasa</first><last>Tsuruoka</last></author>
        <author><first>Jun’ichi</first><last>Tsujii</last></author>
        <address>Sapporo, Japan</address>
        <bibkey>tsuruoka-tsujii:2003:BioMed</bibkey>
        <bibtype>inproceedings</bibtype>
        <booktitle>Proceedings of the <fixed-case>ACL</fixed-case> 2003 Workshop on Natural Language Processing in Biomedicine</booktitle>
        <doi>10.3115/1118958.1118964</doi>
        <month>July</month>
        <pages>41–48</pages>
        <publisher>Association for Computational Linguistics</publisher>
        <url>http://www.aclweb.org/anthology/W03-1306</url>
        <year>2003</year>
   </paper>

   <paper id="1307">
        <title>Effective Adaptation of Hidden <fixed-case>M</fixed-case>arkov Model-based Named Entity Recognizer for Biomedical Domain</title>
        <author><first>Dan</first><last>Shen</last></author>
        <author><first>Jie</first><last>Zhang</last></author>
        <author><first>Guodong</first><last>Zhou</last></author>
        <author><first>Jian</first><last>Su</last></author>
        <author><first>Chew-Lim</first><last>Tan</last></author>
        <address>Sapporo, Japan</address>
        <bibkey>shen-EtAl:2003:BioMed</bibkey>
        <bibtype>inproceedings</bibtype>
        <booktitle>Proceedings of the <fixed-case>ACL</fixed-case> 2003 Workshop on Natural Language Processing in Biomedicine</booktitle>
        <doi>10.3115/1118958.1118965</doi>
        <month>July</month>
        <pages>49–56</pages>
        <publisher>Association for Computational Linguistics</publisher>
        <url>http://www.aclweb.org/anthology/W03-1307</url>
        <year>2003</year>
   </paper>

   <paper id="1308">
        <title>Bio-Medical Entity Extraction using Support Vector Machines</title>
        <author><first>Koichi</first><last>Takeuchi</last></author>
        <author><first>Nigel</first><last>Collier</last></author>
        <address>Sapporo, Japan</address>
        <bibkey>takeuchi-collier:2003:BioMed</bibkey>
        <bibtype>inproceedings</bibtype>
        <booktitle>Proceedings of the <fixed-case>ACL</fixed-case> 2003 Workshop on Natural Language Processing in Biomedicine</booktitle>
        <doi>10.3115/1118958.1118966</doi>
        <month>July</month>
        <pages>57–64</pages>
        <publisher>Association for Computational Linguistics</publisher>
        <url>http://www.aclweb.org/anthology/W03-1308</url>
        <year>2003</year>
   </paper>

   <paper id="1309">
        <title>Protein Name Tagging for Biomedical Annotation in Text</title>
        <author><first>Kaoru</first><last>Yamamoto</last></author>
        <author><first>Taku</first><last>Kudo</last></author>
        <author><first>Akihiko</first><last>Konagaya</last></author>
        <author><first>Yuji</first><last>Matsumoto</last></author>
        <address>Sapporo, Japan</address>
        <bibkey>yamamoto-EtAl:2003:BioMed</bibkey>
        <bibtype>inproceedings</bibtype>
        <booktitle>Proceedings of the <fixed-case>ACL</fixed-case> 2003 Workshop on Natural Language Processing in Biomedicine</booktitle>
        <doi>10.3115/1118958.1118967</doi>
        <month>July</month>
        <pages>65–72</pages>
        <publisher>Association for Computational Linguistics</publisher>
        <url>http://www.aclweb.org/anthology/W03-1309</url>
        <year>2003</year>
   </paper>

   <paper id="1310">
        <title>Answering Clinical Questions with Role Identification</title>
        <author><first>Yun</first><last>Niu</last></author>
        <author><first>Graeme</first><last>Hirst</last></author>
        <author><first>Gregory</first><last>McArthur</last></author>
        <author><first>Patricia</first><last>Rodriguez-Gianolli</last></author>
        <address>Sapporo, Japan</address>
        <bibkey>niu-EtAl:2003:BioMed</bibkey>
        <bibtype>inproceedings</bibtype>
        <booktitle>Proceedings of the <fixed-case>ACL</fixed-case> 2003 Workshop on Natural Language Processing in Biomedicine</booktitle>
        <doi>10.3115/1118958.1118968</doi>
        <month>July</month>
        <pages>73–80</pages>
        <publisher>Association for Computational Linguistics</publisher>
        <url>http://www.aclweb.org/anthology/W03-1310</url>
        <year>2003</year>
   </paper>

   <paper id="1311">
        <title>Extracting Information on Pneumonia in Infants Using Natural Language Processing of Radiology Reports</title>
        <author><first>Eneida A.</first><last>Mendonca</last></author>
        <author><first>Janet</first><last>Haas</last></author>
        <author><first>Lyudmila</first><last>Shagina</last></author>
        <author><first>Elaine</first><last>Larson</last></author>
        <author><first>Carol</first><last>Friedman</last></author>
        <address>Sapporo, Japan</address>
        <bibkey>mendonca-EtAl:2003:BioMed</bibkey>
        <bibtype>inproceedings</bibtype>
        <booktitle>Proceedings of the <fixed-case>ACL</fixed-case> 2003 Workshop on Natural Language Processing in Biomedicine</booktitle>
        <doi>10.3115/1118958.1118969</doi>
        <month>July</month>
        <pages>81–88</pages>
        <publisher>Association for Computational Linguistics</publisher>
        <url>http://www.aclweb.org/anthology/W03-1311</url>
        <year>2003</year>
   </paper>

   <paper id="1312">
        <title>Identification of Patients with Congestive Heart Failure using a Binary Classifier: A Case Study. </title>
        <author><first>Serguei V.</first><last>Pakhomov</last></author>
        <author><first>James</first><last>Buntrock</last></author>
        <author><first>Christopher G.</first><last>Chute</last></author>
        <address>Sapporo, Japan</address>
        <bibkey>pakhomov-buntrock-chute:2003:BioMed</bibkey>
        <bibtype>inproceedings</bibtype>
        <booktitle>Proceedings of the <fixed-case>ACL</fixed-case> 2003 Workshop on Natural Language Processing in Biomedicine</booktitle>
        <doi>10.3115/1118958.1118970</doi>
        <month>July</month>
        <pages>89–96</pages>
        <publisher>Association for Computational Linguistics</publisher>
        <url>http://www.aclweb.org/anthology/W03-1312</url>
        <year>2003</year>
   </paper>

   <paper id="1313">
        <title>Encoding Biomedical Resources in <fixed-case>TEI</fixed-case>: The Case of the <fixed-case>GENIA</fixed-case> Corpus</title>
        <author><first>Tomaz</first><last>Erjavec</last></author>
        <author><first>Jin-Dong</first><last>Kim</last></author>
        <author><first>Tomoko</first><last>Ohta</last></author>
        <author><first>Yuka</first><last>Tateisi</last></author>
        <author><first>Jun’ichi</first><last>Tsujii</last></author>
        <address>Sapporo, Japan</address>
        <bibkey>erjavec-EtAl:2003:BioMed</bibkey>
        <bibtype>inproceedings</bibtype>
        <booktitle>Proceedings of the <fixed-case>ACL</fixed-case> 2003 Workshop on Natural Language Processing in Biomedicine</booktitle>
        <doi>10.3115/1118958.1118971</doi>
        <month>July</month>
        <pages>97–104</pages>
        <publisher>Association for Computational Linguistics</publisher>
        <url>http://www.aclweb.org/anthology/W03-1313</url>
        <year>2003</year>
   </paper>

   <paper id="1314">
        <title>Exploring Adjectival Modification in Biomedical Discourse Across Two Genres</title>
        <author><first>Olivier</first><last>Bodenreider</last></author>
        <author><first>Serguei V.</first><last>Pakhomov</last></author>
        <address>Sapporo, Japan</address>
        <bibkey>bodenreider-pakhomov:2003:BioMed</bibkey>
        <bibtype>inproceedings</bibtype>
        <booktitle>Proceedings of the <fixed-case>ACL</fixed-case> 2003 Workshop on Natural Language Processing in Biomedicine</booktitle>
        <doi>10.3115/1118958.1118972</doi>
        <month>July</month>
        <pages>105–112</pages>
        <publisher>Association for Computational Linguistics</publisher>
        <url>http://www.aclweb.org/anthology/W03-1314</url>
        <year>2003</year>
   </paper>

   <paper id="1315">
        <title>An Investigation of Various Information Sources for Classifying Biological names</title>
        <author><first>Manabu</first><last>Torii</last></author>
        <author><first>Sachin</first><last>Kamboj</last></author>
        <author><first>K.</first><last>Vijay-Shanker</last></author>
        <address>Sapporo, Japan</address>
        <bibkey>torii-kamboj-vijay-shanker:2003:BioMed</bibkey>
        <bibtype>inproceedings</bibtype>
        <booktitle>Proceedings of the <fixed-case>ACL</fixed-case> 2003 Workshop on Natural Language Processing in Biomedicine</booktitle>
        <doi>10.3115/1118958.1118973</doi>
        <month>July</month>
        <pages>113–120</pages>
        <publisher>Association for Computational Linguistics</publisher>
        <url>http://www.aclweb.org/anthology/W03-1315</url>
        <year>2003</year>
   </paper>

   <paper id="1316">
        <title>Selecting Text Features for Gene Name Classification: from Documents to Terms</title>
        <author><first>Goran</first><last>Nenadic</last></author>
        <author><first>Simon</first><last>Rice</last></author>
        <author><first>Irena</first><last>Spasic</last></author>
        <author><first>Sophia</first><last>Ananiadou</last></author>
        <author><first>Benjamin</first><last>Stapley</last></author>
        <address>Sapporo, Japan</address>
        <bibkey>nenadic-EtAl:2003:BioMed</bibkey>
        <bibtype>inproceedings</bibtype>
        <booktitle>Proceedings of the <fixed-case>ACL</fixed-case> 2003 Workshop on Natural Language Processing in Biomedicine</booktitle>
        <doi>10.3115/1118958.1118974</doi>
        <month>July</month>
        <pages>121–128</pages>
        <publisher>Association for Computational Linguistics</publisher>
        <url>http://www.aclweb.org/anthology/W03-1316</url>
        <year>2003</year>
   </paper>

   <paper id="1400">
        <title>Proceedings of the <fixed-case>ACL</fixed-case> 2003 Workshop on the Lexicon and Figurative Language</title>
   </paper>

   <paper id="1401">
        <title>Metonymy as a Cross-lingual Phenomenon</title>
        <author><first>Wim</first><last>Peters</last></author>
        <address>Sapporo, Japan</address>
        <bibkey>peters:2003:LexFig</bibkey>
        <bibtype>inproceedings</bibtype>
        <booktitle>Proceedings of the <fixed-case>ACL</fixed-case> 2003 Workshop on the Lexicon and Figurative Language</booktitle>
        <doi>10.3115/1118975.1118976</doi>
        <month>July</month>
        <pages>1–9</pages>
        <publisher>Association for Computational Linguistics</publisher>
        <url>http://www.aclweb.org/anthology/W03-1401</url>
        <year>2003</year>
   </paper>

   <paper id="1402">
        <title>Encoding Information on Metaphoric Expressions in <fixed-case>W</fixed-case>ord<fixed-case>N</fixed-case>et-like Resources</title>
        <author><first>Antonietta</first><last>Alonge</last></author>
        <author><first>Margherita</first><last>Castelli</last></author>
        <address>Sapporo, Japan</address>
        <bibkey>alonge-castelli:2003:LexFig</bibkey>
        <bibtype>inproceedings</bibtype>
        <booktitle>Proceedings of the <fixed-case>ACL</fixed-case> 2003 Workshop on the Lexicon and Figurative Language</booktitle>
        <doi>10.3115/1118975.1118977</doi>
        <month>July</month>
        <pages>10–17</pages>
        <publisher>Association for Computational Linguistics</publisher>
        <url>http://www.aclweb.org/anthology/W03-1402</url>
        <year>2003</year>
   </paper>

   <paper id="1403">
        <title>Is There a Way to Represent Metaphors in <fixed-case>W</fixed-case>ord<fixed-case>N</fixed-case>ets? Insights from the Hamburg Metaphor Database</title>
        <author><first>Birte</first><last>Lönneker</last></author>
        <address>Sapporo, Japan</address>
        <bibkey>lonneker:2003:LexFig</bibkey>
        <bibtype>inproceedings</bibtype>
        <booktitle>Proceedings of the <fixed-case>ACL</fixed-case> 2003 Workshop on the Lexicon and Figurative Language</booktitle>
        <doi>10.3115/1118975.1118978</doi>
        <month>July</month>
        <pages>18–27</pages>
        <publisher>Association for Computational Linguistics</publisher>
        <url>http://www.aclweb.org/anthology/W03-1403</url>
        <year>2003</year>
   </paper>

   <paper id="1404">
        <title>Systematicity and the Lexicon in Creative Metaphor</title>
        <author><first>Tony</first><last>Veale</last></author>
        <address>Sapporo, Japan</address>
        <bibkey>veale:2003:LexFig</bibkey>
        <bibtype>inproceedings</bibtype>
        <booktitle>Proceedings of the <fixed-case>ACL</fixed-case> 2003 Workshop on the Lexicon and Figurative Language</booktitle>
        <doi>10.3115/1118975.1118979</doi>
        <month>July</month>
        <pages>28–35</pages>
        <publisher>Association for Computational Linguistics</publisher>
        <url>http://www.aclweb.org/anthology/W03-1404</url>
        <year>2003</year>
   </paper>

   <paper id="1405">
        <title>Conceptual Metaphors: Ontology-based Representation and Corpora Driven Mapping Principles</title>
        <author><first>Kathleen </first><last>Ahrens</last></author>
        <author><first>Siaw Fong</first><last>Chung</last></author>
        <author><first>Chu-Ren </first><last>Huang</last></author>
        <address>Sapporo, Japan</address>
        <bibkey>ahrens-chung-huang:2003:LexFig</bibkey>
        <bibtype>inproceedings</bibtype>
        <booktitle>Proceedings of the <fixed-case>ACL</fixed-case> 2003 Workshop on the Lexicon and Figurative Language</booktitle>
        <doi>10.3115/1118975.1118980</doi>
        <month>July</month>
        <pages>36–42</pages>
        <publisher>Association for Computational Linguistics</publisher>
        <url>http://www.aclweb.org/anthology/W03-1405</url>
        <year>2003</year>
   </paper>

   <paper id="1406">
        <title>Let’s Paint the Town Red for a Few Hours: Composition of Aspect in Idioms</title>
        <author><first>Sheila R.</first><last>Glasbey</last></author>
        <address>Sapporo, Japan</address>
        <bibkey>glasbey:2003:LexFig</bibkey>
        <bibtype>inproceedings</bibtype>
        <booktitle>Proceedings of the <fixed-case>ACL</fixed-case> 2003 Workshop on the Lexicon and Figurative Language</booktitle>
        <doi>10.3115/1118975.1118981</doi>
        <month>July</month>
        <pages>43–49</pages>
        <publisher>Association for Computational Linguistics</publisher>
        <url>http://www.aclweb.org/anthology/W03-1406</url>
        <year>2003</year>
   </paper>

   <paper id="1407">
        <title>The Organization of the Lexicon: The Polysemy of Grow and Disambiguation</title>
        <author><first>Yukiko Sasaki</first><last>Alam</last></author>
        <address>Sapporo, Japan</address>
        <bibkey>alam:2003:LexFig</bibkey>
        <bibtype>inproceedings</bibtype>
        <booktitle>Proceedings of the <fixed-case>ACL</fixed-case> 2003 Workshop on the Lexicon and Figurative Language</booktitle>
        <doi>10.3115/1118975.1118982</doi>
        <month>July</month>
        <pages>50–55</pages>
        <publisher>Association for Computational Linguistics</publisher>
        <url>http://www.aclweb.org/anthology/W03-1407</url>
        <year>2003</year>
   </paper>

   <paper id="1408">
        <title>The Semantics of Metaphor in the Game Theoretic Semantics with at Least Two Coordination Equilibria</title>
        <author><first>Chiaki</first><last>Ohkura</last></author>
        <address>Sapporo, Japan</address>
        <bibkey>ohkura:2003:LexFig</bibkey>
        <bibtype>inproceedings</bibtype>
        <booktitle>Proceedings of the <fixed-case>ACL</fixed-case> 2003 Workshop on the Lexicon and Figurative Language</booktitle>
        <doi>10.3115/1118975.1118983</doi>
        <month>July</month>
        <pages>56–63</pages>
        <publisher>Association for Computational Linguistics</publisher>
        <url>http://www.aclweb.org/anthology/W03-1408</url>
        <year>2003</year>
   </paper>

   <paper id="1500">
        <title>Proceedings of the <fixed-case>ACL</fixed-case> 2003 Workshop on Multilingual and Mixed-language Named Entity Recognition</title>
   </paper>

   <paper id="1501">
        <title>Learning Formulation and Transformation Rules for Multilingual Named Entities</title>
        <author><first>Hsin-Hsi</first><last>Chen</last></author>
        <author><first>Changhua</first><last>Yang</last></author>
        <author><first>Ying</first><last>Lin</last></author>
        <address>Sapporo, Japan</address>
        <bibkey>chen-yang-lin:2003:MultiNER</bibkey>
        <bibtype>inproceedings</bibtype>
        <booktitle>Proceedings of the <fixed-case>ACL</fixed-case> 2003 Workshop on Multilingual and Mixed-language Named Entity Recognition</booktitle>
        <doi>10.3115/1119384.1119385</doi>
        <month>July</month>
        <pages>1–8</pages>
        <publisher>Association for Computational Linguistics</publisher>
        <url>http://www.aclweb.org/anthology/W03-1501</url>
        <year>2003</year>
   </paper>

   <paper id="1502">
        <title>Automatic Extraction of Named Entity Translingual Equivalence Based on Multi-Feature Cost Minimization</title>
        <author><first>Fei</first><last>Huang</last></author>
        <author><first>Stephan</first><last>Vogel</last></author>
        <author><first>Alex</first><last>Waibel</last></author>
        <address>Sapporo, Japan</address>
        <bibkey>huang-vogel-waibel:2003:MultiNER</bibkey>
        <bibtype>inproceedings</bibtype>
        <booktitle>Proceedings of the <fixed-case>ACL</fixed-case> 2003 Workshop on Multilingual and Mixed-language Named Entity Recognition</booktitle>
        <doi>10.3115/1119384.1119386</doi>
        <month>July</month>
        <pages>9–16</pages>
        <publisher>Association for Computational Linguistics</publisher>
        <url>http://www.aclweb.org/anthology/W03-1502</url>
        <year>2003</year>
   </paper>

   <paper id="1503">
        <title>Construction and Analysis of <fixed-case>J</fixed-case>apanese-<fixed-case>E</fixed-case>nglish Broadcast News Corpus with Named Entity Tags</title>
        <author><first>Tadashi</first><last>Kumano</last></author>
        <author><first>Hideki</first><last>Kashioka</last></author>
        <author><first>Hideki</first><last>Tanaka</last></author>
        <author><first>Takahiro</first><last>Fukusima</last></author>
        <address>Sapporo, Japan</address>
        <bibkey>kumano-EtAl:2003:MultiNER</bibkey>
        <bibtype>inproceedings</bibtype>
        <booktitle>Proceedings of the <fixed-case>ACL</fixed-case> 2003 Workshop on Multilingual and Mixed-language Named Entity Recognition</booktitle>
        <doi>10.3115/1119384.1119387</doi>
        <month>July</month>
        <pages>17–24</pages>
        <publisher>Association for Computational Linguistics</publisher>
        <url>http://www.aclweb.org/anthology/W03-1503</url>
        <year>2003</year>
   </paper>

   <paper id="1504">
        <title>Low-cost Named Entity Classification for <fixed-case>C</fixed-case>atalan: Exploiting Multilingual Resources and Unlabeled Data</title>
        <author><first>Lluís</first><last>Màrquez</last></author>
        <author><first>Adrià</first><last>de Gispert</last></author>
        <author><first>Xavier</first><last>Carreras</last></author>
        <author><first>Lluís</first><last>Padró</last></author>
        <address>Sapporo, Japan</address>
        <bibkey>marquez-EtAl:2003:MultiNER</bibkey>
        <bibtype>inproceedings</bibtype>
        <booktitle>Proceedings of the <fixed-case>ACL</fixed-case> 2003 Workshop on Multilingual and Mixed-language Named Entity Recognition</booktitle>
        <doi>10.3115/1119384.1119388</doi>
        <month>July</month>
        <pages>25–32</pages>
        <publisher>Association for Computational Linguistics</publisher>
        <url>http://www.aclweb.org/anthology/W03-1504</url>
        <year>2003</year>
   </paper>

   <paper id="1505">
        <title><fixed-case>NE</fixed-case> Recognition Without Training Data on a Language You Don’t Speak</title>
        <author><first>Diana</first><last>Maynard</last></author>
        <author><first>Valentin</first><last>Tablan</last></author>
        <author><first>Hamish</first><last>Cunningham</last></author>
        <address>Sapporo, Japan</address>
        <bibkey>maynard-tablan-cunningham:2003:MultiNER</bibkey>
        <bibtype>inproceedings</bibtype>
        <booktitle>Proceedings of the <fixed-case>ACL</fixed-case> 2003 Workshop on Multilingual and Mixed-language Named Entity Recognition</booktitle>
        <doi>10.3115/1119384.1119389</doi>
        <month>July</month>
        <pages>33–40</pages>
        <publisher>Association for Computational Linguistics</publisher>
        <url>http://www.aclweb.org/anthology/W03-1505</url>
        <year>2003</year>
   </paper>

   <paper id="1506">
        <title>Multi-Language Named-Entity Recognition System based on <fixed-case>HMM</fixed-case></title>
        <author><first>Kuniko</first><last>Saito</last></author>
        <author><first>Masaaki</first><last>Nagata</last></author>
        <address>Sapporo, Japan</address>
        <bibkey>saito-nagata:2003:MultiNER</bibkey>
        <bibtype>inproceedings</bibtype>
        <booktitle>Proceedings of the <fixed-case>ACL</fixed-case> 2003 Workshop on Multilingual and Mixed-language Named Entity Recognition</booktitle>
        <doi>10.3115/1119384.1119390</doi>
        <month>July</month>
        <pages>41–48</pages>
        <publisher>Association for Computational Linguistics</publisher>
        <url>http://www.aclweb.org/anthology/W03-1506</url>
        <year>2003</year>
   </paper>

   <paper id="1507">
        <title>Multilingual Resources for Entity Extraction</title>
        <author><first>Stephanie</first><last>Strassel</last></author>
        <author><first>Alexis</first><last>Mitchell</last></author>
        <address>Sapporo, Japan</address>
        <bibkey>strassel-mitchell:2003:MultiNER</bibkey>
        <bibtype>inproceedings</bibtype>
        <booktitle>Proceedings of the <fixed-case>ACL</fixed-case> 2003 Workshop on Multilingual and Mixed-language Named Entity Recognition</booktitle>
        <doi>10.3115/1119384.1119391</doi>
        <month>July</month>
        <pages>49–56</pages>
        <publisher>Association for Computational Linguistics</publisher>
        <url>http://www.aclweb.org/anthology/W03-1507</url>
        <year>2003</year>
   </paper>

   <paper id="1508">
        <title>Transliteration of Proper Names in Cross-Lingual Information Retrieval</title>
        <author><first>Paola</first><last>Virga</last></author>
        <author><first>Sanjeev</first><last>Khudanpur</last></author>
        <address>Sapporo, Japan</address>
        <bibkey>virga-khudanpur:2003:MultiNER</bibkey>
        <bibtype>inproceedings</bibtype>
        <booktitle>Proceedings of the <fixed-case>ACL</fixed-case> 2003 Workshop on Multilingual and Mixed-language Named Entity Recognition</booktitle>
        <doi>10.3115/1119384.1119392</doi>
        <month>July</month>
        <pages>57–64</pages>
        <publisher>Association for Computational Linguistics</publisher>
        <url>http://www.aclweb.org/anthology/W03-1508</url>
        <year>2003</year>
   </paper>

   <paper id="1509">
        <title><fixed-case>C</fixed-case>hinese Named Entity Recognition Combining Statistical Model wih Human Knowledge</title>
        <author><first>Youzheng</first><last>Wu</last></author>
        <author><first>Jun</first><last>Zhao</last></author>
        <author><first>Bo</first><last>Xu</last></author>
        <address>Sapporo, Japan</address>
        <bibkey>wu-zhao-xu:2003:MultiNER</bibkey>
        <bibtype>inproceedings</bibtype>
        <booktitle>Proceedings of the <fixed-case>ACL</fixed-case> 2003 Workshop on Multilingual and Mixed-language Named Entity Recognition</booktitle>
        <doi>10.3115/1119384.1119393</doi>
        <month>July</month>
        <pages>65–72</pages>
        <publisher>Association for Computational Linguistics</publisher>
        <url>http://www.aclweb.org/anthology/W03-1509</url>
        <year>2003</year>
   </paper>

   <paper id="1600">
        <title>Proceedings of the Second International Workshop on Paraphrasing</title>
   </paper>

   <paper id="1601">
        <title>Generation of Single-sentence Paraphrases from Predicate/Argument Structure using Lexico-grammatical Resources</title>
        <author><first>Raymond</first><last>Kozlowski</last></author>
        <author><first>Kathleen F.</first><last>McCoy</last></author>
        <author><first>K.</first><last>Vijay-Shanker</last></author>
        <address>Sapporo, Japan</address>
        <bibkey>kozlowski-mccoy-vijay-shanker:2003:PARAPHRASE</bibkey>
        <bibtype>inproceedings</bibtype>
        <booktitle>Proceedings of the Second International Workshop on Paraphrasing</booktitle>
        <doi>10.3115/1118984.1118985</doi>
        <month>July</month>
        <pages>1–8</pages>
        <publisher>Association for Computational Linguistics</publisher>
        <url>http://www.aclweb.org/anthology/W03-1601</url>
        <year>2003</year>
   </paper>

   <paper id="1602">
        <title>Text Simplification for Reading Assistance: A Project Note</title>
        <author><first>Kentaro</first><last>Inui</last></author>
        <author><first>Atsushi</first><last>Fujita</last></author>
        <author><first>Tetsuro</first><last>Takahashi</last></author>
        <author><first>Ryu</first><last>Iida</last></author>
        <author><first>Tomoya</first><last>Iwakura</last></author>
        <address>Sapporo, Japan</address>
        <bibkey>inui-EtAl:2003:PARAPHRASE</bibkey>
        <bibtype>inproceedings</bibtype>
        <booktitle>Proceedings of the Second International Workshop on Paraphrasing</booktitle>
        <doi>10.3115/1118984.1118986</doi>
        <month>July</month>
        <pages>9–16</pages>
        <publisher>Association for Computational Linguistics</publisher>
        <url>http://www.aclweb.org/anthology/W03-1602</url>
        <year>2003</year>
   </paper>

   <paper id="1603">
        <title>Preferential Presentation of <fixed-case>J</fixed-case>apanese Near-synonyms using Definition Statements</title>
        <author><first>Hiroyuki</first><last>Okamoto</last></author>
        <author><first>Kengo</first><last>Sato</last></author>
        <author><first>Hiroaki</first><last>Saito</last></author>
        <address>Sapporo, Japan</address>
        <bibkey>okamoto-sato-saito:2003:PARAPHRASE</bibkey>
        <bibtype>inproceedings</bibtype>
        <booktitle>Proceedings of the Second International Workshop on Paraphrasing</booktitle>
        <doi>10.3115/1118984.1118987</doi>
        <month>July</month>
        <pages>17–24</pages>
        <publisher>Association for Computational Linguistics</publisher>
        <url>http://www.aclweb.org/anthology/W03-1603</url>
        <year>2003</year>
   </paper>

   <paper id="1604">
        <title>Exploiting Paraphrases in a Question Answering System</title>
        <author><first>Fabio</first><last>Rinaldi</last></author>
        <author><first>James</first><last>Dowdall</last></author>
        <author><first>Kaarel</first><last>Kaljurand</last></author>
        <author><first>Michael</first><last>Hess</last></author>
        <author><first>Diego</first><last>Mollá</last></author>
        <address>Sapporo, Japan</address>
        <bibkey>rinaldi-EtAl:2003:PARAPHRASE</bibkey>
        <bibtype>inproceedings</bibtype>
        <booktitle>Proceedings of the Second International Workshop on Paraphrasing</booktitle>
        <doi>10.3115/1118984.1118988</doi>
        <month>July</month>
        <pages>25–32</pages>
        <publisher>Association for Computational Linguistics</publisher>
        <url>http://www.aclweb.org/anthology/W03-1604</url>
        <year>2003</year>
   </paper>

   <paper id="1605">
        <title>Interrogative Reformulation Patterns and Acquisition of Question Paraphrases</title>
        <author><first>Noriko</first><last>Tomuro</last></author>
        <address>Sapporo, Japan</address>
        <bibkey>tomuro:2003:PARAPHRASE</bibkey>
        <bibtype>inproceedings</bibtype>
        <booktitle>Proceedings of the Second International Workshop on Paraphrasing</booktitle>
        <doi>10.3115/1118984.1118989</doi>
        <month>July</month>
        <pages>33–40</pages>
        <publisher>Association for Computational Linguistics</publisher>
        <url>http://www.aclweb.org/anthology/W03-1605</url>
        <year>2003</year>
   </paper>

   <paper id="1606">
        <title>Normalization and Paraphrasing Using Symbolic Methods</title>
        <author><first>Caroline</first><last>Brun</last></author>
        <author><first>Caroline</first><last>Hagège</last></author>
        <address>Sapporo, Japan</address>
        <bibkey>brun-hagege:2003:PARAPHRASE</bibkey>
        <bibtype>inproceedings</bibtype>
        <booktitle>Proceedings of the Second International Workshop on Paraphrasing</booktitle>
        <doi>10.3115/1118984.1118990</doi>
        <month>July</month>
        <pages>41–48</pages>
        <publisher>Association for Computational Linguistics</publisher>
        <url>http://www.aclweb.org/anthology/W03-1606</url>
        <year>2003</year>
   </paper>

   <paper id="1607">
        <title>Criterion for Judging Request Intention in Response Texts of Open-Ended Questionnaires</title>
        <author><first>Hiroko</first><last>Inui</last></author>
        <author><first>Masao</first><last>Utiyama</last></author>
        <author><first>Hitoshi</first><last>Isahara</last></author>
        <address>Sapporo, Japan</address>
        <bibkey>inui-utiyama-isahara:2003:PARAPHRASE</bibkey>
        <bibtype>inproceedings</bibtype>
        <booktitle>Proceedings of the Second International Workshop on Paraphrasing</booktitle>
        <doi>10.3115/1118984.1118991</doi>
        <month>July</month>
        <pages>49–56</pages>
        <publisher>Association for Computational Linguistics</publisher>
        <url>http://www.aclweb.org/anthology/W03-1607</url>
        <year>2003</year>
   </paper>

   <paper id="1608">
        <title>Extracting Structural Paraphrases from Aligned Monolingual Corpora</title>
        <author><first>Ali</first><last>Ibrahim</last></author>
        <author><first>Boris</first><last>Katz</last></author>
        <author><first>Jimmy</first><last>Lin</last></author>
        <address>Sapporo, Japan</address>
        <bibkey>ibrahim-katz-lin:2003:PARAPHRASE</bibkey>
        <bibtype>inproceedings</bibtype>
        <booktitle>Proceedings of the Second International Workshop on Paraphrasing</booktitle>
        <doi>10.3115/1118984.1118992</doi>
        <month>July</month>
        <pages>57–64</pages>
        <publisher>Association for Computational Linguistics</publisher>
        <url>http://www.aclweb.org/anthology/W03-1608</url>
        <year>2003</year>
   </paper>

   <paper id="1609">
        <title>Paraphrase Acquisition for Information Extraction</title>
        <author><first>Yusuke</first><last>Shinyama</last></author>
        <author><first>Satoshi</first><last>Sekine</last></author>
        <address>Sapporo, Japan</address>
        <bibkey>shinyama-sekine:2003:PARAPHRASE</bibkey>
        <bibtype>inproceedings</bibtype>
        <booktitle>Proceedings of the Second International Workshop on Paraphrasing</booktitle>
        <doi>10.3115/1118984.1118993</doi>
        <month>July</month>
        <pages>65–71</pages>
        <publisher>Association for Computational Linguistics</publisher>
        <url>http://www.aclweb.org/anthology/W03-1609</url>
        <year>2003</year>
   </paper>

   <paper id="1610">
        <title>Optimizing Synonym Extraction Using Monolingual and Bilingual Resources</title>
        <author><first>Hua</first><last>Wu</last></author>
        <author><first>Ming</first><last>Zhou</last></author>
        <address>Sapporo, Japan</address>
        <bibkey>wu-zhou:2003:PARAPHRASE</bibkey>
        <bibtype>inproceedings</bibtype>
        <booktitle>Proceedings of the Second International Workshop on Paraphrasing</booktitle>
        <doi>10.3115/1118984.1118994</doi>
        <month>July</month>
        <pages>72–79</pages>
        <publisher>Association for Computational Linguistics</publisher>
        <url>http://www.aclweb.org/anthology/W03-1610</url>
        <year>2003</year>
   </paper>

   <paper id="1611">
        <title>Paraphrasing <fixed-case>J</fixed-case>apanese Noun Phrases using Character-based Indexing</title>
        <author><first>Takenobu</first><last>Tokunaga</last></author>
        <author><first>Hozumi</first><last>Tanaka</last></author>
        <author><first>Kenji</first><last>Kimura</last></author>
        <address>Sapporo, Japan</address>
        <bibkey>tokunaga-tanaka-kimura:2003:PARAPHRASE</bibkey>
        <bibtype>inproceedings</bibtype>
        <booktitle>Proceedings of the Second International Workshop on Paraphrasing</booktitle>
        <doi>10.3115/1118984.1118995</doi>
        <month>July</month>
        <pages>80–87</pages>
        <publisher>Association for Computational Linguistics</publisher>
        <url>http://www.aclweb.org/anthology/W03-1611</url>
        <year>2003</year>
   </paper>

   <paper id="1612">
        <title>Paraphrasing Rules for Automatic Evaluation of Translation into <fixed-case>J</fixed-case>apanese</title>
        <author><first>Hiroshi</first><last>Kanayama</last></author>
        <address>Sapporo, Japan</address>
        <bibkey>kanayama:2003:PARAPHRASE</bibkey>
        <bibtype>inproceedings</bibtype>
        <booktitle>Proceedings of the Second International Workshop on Paraphrasing</booktitle>
        <doi>10.3115/1118984.1118996</doi>
        <month>July</month>
        <pages>88–93</pages>
        <publisher>Association for Computational Linguistics</publisher>
        <url>http://www.aclweb.org/anthology/W03-1612</url>
        <year>2003</year>
   </paper>

   <paper id="1613">
        <title>Lexical Paraphrasing for Document Retrieval and Node Identification</title>
        <author><first>Ingrid</first><last>Zukerman</last></author>
        <author><first>Sarah</first><last>George</last></author>
        <author><first>Yingying</first><last>Wen</last></author>
        <address>Sapporo, Japan</address>
        <bibkey>zukerman-george-wen:2003:PARAPHRASE</bibkey>
        <bibtype>inproceedings</bibtype>
        <booktitle>Proceedings of the Second International Workshop on Paraphrasing</booktitle>
        <doi>10.3115/1118984.1118997</doi>
        <month>July</month>
        <pages>94–101</pages>
        <publisher>Association for Computational Linguistics</publisher>
        <url>http://www.aclweb.org/anthology/W03-1613</url>
        <year>2003</year>
   </paper>

   <paper id="1700">
        <title>Proceedings of the Second <fixed-case>SIGHAN</fixed-case> Workshop on <fixed-case>C</fixed-case>hinese Language Processing</title>
   </paper>

   <paper id="1701">
        <title>Unsupervised Training for Overlapping Ambiguity Resolution in <fixed-case>C</fixed-case>hinese Word Segmentation</title>
        <author><first>Mu</first><last>Li</last></author>
        <author><first>Jianfeng</first><last>Gao</last></author>
        <author><first>Chang-Ning</first><last>Huang</last></author>
        <author><first>Jianfeng</first><last>Li</last></author>
        <address>Sapporo, Japan</address>
        <bibkey>li-EtAl:2003:SIGHAN</bibkey>
        <bibtype>inproceedings</bibtype>
        <booktitle>Proceedings of the Second <fixed-case>SIGHAN</fixed-case> Workshop on <fixed-case>C</fixed-case>hinese Language Processing</booktitle>
        <doi>10.3115/1119250.1119251</doi>
        <month>July</month>
        <pages>1–7</pages>
        <publisher>Association for Computational Linguistics</publisher>
        <url>http://www.aclweb.org/anthology/W03-1701</url>
        <year>2003</year>
   </paper>

   <paper id="1702">
        <title>Class Based Sense Definition Model for Word Sense Tagging and Disambiguation</title>
        <author><first>Tracy</first><last>Lin</last></author>
        <author><first>Jason S.</first><last>Chang</last></author>
        <address>Sapporo, Japan</address>
        <bibkey>lin-chang:2003:SIGHAN</bibkey>
        <bibtype>inproceedings</bibtype>
        <booktitle>Proceedings of the Second <fixed-case>SIGHAN</fixed-case> Workshop on <fixed-case>C</fixed-case>hinese Language Processing</booktitle>
        <doi>10.3115/1119250.1119252</doi>
        <month>July</month>
        <pages>8–15</pages>
        <publisher>Association for Computational Linguistics</publisher>
        <url>http://www.aclweb.org/anthology/W03-1702</url>
        <year>2003</year>
   </paper>

   <paper id="1703">
        <title>Utterance Segmentation Using Combined Approach Based on Bi-directional N-gram and Maximum Entropy</title>
        <author><first>Ding</first><last>Liu</last></author>
        <author><first>Chengqing</first><last>Zong</last></author>
        <address>Sapporo, Japan</address>
        <bibkey>liu-zong:2003:SIGHAN</bibkey>
        <bibtype>inproceedings</bibtype>
        <booktitle>Proceedings of the Second <fixed-case>SIGHAN</fixed-case> Workshop on <fixed-case>C</fixed-case>hinese Language Processing</booktitle>
        <doi>10.3115/1119250.1119253</doi>
        <month>July</month>
        <pages>16–23</pages>
        <publisher>Association for Computational Linguistics</publisher>
        <url>http://www.aclweb.org/anthology/W03-1703</url>
        <year>2003</year>
   </paper>

   <paper id="1704">
        <title>Two-Character <fixed-case>C</fixed-case>hinese Word Extraction Based on Hybrid of Internal and Contextual Measures</title>
        <author><first>Shengfen</first><last>Luo</last></author>
        <author><first>Maosong</first><last>Sun</last></author>
        <address>Sapporo, Japan</address>
        <bibkey>luo-sun:2003:SIGHAN</bibkey>
        <bibtype>inproceedings</bibtype>
        <booktitle>Proceedings of the Second <fixed-case>SIGHAN</fixed-case> Workshop on <fixed-case>C</fixed-case>hinese Language Processing</booktitle>
        <doi>10.3115/1119250.1119254</doi>
        <month>July</month>
        <pages>24–30</pages>
        <publisher>Association for Computational Linguistics</publisher>
        <url>http://www.aclweb.org/anthology/W03-1704</url>
        <year>2003</year>
   </paper>

   <paper id="1705">
        <title>A Bottom-up Merging Algorithm for <fixed-case>C</fixed-case>hinese Unknown Word Extraction</title>
        <author><first>Wei-Yun</first><last>Ma</last></author>
        <author><first>Keh-Jiann</first><last>Chen</last></author>
        <address>Sapporo, Japan</address>
        <bibkey>ma-chen:2003:SIGHAN</bibkey>
        <bibtype>inproceedings</bibtype>
        <booktitle>Proceedings of the Second <fixed-case>SIGHAN</fixed-case> Workshop on <fixed-case>C</fixed-case>hinese Language Processing</booktitle>
        <doi>10.3115/1119250.1119255</doi>
        <month>July</month>
        <pages>31–38</pages>
        <publisher>Association for Computational Linguistics</publisher>
        <url>http://www.aclweb.org/anthology/W03-1705</url>
        <year>2003</year>
   </paper>

   <paper id="1706">
        <title>The Effect of Rhythm on Structural Disambiguation in <fixed-case>C</fixed-case>hinese</title>
        <author><first>Honglin</first><last>Sun</last></author>
        <author><first>Dan</first><last>Jurafsky</last></author>
        <address>Sapporo, Japan</address>
        <bibkey>sun-jurafsky:2003:SIGHAN</bibkey>
        <bibtype>inproceedings</bibtype>
        <booktitle>Proceedings of the Second <fixed-case>SIGHAN</fixed-case> Workshop on <fixed-case>C</fixed-case>hinese Language Processing</booktitle>
        <doi>10.3115/1119250.1119256</doi>
        <month>July</month>
        <pages>39–46</pages>
        <publisher>Association for Computational Linguistics</publisher>
        <url>http://www.aclweb.org/anthology/W03-1706</url>
        <year>2003</year>
   </paper>

   <paper id="1707">
        <title>Annotating the Propositions in the <fixed-case>P</fixed-case>enn <fixed-case>C</fixed-case>hinese Treebank</title>
        <author><first>Nianwen</first><last>Xue</last></author>
        <author><first>Martha</first><last>Palmer</last></author>
        <address>Sapporo, Japan</address>
        <bibkey>xue-palmer:2003:SIGHAN</bibkey>
        <bibtype>inproceedings</bibtype>
        <booktitle>Proceedings of the Second <fixed-case>SIGHAN</fixed-case> Workshop on <fixed-case>C</fixed-case>hinese Language Processing</booktitle>
        <doi>10.3115/1119250.1119257</doi>
        <month>July</month>
        <pages>47–54</pages>
        <publisher>Association for Computational Linguistics</publisher>
        <url>http://www.aclweb.org/anthology/W03-1707</url>
        <year>2003</year>
   </paper>

   <paper id="1708">
        <title><fixed-case>CHINERS</fixed-case>: A <fixed-case>C</fixed-case>hinese Named Entity Recognition System for the Sports Domain</title>
        <author><first>Tianfang</first><last>Yao</last></author>
        <author><first>Wei</first><last>Ding</last></author>
        <author><first>Gregor</first><last>Erbach</last></author>
        <address>Sapporo, Japan</address>
        <bibkey>yao-ding-erbach:2003:SIGHAN</bibkey>
        <bibtype>inproceedings</bibtype>
        <booktitle>Proceedings of the Second <fixed-case>SIGHAN</fixed-case> Workshop on <fixed-case>C</fixed-case>hinese Language Processing</booktitle>
        <doi>10.3115/1119250.1119258</doi>
        <month>July</month>
        <pages>55–62</pages>
        <publisher>Association for Computational Linguistics</publisher>
        <url>http://www.aclweb.org/anthology/W03-1708</url>
        <year>2003</year>
   </paper>

   <paper id="1709">
        <title><fixed-case>C</fixed-case>hinese Lexical Analysis Using Hierarchical Hidden <fixed-case>M</fixed-case>arkov Model</title>
        <author><first>Hua-Ping</first><last>Zhang</last></author>
        <author><first>Qun</first><last>Liu</last></author>
        <author><first>Xue-Qi</first><last>Cheng</last></author>
        <author><first>Hao</first><last>Zhang</last></author>
        <author><first>Hong-Kui</first><last>Yu</last></author>
        <address>Sapporo, Japan</address>
        <bibkey>zhang-EtAl:2003:SIGHAN</bibkey>
        <bibtype>inproceedings</bibtype>
        <booktitle>Proceedings of the Second <fixed-case>SIGHAN</fixed-case> Workshop on <fixed-case>C</fixed-case>hinese Language Processing</booktitle>
        <doi>10.3115/1119250.1119259</doi>
        <month>July</month>
        <pages>63–70</pages>
        <publisher>Association for Computational Linguistics</publisher>
        <url>http://www.aclweb.org/anthology/W03-1709</url>
        <year>2003</year>
   </paper>

   <paper id="1710">
        <title>Modeling of Long Distance Context Dependency in <fixed-case>C</fixed-case>hinese</title>
        <author><first>GuoDong</first><last>Zhou</last></author>
        <address>Sapporo, Japan</address>
        <bibkey>zhou:2003:SIGHAN</bibkey>
        <bibtype>inproceedings</bibtype>
        <booktitle>Proceedings of the Second <fixed-case>SIGHAN</fixed-case> Workshop on <fixed-case>C</fixed-case>hinese Language Processing</booktitle>
        <doi>10.3115/1119250.1119260</doi>
        <month>July</month>
        <pages>71–77</pages>
        <publisher>Association for Computational Linguistics</publisher>
        <url>http://www.aclweb.org/anthology/W03-1710</url>
        <year>2003</year>
   </paper>

   <paper id="1711">
        <title>A <fixed-case>C</fixed-case>hinese Efficient Analyser Integrating Word Segmentation, Part-Of-Speech Tagging, Partial Parsing and Full Parsing</title>
        <author><first>GuoDong</first><last>Zhou</last></author>
        <author><first>Jian</first><last>Su</last></author>
        <address>Sapporo, Japan</address>
        <bibkey>zhou-su:2003:SIGHAN</bibkey>
        <bibtype>inproceedings</bibtype>
        <booktitle>Proceedings of the Second <fixed-case>SIGHAN</fixed-case> Workshop on <fixed-case>C</fixed-case>hinese Language Processing</booktitle>
        <doi>10.3115/1119250.1119261</doi>
        <month>July</month>
        <pages>78–83</pages>
        <publisher>Association for Computational Linguistics</publisher>
        <url>http://www.aclweb.org/anthology/W03-1711</url>
        <year>2003</year>
   </paper>

   <paper id="1712">
        <title>Building a Large <fixed-case>C</fixed-case>hinese Corpus Annotated with Semantic Dependency</title>
        <author><first>Mingqin</first><last>Li</last></author>
        <author><first>Juanzi</first><last>Li</last></author>
        <author><first>Zhendong</first><last>Dong</last></author>
        <author><first>Zuoying</first><last>Wang</last></author>
        <author><first>Dajin</first><last>Lu</last></author>
        <address>Sapporo, Japan</address>
        <bibkey>li-EtAl:2003:SIGHAN</bibkey>
        <bibtype>inproceedings</bibtype>
        <booktitle>Proceedings of the Second <fixed-case>SIGHAN</fixed-case> Workshop on <fixed-case>C</fixed-case>hinese Language Processing</booktitle>
        <doi>10.3115/1119250.1119262</doi>
        <month>July</month>
        <pages>84–91</pages>
        <publisher>Association for Computational Linguistics</publisher>
        <url>http://www.aclweb.org/anthology/W03-1712</url>
        <year>2003</year>
   </paper>

   <paper id="1713">
        <title>News-Oriented Automatic <fixed-case>C</fixed-case>hinese Keyword Indexing</title>
        <author><first>Sujian</first><last>Li</last></author>
        <author><first>Houfeng</first><last>Wang</last></author>
        <author><first>Shiwen</first><last>Yu</last></author>
        <author><first>Chengsheng</first><last>Xin</last></author>
        <address>Sapporo, Japan</address>
        <bibkey>li-EtAl:2003:SIGHAN</bibkey>
        <bibtype>inproceedings</bibtype>
        <booktitle>Proceedings of the Second <fixed-case>SIGHAN</fixed-case> Workshop on <fixed-case>C</fixed-case>hinese Language Processing</booktitle>
        <doi>10.3115/1119250.1119263</doi>
        <month>July</month>
        <pages>92–97</pages>
        <publisher>Association for Computational Linguistics</publisher>
        <url>http://www.aclweb.org/anthology/W03-1713</url>
        <year>2003</year>
   </paper>

   <paper id="1714">
        <title>Semantic Maps for Word Alignment in Bilingual Parallel Corpora</title>
        <author><first>Qing</first><last>Ma</last></author>
        <author><first>Yujie</first><last>Zhang</last></author>
        <author><first>Masaki</first><last>Murata</last></author>
        <author><first>Hitoshi</first><last>Isahara</last></author>
        <address>Sapporo, Japan</address>
        <bibkey>ma-EtAl:2003:SIGHAN</bibkey>
        <bibtype>inproceedings</bibtype>
        <booktitle>Proceedings of the Second <fixed-case>SIGHAN</fixed-case> Workshop on <fixed-case>C</fixed-case>hinese Language Processing</booktitle>
        <doi>10.3115/1119250.1119264</doi>
        <month>July</month>
        <pages>98–103</pages>
        <publisher>Association for Computational Linguistics</publisher>
        <url>http://www.aclweb.org/anthology/W03-1714</url>
        <year>2003</year>
   </paper>

   <paper id="1715">
        <title>Abductive Explanation-based Learning Improves Parsing Accuracy and Efficiency</title>
        <author><first>Oliver</first><last>Streiter</last></author>
        <address>Sapporo, Japan</address>
        <bibkey>streiter:2003:SIGHAN</bibkey>
        <bibtype>inproceedings</bibtype>
        <booktitle>Proceedings of the Second <fixed-case>SIGHAN</fixed-case> Workshop on <fixed-case>C</fixed-case>hinese Language Processing</booktitle>
        <doi>10.3115/1119250.1119265</doi>
        <month>July</month>
        <pages>104–111</pages>
        <publisher>Association for Computational Linguistics</publisher>
        <url>http://www.aclweb.org/anthology/W03-1715</url>
        <year>2003</year>
   </paper>

   <paper id="1716">
        <title>The semantic Knowledge-base of Contemporary <fixed-case>C</fixed-case>hinese and Its Applications in <fixed-case>WSD</fixed-case></title>
        <author><first>Hui</first><last>Wang</last></author>
        <author><first>Shiwen</first><last>Yu</last></author>
        <address>Sapporo, Japan</address>
        <bibkey>wang-yu:2003:SIGHAN</bibkey>
        <bibtype>inproceedings</bibtype>
        <booktitle>Proceedings of the Second <fixed-case>SIGHAN</fixed-case> Workshop on <fixed-case>C</fixed-case>hinese Language Processing</booktitle>
        <doi>10.3115/1119250.1119266</doi>
        <month>July</month>
        <pages>112–118</pages>
        <publisher>Association for Computational Linguistics</publisher>
        <url>http://www.aclweb.org/anthology/W03-1716</url>
        <year>2003</year>
   </paper>

   <paper id="1717">
        <title>Learning Verb-Noun Relations to Improve Parsing</title>
        <author><first>Andi</first><last>Wu</last></author>
        <address>Sapporo, Japan</address>
        <bibkey>wu:2003:SIGHAN</bibkey>
        <bibtype>inproceedings</bibtype>
        <booktitle>Proceedings of the Second <fixed-case>SIGHAN</fixed-case> Workshop on <fixed-case>C</fixed-case>hinese Language Processing</booktitle>
        <doi>10.3115/1119250.1119267</doi>
        <month>July</month>
        <pages>119–124</pages>
        <publisher>Association for Computational Linguistics</publisher>
        <url>http://www.aclweb.org/anthology/W03-1717</url>
        <year>2003</year>
   </paper>

   <paper id="1718">
        <title>Single Character <fixed-case>C</fixed-case>hinese Named Entity Recognition</title>
        <author><first>Xiaodan</first><last>Zhu</last></author>
        <author><first>Mu</first><last>Li</last></author>
        <author><first>Jianfeng</first><last>Gao</last></author>
        <author><first>Chang-Ning</first><last>Huang</last></author>
        <address>Sapporo, Japan</address>
        <bibkey>zhu-EtAl:2003:SIGHAN</bibkey>
        <bibtype>inproceedings</bibtype>
        <booktitle>Proceedings of the Second <fixed-case>SIGHAN</fixed-case> Workshop on <fixed-case>C</fixed-case>hinese Language Processing</booktitle>
        <doi>10.3115/1119250.1119268</doi>
        <month>July</month>
        <pages>125–132</pages>
        <publisher>Association for Computational Linguistics</publisher>
        <url>http://www.aclweb.org/anthology/W03-1718</url>
        <year>2003</year>
   </paper>

   <paper id="1719">
        <title>The First International <fixed-case>C</fixed-case>hinese Word Segmentation Bakeoff</title>
        <author><first>Richard</first><last>Sproat</last></author>
        <author><first>Thomas</first><last>Emerson</last></author>
        <address>Sapporo, Japan</address>
        <bibkey>sproat-emerson:2003:SIGHAN</bibkey>
        <bibtype>inproceedings</bibtype>
        <booktitle>Proceedings of the Second <fixed-case>SIGHAN</fixed-case> Workshop on <fixed-case>C</fixed-case>hinese Language Processing</booktitle>
        <doi>10.3115/1119250.1119269</doi>
        <month>July</month>
        <pages>133–143</pages>
        <publisher>Association for Computational Linguistics</publisher>
        <url>http://www.aclweb.org/anthology/W03-1719</url>
        <year>2003</year>
   </paper>

   <paper id="1720">
        <title>Combining Segmenter and Chunker for <fixed-case>C</fixed-case>hinese Word Segmentation</title>
        <author><first>Masayuki</first><last>Asahara</last></author>
        <author><first>Chooi Ling</first><last>Goh</last></author>
        <author><first>Xiaojie</first><last>Wang</last></author>
        <author><first>Yuji</first><last>Matsumoto</last></author>
        <address>Sapporo, Japan</address>
        <bibkey>asahara-EtAl:2003:SIGHAN</bibkey>
        <bibtype>inproceedings</bibtype>
        <booktitle>Proceedings of the Second <fixed-case>SIGHAN</fixed-case> Workshop on <fixed-case>C</fixed-case>hinese Language Processing</booktitle>
        <doi>10.3115/1119250.1119270</doi>
        <month>July</month>
        <pages>144–147</pages>
        <publisher>Association for Computational Linguistics</publisher>
        <url>http://www.aclweb.org/anthology/W03-1720</url>
        <year>2003</year>
   </paper>

   <paper id="1721">
        <title><fixed-case>C</fixed-case>hinese Word Segmentation Using Minimal Linguistic Knowledge</title>
        <author><first>Aitao</first><last>Chen</last></author>
        <address>Sapporo, Japan</address>
        <bibkey>chen:2003:SIGHAN</bibkey>
        <bibtype>inproceedings</bibtype>
        <booktitle>Proceedings of the Second <fixed-case>SIGHAN</fixed-case> Workshop on <fixed-case>C</fixed-case>hinese Language Processing</booktitle>
        <doi>10.3115/1119250.1119271</doi>
        <month>July</month>
        <pages>148–151</pages>
        <publisher>Association for Computational Linguistics</publisher>
        <url>http://www.aclweb.org/anthology/W03-1721</url>
        <year>2003</year>
   </paper>

   <paper id="1722">
        <title><fixed-case>C</fixed-case>hinese Word Segmentation at Peking University</title>
        <author><last>Duan</last><first>Huiming</first></author>
        <author><last>Bai</last><first>Xiaojing</first></author>
        <author><last>Chang</last><first>Baobao</first></author>
        <author><last>Yu</last><first>Shiwen</first></author>
        <address>Sapporo, Japan</address>
        <bibkey>huiming-EtAl:2003:SIGHAN</bibkey>
        <bibtype>inproceedings</bibtype>
        <booktitle>Proceedings of the Second <fixed-case>SIGHAN</fixed-case> Workshop on <fixed-case>C</fixed-case>hinese Language Processing</booktitle>
        <doi>10.3115/1119250.1119272</doi>
        <month>July</month>
        <pages>152–155</pages>
        <publisher>Association for Computational Linguistics</publisher>
        <url>http://www.aclweb.org/anthology/W03-1722</url>
        <year>2003</year>
   </paper>

   <paper id="1723">
        <title>A Two-stage Statistical Word Segmentation System for <fixed-case>C</fixed-case>hinese</title>
        <author><first>Guohong</first><last>Fu</last></author>
        <author><first>Kang-Kwong</first><last>Luke</last></author>
        <address>Sapporo, Japan</address>
        <bibkey>fu-luke:2003:SIGHAN</bibkey>
        <bibtype>inproceedings</bibtype>
        <booktitle>Proceedings of the Second <fixed-case>SIGHAN</fixed-case> Workshop on <fixed-case>C</fixed-case>hinese Language Processing</booktitle>
        <doi>10.3115/1119250.1119273</doi>
        <month>July</month>
        <pages>156–159</pages>
        <publisher>Association for Computational Linguistics</publisher>
        <url>http://www.aclweb.org/anthology/W03-1723</url>
        <year>2003</year>
   </paper>

   <paper id="1724">
        <title>Integrating Ngram Model and Case-based Learning for <fixed-case>C</fixed-case>hinese Word Segmentation </title>
        <author><first>Chunyu</first><last>Kit</last></author>
        <author><first>Zhiming</first><last>Xu</last></author>
        <author><first>Jonathan J.</first><last>Webster</last></author>
        <address>Sapporo, Japan</address>
        <bibkey>kit-xu-webster:2003:SIGHAN</bibkey>
        <bibtype>inproceedings</bibtype>
        <booktitle>Proceedings of the Second <fixed-case>SIGHAN</fixed-case> Workshop on <fixed-case>C</fixed-case>hinese Language Processing</booktitle>
        <doi>10.3115/1119250.1119274</doi>
        <month>July</month>
        <pages>160–163</pages>
        <publisher>Association for Computational Linguistics</publisher>
        <url>http://www.aclweb.org/anthology/W03-1724</url>
        <year>2003</year>
   </paper>

   <paper id="1725">
        <title>A <fixed-case>U</fixed-case>nicode Based Adaptive Segmentor</title>
        <author id="qin-lu"><first>Q.</first><last>Lu</last></author>
        <author><first>S. T.</first><last>Chan</last></author>
        <author><first>R. F.</first><last>Xu</last></author>
        <author><first>T. S.</first><last>Chiu</last></author>
        <author><first>B. L.</first><last>Li</last></author>
        <author><first>S. W.</first><last>Yu</last></author>
        <address>Sapporo, Japan</address>
        <bibkey>lu-EtAl:2003:SIGHAN</bibkey>
        <bibtype>inproceedings</bibtype>
        <booktitle>Proceedings of the Second <fixed-case>SIGHAN</fixed-case> Workshop on <fixed-case>C</fixed-case>hinese Language Processing</booktitle>
        <doi>10.3115/1119250.1119275</doi>
        <month>July</month>
        <pages>164–167</pages>
        <publisher>Association for Computational Linguistics</publisher>
        <url>http://www.aclweb.org/anthology/W03-1725</url>
        <year>2003</year>
   </paper>

   <paper id="1726">
        <title>Introduction to <fixed-case>CKIP</fixed-case> <fixed-case>C</fixed-case>hinese Word Segmentation System for the First International <fixed-case>C</fixed-case>hinese Word Segmentation Bakeoff</title>
        <author><first>Wei-Yun</first><last>Ma</last></author>
        <author><first>Keh-Jiann</first><last>Chen</last></author>
        <address>Sapporo, Japan</address>
        <bibkey>ma-chen:2003:SIGHAN</bibkey>
        <bibtype>inproceedings</bibtype>
        <booktitle>Proceedings of the Second <fixed-case>SIGHAN</fixed-case> Workshop on <fixed-case>C</fixed-case>hinese Language Processing</booktitle>
        <doi>10.3115/1119250.1119276</doi>
        <month>July</month>
        <pages>168–171</pages>
        <publisher>Association for Computational Linguistics</publisher>
        <url>http://www.aclweb.org/anthology/W03-1726</url>
        <year>2003</year>
   </paper>

   <paper id="1727">
        <title><fixed-case>C</fixed-case>hinese Word Segmentation in <fixed-case>MSR</fixed-case>-<fixed-case>NLP</fixed-case></title>
        <author><first>Andi</first><last>Wu</last></author>
        <address>Sapporo, Japan</address>
        <bibkey>wu:2003:SIGHAN</bibkey>
        <bibtype>inproceedings</bibtype>
        <booktitle>Proceedings of the Second <fixed-case>SIGHAN</fixed-case> Workshop on <fixed-case>C</fixed-case>hinese Language Processing</booktitle>
        <doi>10.3115/1119250.1119277</doi>
        <month>July</month>
        <pages>172–175</pages>
        <publisher>Association for Computational Linguistics</publisher>
        <url>http://www.aclweb.org/anthology/W03-1727</url>
        <year>2003</year>
   </paper>

   <paper id="1728">
        <title><fixed-case>C</fixed-case>hinese Word Segmentation as <fixed-case>LMR</fixed-case> Tagging</title>
        <author><first>Nianwen</first><last>Xue</last></author>
        <author><first>Libin</first><last>Shen</last></author>
        <address>Sapporo, Japan</address>
        <bibkey>xue-shen:2003:SIGHAN</bibkey>
        <bibtype>inproceedings</bibtype>
        <booktitle>Proceedings of the Second <fixed-case>SIGHAN</fixed-case> Workshop on <fixed-case>C</fixed-case>hinese Language Processing</booktitle>
        <doi>10.3115/1119250.1119278</doi>
        <month>July</month>
        <pages>176–179</pages>
        <publisher>Association for Computational Linguistics</publisher>
        <url>http://www.aclweb.org/anthology/W03-1728</url>
        <year>2003</year>
   </paper>

   <paper id="1729">
        <title><fixed-case>SYSTRAN</fixed-case>’s <fixed-case>C</fixed-case>hinese Word Segmentation</title>
        <author><first>Jin</first><last>Yang</last></author>
        <author><first>Jean</first><last>Senellart</last></author>
        <author><first>Remi</first><last>Zajac</last></author>
        <address>Sapporo, Japan</address>
        <bibkey>yang-senellart-zajac:2003:SIGHAN</bibkey>
        <bibtype>inproceedings</bibtype>
        <booktitle>Proceedings of the Second <fixed-case>SIGHAN</fixed-case> Workshop on <fixed-case>C</fixed-case>hinese Language Processing</booktitle>
        <doi>10.3115/1119250.1119279</doi>
        <month>July</month>
        <pages>180–183</pages>
        <publisher>Association for Computational Linguistics</publisher>
        <url>http://www.aclweb.org/anthology/W03-1729</url>
        <year>2003</year>
   </paper>

   <paper id="1730">
        <title><fixed-case>HHMM</fixed-case>-based <fixed-case>C</fixed-case>hinese Lexical Analyzer <fixed-case>ICTCLAS</fixed-case></title>
        <author><first>Hua-Ping</first><last>Zhang</last></author>
        <author><first>Hong-Kui</first><last>Yu</last></author>
        <author><first>De-Yi</first><last>Xiong</last></author>
        <author><first>Qun</first><last>Liu</last></author>
        <address>Sapporo, Japan</address>
        <bibkey>zhang-EtAl:2003:SIGHAN</bibkey>
        <bibtype>inproceedings</bibtype>
        <booktitle>Proceedings of the Second <fixed-case>SIGHAN</fixed-case> Workshop on <fixed-case>C</fixed-case>hinese Language Processing</booktitle>
        <doi>10.3115/1119250.1119280</doi>
        <month>July</month>
        <pages>184–187</pages>
        <publisher>Association for Computational Linguistics</publisher>
        <url>http://www.aclweb.org/anthology/W03-1730</url>
        <year>2003</year>
   </paper>

   <paper id="1731">
        <title>Chunking-based <fixed-case>C</fixed-case>hinese Word Tokenization</title>
        <author><first>GuoDong</first><last>Zhou</last></author>
        <address>Sapporo, Japan</address>
        <bibkey>zhou:2003:SIGHAN</bibkey>
        <bibtype>inproceedings</bibtype>
        <booktitle>Proceedings of the Second <fixed-case>SIGHAN</fixed-case> Workshop on <fixed-case>C</fixed-case>hinese Language Processing</booktitle>
        <doi>10.3115/1119250.1119281</doi>
        <month>July</month>
        <pages>188–191</pages>
        <publisher>Association for Computational Linguistics</publisher>
        <url>http://www.aclweb.org/anthology/W03-1731</url>
        <year>2003</year>
   </paper>

   <paper id="1800">
        <title>Proceedings of the <fixed-case>ACL</fixed-case> 2003 Workshop on Multiword Expressions: Analysis, Acquisition and Treatment</title>
   </paper>

   <paper id="1801">
        <title>Complex Structuring of Term Variants for Question Answering</title>
        <author><first>James</first><last>Dowdall</last></author>
        <author><first>Fabio</first><last>Rinaldi</last></author>
        <author><first>Fidelia</first><last>Ibekwe-SanJuan</last></author>
        <author><first>Eric</first><last>SanJuan</last></author>
        <address>Sapporo, Japan</address>
        <bibkey>dowdall-EtAl:2003:MWE</bibkey>
        <bibtype>inproceedings</bibtype>
        <booktitle>Proceedings of the <fixed-case>ACL</fixed-case> 2003 Workshop on Multiword Expressions: Analysis, Acquisition and Treatment</booktitle>
        <doi>10.3115/1119282.1119283</doi>
        <month>July</month>
        <pages>1–8</pages>
        <publisher>Association for Computational Linguistics</publisher>
        <url>http://www.aclweb.org/anthology/W03-1801</url>
        <year>2003</year>
   </paper>

   <paper id="1802">
        <title>Conceptual Structuring through Term Variations</title>
        <author><first>Béatrice</first><last>Daille</last></author>
        <address>Sapporo, Japan</address>
        <bibkey>daille:2003:MWE</bibkey>
        <bibtype>inproceedings</bibtype>
        <booktitle>Proceedings of the <fixed-case>ACL</fixed-case> 2003 Workshop on Multiword Expressions: Analysis, Acquisition and Treatment</booktitle>
        <doi>10.3115/1119282.1119284</doi>
        <month>July</month>
        <pages>9–16</pages>
        <publisher>Association for Computational Linguistics</publisher>
        <url>http://www.aclweb.org/anthology/W03-1802</url>
        <year>2003</year>
   </paper>

   <paper id="1803">
        <title>Noun-Noun Compound Machine Translation A Feasibility Study on Shallow Processing</title>
        <author><first>Takaaki</first><last>Tanaka</last></author>
        <author><first>Timothy</first><last>Baldwin</last></author>
        <address>Sapporo, Japan</address>
        <bibkey>tanaka-baldwin:2003:MWE</bibkey>
        <bibtype>inproceedings</bibtype>
        <booktitle>Proceedings of the <fixed-case>ACL</fixed-case> 2003 Workshop on Multiword Expressions: Analysis, Acquisition and Treatment</booktitle>
        <doi>10.3115/1119282.1119285</doi>
        <month>July</month>
        <pages>17–24</pages>
        <publisher>Association for Computational Linguistics</publisher>
        <url>http://www.aclweb.org/anthology/W03-1803</url>
        <year>2003</year>
   </paper>

   <paper id="1804">
        <title>Using Masks, Suffix Array-based Data Structures and Multidimensional Arrays to Compute Positional Ngram Statistics from Corpora</title>
        <author><first>Alexandre</first><last>Gil</last></author>
        <author><first>Gaël</first><last>Dias</last></author>
        <address>Sapporo, Japan</address>
        <bibkey>gil-dias:2003:MWE</bibkey>
        <bibtype>inproceedings</bibtype>
        <booktitle>Proceedings of the <fixed-case>ACL</fixed-case> 2003 Workshop on Multiword Expressions: Analysis, Acquisition and Treatment</booktitle>
        <doi>10.3115/1119282.1119286</doi>
        <month>July</month>
        <pages>25–32</pages>
        <publisher>Association for Computational Linguistics</publisher>
        <url>http://www.aclweb.org/anthology/W03-1804</url>
        <year>2003</year>
   </paper>

   <paper id="1805">
        <title>A Language Model Approach to Keyphrase Extraction</title>
        <author><first>Takashi</first><last>Tomokiyo</last></author>
        <author><first>Matthew</first><last>Hurst</last></author>
        <address>Sapporo, Japan</address>
        <bibkey>tomokiyo-hurst:2003:MWE</bibkey>
        <bibtype>inproceedings</bibtype>
        <booktitle>Proceedings of the <fixed-case>ACL</fixed-case> 2003 Workshop on Multiword Expressions: Analysis, Acquisition and Treatment</booktitle>
        <doi>10.3115/1119282.1119287</doi>
        <month>July</month>
        <pages>33–40</pages>
        <publisher>Association for Computational Linguistics</publisher>
        <url>http://www.aclweb.org/anthology/W03-1805</url>
        <year>2003</year>
   </paper>

   <paper id="1806">
        <title>Multiword Unit Hybrid Extraction</title>
        <author><first>Gaël</first><last>Dias</last></author>
        <address>Sapporo, Japan</address>
        <bibkey>dias:2003:MWE</bibkey>
        <bibtype>inproceedings</bibtype>
        <booktitle>Proceedings of the <fixed-case>ACL</fixed-case> 2003 Workshop on Multiword Expressions: Analysis, Acquisition and Treatment</booktitle>
        <doi>10.3115/1119282.1119288</doi>
        <month>July</month>
        <pages>41–48</pages>
        <publisher>Association for Computational Linguistics</publisher>
        <url>http://www.aclweb.org/anthology/W03-1806</url>
        <year>2003</year>
   </paper>

   <paper id="1807">
        <title>Extracting Multiword Expressions with A Semantic Tagger</title>
        <author><first>Scott S. L.</first><last>Piao</last></author>
        <author><first>Paul</first><last>Rayson</last></author>
        <author><first>Dawn</first><last>Archer</last></author>
        <author><first>Andrew</first><last>Wilson</last></author>
        <author><first>Tony</first><last>McEnery</last></author>
        <address>Sapporo, Japan</address>
        <bibkey>piao-EtAl:2003:MWE</bibkey>
        <bibtype>inproceedings</bibtype>
        <booktitle>Proceedings of the <fixed-case>ACL</fixed-case> 2003 Workshop on Multiword Expressions: Analysis, Acquisition and Treatment</booktitle>
        <doi>10.3115/1119282.1119289</doi>
        <month>July</month>
        <pages>49–56</pages>
        <publisher>Association for Computational Linguistics</publisher>
        <url>http://www.aclweb.org/anthology/W03-1807</url>
        <year>2003</year>
   </paper>

   <paper id="1808">
        <title>Verb-Particle Constructions and Lexical Resources</title>
        <author><first>Aline</first><last>Villavicencio</last></author>
        <address>Sapporo, Japan</address>
        <bibkey>villavicencio:2003:MWE</bibkey>
        <bibtype>inproceedings</bibtype>
        <booktitle>Proceedings of the <fixed-case>ACL</fixed-case> 2003 Workshop on Multiword Expressions: Analysis, Acquisition and Treatment</booktitle>
        <doi>10.3115/1119282.1119290</doi>
        <month>July</month>
        <pages>57–64</pages>
        <publisher>Association for Computational Linguistics</publisher>
        <url>http://www.aclweb.org/anthology/W03-1808</url>
        <year>2003</year>
   </paper>

   <paper id="1809">
        <title>A Statistical Approach to the Semantics of Verb-Particles</title>
        <author><first>Colin</first><last>Bannard</last></author>
        <author><first>Timothy</first><last>Baldwin</last></author>
        <author><first>Alex</first><last>Lascarides</last></author>
        <address>Sapporo, Japan</address>
        <bibkey>bannard-baldwin-lascarides:2003:MWE</bibkey>
        <bibtype>inproceedings</bibtype>
        <booktitle>Proceedings of the <fixed-case>ACL</fixed-case> 2003 Workshop on Multiword Expressions: Analysis, Acquisition and Treatment</booktitle>
        <doi>10.3115/1119282.1119291</doi>
        <month>July</month>
        <pages>65–72</pages>
        <publisher>Association for Computational Linguistics</publisher>
        <url>http://www.aclweb.org/anthology/W03-1809</url>
        <year>2003</year>
   </paper>

   <paper id="1810">
        <title>Detecting a Continuum of Compositionality in Phrasal Verbs</title>
        <author><first>Diana</first><last>McCarthy</last></author>
        <author><first>Bill</first><last>Keller</last></author>
        <author><first>John</first><last>Carroll</last></author>
        <address>Sapporo, Japan</address>
        <bibkey>mccarthy-keller-carroll:2003:MWE</bibkey>
        <bibtype>inproceedings</bibtype>
        <booktitle>Proceedings of the <fixed-case>ACL</fixed-case> 2003 Workshop on Multiword Expressions: Analysis, Acquisition and Treatment</booktitle>
        <doi>10.3115/1119282.1119292</doi>
        <month>July</month>
        <pages>73–80</pages>
        <publisher>Association for Computational Linguistics</publisher>
        <url>http://www.aclweb.org/anthology/W03-1810</url>
        <year>2003</year>
   </paper>

   <paper id="1811">
        <title>A Disambiguation Method for <fixed-case>J</fixed-case>apanese Compound Verbs</title>
        <author><first>Kiyoko</first><last>Uchiyama</last></author>
        <author><first>Shun</first><last>Ishizaki</last></author>
        <address>Sapporo, Japan</address>
        <bibkey>uchiyama-ishizaki:2003:MWE</bibkey>
        <bibtype>inproceedings</bibtype>
        <booktitle>Proceedings of the <fixed-case>ACL</fixed-case> 2003 Workshop on Multiword Expressions: Analysis, Acquisition and Treatment</booktitle>
        <doi>10.3115/1119282.1119293</doi>
        <month>July</month>
        <pages>81–88</pages>
        <publisher>Association for Computational Linguistics</publisher>
        <url>http://www.aclweb.org/anthology/W03-1811</url>
        <year>2003</year>
   </paper>

   <paper id="1812">
        <title>An Empirical Model of Multiword Expression Decomposability</title>
        <author><first>Timothy</first><last>Baldwin</last></author>
        <author><first>Colin</first><last>Bannard</last></author>
        <author><first>Takaaki</first><last>Tanaka</last></author>
        <author><first>Dominic</first><last>Widdows</last></author>
        <address>Sapporo, Japan</address>
        <bibkey>baldwin-EtAl:2003:MWE</bibkey>
        <bibtype>inproceedings</bibtype>
        <booktitle>Proceedings of the <fixed-case>ACL</fixed-case> 2003 Workshop on Multiword Expressions: Analysis, Acquisition and Treatment</booktitle>
        <doi>10.3115/1119282.1119294</doi>
        <month>July</month>
        <pages>89–96</pages>
        <publisher>Association for Computational Linguistics</publisher>
        <url>http://www.aclweb.org/anthology/W03-1812</url>
        <year>2003</year>
   </paper>

   <paper id="1813">
        <title>Licensing Complex Prepositions via Lexical Constraints</title>
        <author><first>Beata</first><last>Trawinski</last></author>
        <address>Sapporo, Japan</address>
        <bibkey>trawinski:2003:MWE</bibkey>
        <bibtype>inproceedings</bibtype>
        <booktitle>Proceedings of the <fixed-case>ACL</fixed-case> 2003 Workshop on Multiword Expressions: Analysis, Acquisition and Treatment</booktitle>
        <doi>10.3115/1119282.1119295</doi>
        <month>July</month>
        <pages>97–104</pages>
        <publisher>Association for Computational Linguistics</publisher>
        <url>http://www.aclweb.org/anthology/W03-1813</url>
        <year>2003</year>
   </paper>

   <paper id="1900">
        <title>Proceedings of the <fixed-case>ACL</fixed-case> 2003 Workshop on Linguistic Annotation: Getting the Model Right</title>
   </paper>

   <paper id="1901">
        <title>Outline of the International Standard Linguistic Annotation Framework</title>
        <author><first>Nancy</first><last>Ide</last></author>
        <author><first>Laurent</first><last>Romary</last></author>
        <address>Sapporo, Japan</address>
        <bibkey>ide-romary:2003:LingAnnot</bibkey>
        <bibtype>inproceedings</bibtype>
        <booktitle>Proceedings of <fixed-case>ACL</fixed-case> 2003 Workshop on Linguistic Annotation: Getting the Model Right</booktitle>
        <doi>10.3115/1119296.1119297</doi>
        <month>July</month>
        <pages>1–5</pages>
        <publisher>Association for Computational Linguistics</publisher>
        <url>http://www.aclweb.org/anthology/W03-1901</url>
        <year>2003</year>
   </paper>

   <paper id="1902">
        <title>From Concrete to Virtual Annotation Mark-up Language: The Case of <fixed-case>COMMO</fixed-case>n-<fixed-case>REF</fixed-case>s</title>
        <author><first>Renata</first><last>Vieira</last></author>
        <author><first>Caroline</first><last>Gasperin</last></author>
        <author><first>Rodrigo</first><last>Goulart</last></author>
        <author><first>Susanne</first><last>Salmon-Alt</last></author>
        <address>Sapporo, Japan</address>
        <bibkey>vieira-EtAl:2003:LingAnnot</bibkey>
        <bibtype>inproceedings</bibtype>
        <booktitle>Proceedings of <fixed-case>ACL</fixed-case> 2003 Workshop on Linguistic Annotation: Getting the Model Right</booktitle>
        <doi>10.3115/1119296.1119298</doi>
        <month>July</month>
        <pages>6–13</pages>
        <publisher>Association for Computational Linguistics</publisher>
        <url>http://www.aclweb.org/anthology/W03-1902</url>
        <year>2003</year>
   </paper>

   <paper id="1903">
        <title>Ontology-based Linguistic Annotation</title>
        <author><first>Philipp</first><last>Cimiano</last></author>
        <author><first>Siegfried</first><last>Handschuh</last></author>
        <address>Sapporo, Japan</address>
        <bibkey>cimiano-handschuh:2003:LingAnnot</bibkey>
        <bibtype>inproceedings</bibtype>
        <booktitle>Proceedings of <fixed-case>ACL</fixed-case> 2003 Workshop on Linguistic Annotation: Getting the Model Right</booktitle>
        <doi>10.3115/1119296.1119299</doi>
        <month>July</month>
        <pages>14–21</pages>
        <publisher>Association for Computational Linguistics</publisher>
        <url>http://www.aclweb.org/anthology/W03-1903</url>
        <year>2003</year>
   </paper>

   <paper id="1904">
        <title>Putting <fixed-case>F</fixed-case>rame<fixed-case>N</fixed-case>et Data into the <fixed-case>ISO</fixed-case> Linguistic Annotation Framework</title>
        <author><first>Srinivas</first><last>Narayanan</last></author>
        <author><first>Miriam R. L.</first><last>Petruck</last></author>
        <author><first>Collin F.</first><last>Baker</last></author>
        <author><first>Charles J.</first><last>Fillmore</last></author>
        <address>Sapporo, Japan</address>
        <bibkey>narayanan-EtAl:2003:LingAnnot</bibkey>
        <bibtype>inproceedings</bibtype>
        <booktitle>Proceedings of <fixed-case>ACL</fixed-case> 2003 Workshop on Linguistic Annotation: Getting the Model Right</booktitle>
        <doi>10.3115/1119296.1119300</doi>
        <month>July</month>
        <pages>22–29</pages>
        <publisher>Association for Computational Linguistics</publisher>
        <url>http://www.aclweb.org/anthology/W03-1904</url>
        <year>2003</year>
   </paper>

   <paper id="1905">
        <title><fixed-case>RDF</fixed-case> Instantiation of <fixed-case>ISLE</fixed-case>/<fixed-case>MILE</fixed-case> Lexical Entries</title>
        <author><first>Nancy</first><last>Ide</last></author>
        <author><first>Alessandro</first><last>Lenci</last></author>
        <author><first>Nicoletta</first><last>Calzolari</last></author>
        <address>Sapporo, Japan</address>
        <bibkey>ide-lenci-calzolari:2003:LingAnnot</bibkey>
        <bibtype>inproceedings</bibtype>
        <booktitle>Proceedings of <fixed-case>ACL</fixed-case> 2003 Workshop on Linguistic Annotation: Getting the Model Right</booktitle>
        <doi>10.3115/1119296.1119301</doi>
        <month>July</month>
        <pages>30–37</pages>
        <publisher>Association for Computational Linguistics</publisher>
        <url>http://www.aclweb.org/anthology/W03-1905</url>
        <year>2003</year>
   </paper>

   <paper id="1906">
        <title><fixed-case>P</fixed-case>armenides: An Opportunity for ISO TC37 SC4?</title>
        <author><first>Fabio</first><last>Rinaldi</last></author>
        <author><first>James</first><last>Dowdall</last></author>
        <author><first>Michael</first><last>Hess</last></author>
        <author><first>Kaarel</first><last>Kaljurand</last></author>
        <author><first>Andreas</first><last>Persidis</last></author>
        <address>Sapporo, Japan</address>
        <bibkey>rinaldi-EtAl:2003:LingAnnot</bibkey>
        <bibtype>inproceedings</bibtype>
        <booktitle>Proceedings of <fixed-case>ACL</fixed-case> 2003 Workshop on Linguistic Annotation: Getting the Model Right</booktitle>
        <doi>10.3115/1119296.1119302</doi>
        <month>July</month>
        <pages>38–46</pages>
        <publisher>Association for Computational Linguistics</publisher>
        <url>http://www.aclweb.org/anthology/W03-1906</url>
        <year>2003</year>
   </paper>

   <paper id="2000">
        <title>Proceedings of the <fixed-case>ACL</fixed-case>-2003 Workshop on Patent Corpus Processing</title>
   </paper>

   <paper id="2001">
        <title>A Patent Document Retrieval System Addressing Both Semantic and Syntactic Properties</title>
        <author><first>Liang</first><last>Chen</last></author>
        <author><first>Naoyuki</first><last>Tokuda</last></author>
        <author><first>Hisahiro</first><last>Adachi</last></author>
        <address>, </address>
        <bibkey>chen-tokuda-adachi:2003:PATENT</bibkey>
        <bibtype>inproceedings</bibtype>
        <doi>10.3115/1119303.1119304</doi>
        <month>July</month>
        <pages>1–6</pages>
        <publisher>Association for Computational Linguistics</publisher>
        <url>http://www.aclweb.org/anthology/W03-2001</url>
        <year>2003</year>
   </paper>

   <paper id="2002">
        <title>Intelligent Patent Analysis through the Use of a Neural Network: Experiment of Multi-Viewpoint Analysis with the <fixed-case>M</fixed-case>ulti<fixed-case>SOM</fixed-case> Model</title>
        <author><first>Jean-Charles</first><last>Lamirel</last></author>
        <author><first>Shadi Al</first><last>Shehabi</last></author>
        <author><first>Martial</first><last>Hoffmann</last></author>
        <author><first>Claire</first><last>Francois</last></author>
        <address>Sapporo, Japan</address>
        <bibkey>lamirel-EtAl:2003:PATENT</bibkey>
        <bibtype>inproceedings</bibtype>
        <booktitle>Proceedings of the <fixed-case>ACL</fixed-case> 2003 Workshop on Patent Corpus Processing</booktitle>
        <doi>10.3115/1119303.1119305</doi>
        <month>July</month>
        <pages>7–23</pages>
        <publisher>Association for Computational Linguistics</publisher>
        <url>http://www.aclweb.org/anthology/W03-2002</url>
        <year>2003</year>
   </paper>

   <paper id="2003">
        <title>Overview of Patent Retrieval Task at <fixed-case>NTCIR</fixed-case>-3</title>
        <author><first>Makoto</first><last>Iwayama</last></author>
        <author><first>Atsushi</first><last>Fujii</last></author>
        <author><first>Noriko</first><last>Kando</last></author>
        <author><first>Akihiko</first><last>Takano</last></author>
        <address>Sapporo, Japan</address>
        <bibkey>iwayama-EtAl:2003:PATENT</bibkey>
        <bibtype>inproceedings</bibtype>
        <booktitle>Proceedings of the <fixed-case>ACL</fixed-case> 2003 Workshop on Patent Corpus Processing</booktitle>
        <doi>10.3115/1119303.1119306</doi>
        <month>July</month>
        <pages>24–32</pages>
        <publisher>Association for Computational Linguistics</publisher>
        <url>http://www.aclweb.org/anthology/W03-2003</url>
        <year>2003</year>
   </paper>

   <paper id="2004">
        <title>Pseudo Relevance Feedback Method based on <fixed-case>T</fixed-case>aylor Expansion of Retrieval Function in <fixed-case>NTCIR</fixed-case>-3 Patent Retrieval Task</title>
        <author><first>Kazuaki</first><last>Kishida</last></author>
        <address>Sapporo, Japan</address>
        <bibkey>kishida:2003:PATENT</bibkey>
        <bibtype>inproceedings</bibtype>
        <booktitle>Proceedings of the <fixed-case>ACL</fixed-case> 2003 Workshop on Patent Corpus Processing</booktitle>
        <doi>10.3115/1119303.1119307</doi>
        <month>July</month>
        <pages>33–40</pages>
        <publisher>Association for Computational Linguistics</publisher>
        <url>http://www.aclweb.org/anthology/W03-2004</url>
        <year>2003</year>
   </paper>

   <paper id="2005">
        <title>Term Distillation in Patent Retrieval</title>
        <author><first>Hideo</first><last>Itoh</last></author>
        <author><first>Hiroko</first><last>Mano</last></author>
        <author><first>Yasushi</first><last>Ogawa</last></author>
        <address>Sapporo, Japan</address>
        <bibkey>itoh-mano-ogawa:2003:PATENT</bibkey>
        <bibtype>inproceedings</bibtype>
        <booktitle>Proceedings of the <fixed-case>ACL</fixed-case> 2003 Workshop on Patent Corpus Processing</booktitle>
        <doi>10.3115/1119303.1119308</doi>
        <month>July</month>
        <pages>41–45</pages>
        <publisher>Association for Computational Linguistics</publisher>
        <url>http://www.aclweb.org/anthology/W03-2005</url>
        <year>2003</year>
   </paper>

   <paper id="2006">
        <title>Can Text Analysis Tell us Something about Technology Progress?</title>
        <author><first>Khurshid</first><last>Ahmad</last></author>
        <author><first>AbdulMohsen</first><last>Al-Thubaity</last></author>
        <address>Sapporo, Japan</address>
        <bibkey>ahmad-al-thubaity:2003:PATENT</bibkey>
        <bibtype>inproceedings</bibtype>
        <booktitle>Proceedings of the <fixed-case>ACL</fixed-case> 2003 Workshop on Patent Corpus Processing</booktitle>
        <doi>10.3115/1119303.1119309</doi>
        <month>July</month>
        <pages>46–55</pages>
        <publisher>Association for Computational Linguistics</publisher>
        <url>http://www.aclweb.org/anthology/W03-2006</url>
        <year>2003</year>
   </paper>

   <paper id="2007">
        <title>Patent Claim Processing for Readability - Structure Analysis and Term Explanation</title>
        <author><first>Akihiro</first><last>Shinmori</last></author>
        <author><first>Manabu</first><last>Okumura</last></author>
        <author><first>Yuzo</first><last>Marukawa</last></author>
        <author><first>Makoto</first><last>Iwayama</last></author>
        <address>Sapporo, Japan</address>
        <bibkey>shinmori-EtAl:2003:PATENT</bibkey>
        <bibtype>inproceedings</bibtype>
        <booktitle>Proceedings of the <fixed-case>ACL</fixed-case> 2003 Workshop on Patent Corpus Processing</booktitle>
        <doi>10.3115/1119303.1119310</doi>
        <month>July</month>
        <pages>56–65</pages>
        <publisher>Association for Computational Linguistics</publisher>
        <url>http://www.aclweb.org/anthology/W03-2007</url>
        <year>2003</year>
   </paper>

   <paper id="2008">
        <title>Natural Language Analysis of Patent Claims</title>
        <author><first>Svetlana</first><last>Sheremetyeva</last></author>
        <address>Sapporo, Japan</address>
        <bibkey>sheremetyeva:2003:PATENT</bibkey>
        <bibtype>inproceedings</bibtype>
        <booktitle>Proceedings of the <fixed-case>ACL</fixed-case> 2003 Workshop on Patent Corpus Processing</booktitle>
        <doi>10.3115/1119303.1119311</doi>
        <month>July</month>
        <pages>66–73</pages>
        <publisher>Association for Computational Linguistics</publisher>
        <url>http://www.aclweb.org/anthology/W03-2008</url>
        <year>2003</year>
   </paper>

   <paper id="2100">
        <title>Proceedings of the Fourth <fixed-case>SIG</fixed-case>dial Workshop of Discourse and Dialogue</title>
   </paper>

   <paper id="2101">
        <title>Understanding Information Graphics: A Discourse-Level Problem</title>
        <author><first>Sandra</first><last>Carberry</last></author>
        <author><first>Stephanie</first><last>Elzer</last></author>
        <author><first>Nancy</first><last>Green</last></author>
        <author><first>Kathleen</first><last>McCoy</last></author>
        <author><first>Daniel</first><last>Chester</last></author>
        <bibkey>Carberry-etAl:2003:SIGDIAL</bibkey>
        <bibtype>inproceedings</bibtype>
        <booktitle>Proceedings of the Fourth <fixed-case>SIG</fixed-case>dial Workshop on Discourse and Dialogue</booktitle>
        <pages>1–12</pages>
        <url>http://www.aclweb.org/anthology/W03-2101</url>
        <year>2003</year>
   </paper>      

   <paper id="2102">
        <title>Annotating Opinions in the World Press</title>
        <author><first>Theresa</first><last>Wilson</last></author>
        <author><first>Janyce</first><last>Wiebe</last></author>
        <bibkey>Wilson-Wiebe:2003:SIGDIAL</bibkey>
        <bibtype>inproceedings</bibtype>
        <booktitle>Proceedings of the Fourth <fixed-case>SIG</fixed-case>dial Workshop on Discourse and Dialogue</booktitle>
        <pages>13–22</pages>
        <url>http://www.aclweb.org/anthology/W03-2102</url>
        <year>2003</year>
   </paper>
    
   <paper id="2103">
        <title>Answering Clarification Questions</title>
        <author><first>Matthew</first><last>Purver</last></author>
        <author><first>Patrick G.T.</first><last>Healey</last></author>
        <author><first>James</first><last>King</last></author>
        <author><first>Jonathan</first><last>Ginzburg</last></author>
        <author><first>Greg J.</first><last>Mills</last></author>
        <bibkey>Purver-etAl:2003:SIGDIAL</bibkey>
        <bibtype>inproceedings</bibtype>
        <booktitle>Proceedings of the Fourth <fixed-case>SIG</fixed-case>dial Workshop on Discourse and Dialogue</booktitle>
        <pages>23–33</pages>
        <url>http://www.aclweb.org/anthology/W03-2103</url>
        <year>2003</year>
   </paper>
      
   <paper id="2104">
        <title>An Information-theoretic Approach for Argument Interpretation</title>
        <author><first>Sarah</first><last>George</last></author>
        <author><first>Ingrid</first><last>Zukerman</last></author>
        <bibkey>George-Zukerman:2003:SIGDIAL</bibkey>
        <bibtype>inproceedings</bibtype>
        <booktitle>Proceedings of the Fourth <fixed-case>SIG</fixed-case>dial Workshop on Discourse and Dialogue</booktitle>
        <pages>44–52</pages>
        <url>http://www.aclweb.org/anthology/W03-2104</url>
        <year>2003</year>
   </paper>
      
   <paper id="2105">
        <title>Conversational inferences: the hard way and the easy way</title>
        <author><first>Yukiko</first><last>Kawaguchi</last></author>
        <bibkey>Kawaguchi:2003:SIGDIAL</bibkey>
        <bibtype>inproceedings</bibtype>
        <booktitle>Proceedings of the Fourth <fixed-case>SIG</fixed-case>dial Workshop on Discourse and Dialogue</booktitle>
        <pages>53–61</pages>
        <url>http://www.aclweb.org/anthology/W03-2105</url>
        <year>2003</year>
   </paper>
    
   <paper id="2106">
        <title>The interpretation of non-sentential utterances in dialogue</title>
        <author><first>David</first><last>Schlangen</last></author>
        <author><first>Alex</first><last>Lascarides</last></author>
        <bibkey>Schlangen-etAl:2003:SIGDIAL</bibkey>
        <bibtype>inproceedings</bibtype>
        <booktitle>Proceedings of the Fourth <fixed-case>SIG</fixed-case>dial Workshop on Discourse and Dialogue</booktitle>
        <pages>62–71</pages>
        <url>http://www.aclweb.org/anthology/W03-2106</url>
        <year>2003</year>
   </paper>
      
   <paper id="2107">
        <title>Flexible Spoken Dialogue System based on User Models and Dynamic Generation of <fixed-case>V</fixed-case>oice<fixed-case>XML</fixed-case> Scripts</title>
        <author><first>Kazunori</first><last>Komatani</last></author>
        <author><first>Fumihiro</first><last>Adachi</last></author>
        <author><first>Shinichi</first><last>Ueno</last></author>
        <author><first>Tatsuya</first><last>Kawahara</last></author>
        <author><first>Hiroshi G.</first><last>Okuno</last></author>
        <bibkey>Komatani-etAl:2003:SIGDIAL</bibkey>
        <bibtype>inproceedings</bibtype>
        <booktitle>Proceedings of the Fourth <fixed-case>SIG</fixed-case>dial Workshop on Discourse and Dialogue</booktitle>
        <pages>87–96</pages>
        <url>http://www.aclweb.org/anthology/W03-2107</url>
        <year>2003</year>
   </paper>
    
   <paper id="2108">
        <title>Building a New <fixed-case>I</fixed-case>nternet Chat System for Sharing Timing Information</title>
        <author><first>Kanayo</first><last>Ogura</last></author>
        <author><first>Takeshi</first><last>Masuda</last></author>
        <author><first>Masato</first><last>Ishizaki</last></author>
        <bibkey>Ogura-etAl:2003:SIGDIAL</bibkey>
        <bibtype>inproceedings</bibtype>
        <booktitle>Proceedings of the Fourth <fixed-case>SIG</fixed-case>dial Workshop on Discourse and Dialogue</booktitle>
        <pages>97–104</pages>
        <url>http://www.aclweb.org/anthology/W03-2108</url>
        <year>2003</year>
   </paper>
      
   <paper id="2109">
        <title>Interpreter for Highly Portable Spoken Dialogue System</title>
        <author><first>Masamitsu</first><last>Umeda</last></author>
        <author><first>Satoru</first><last>Kogure</last></author>
        <author><first>Seiichi</first><last>Nakagawa</last></author>
        <bibkey>Umeda-etAl:2003:SIGDIAL</bibkey>
        <bibtype>inproceedings</bibtype>
        <booktitle>Proceedings of the Fourth <fixed-case>SIG</fixed-case>dial Workshop on Discourse and Dialogue</booktitle>
        <pages>105–114</pages>
        <url>http://www.aclweb.org/anthology/W03-2109</url>
        <year>2003</year>
   </paper>
      
   <paper id="2110">
        <title>Spoken Dialogue for Virtual Advisers in a semi-immersive Command and Control environment</title>
        <author><first>Dominique</first><last>Estival</last></author>
        <author><first>Michael</first><last>Broughton</last></author>
        <author><first>Andrew</first><last>Zschorn</last></author>
        <author><first>Elizabeth</first><last>Pronger</last></author>
        <bibkey>Estival-etAl:2003:SIGDIAL</bibkey>
        <bibtype>inproceedings</bibtype>
        <booktitle>Proceedings of the Fourth <fixed-case>SIG</fixed-case>dial Workshop on Discourse and Dialogue</booktitle>
        <pages>125–134</pages>
        <url>http://www.aclweb.org/anthology/W03-2110</url>
        <year>2003</year>
   </paper>
      
   <paper id="2111">
        <title>Using Wizard-of-<fixed-case>O</fixed-case>z simulations to bootstrap Reinforcement - Learning based dialog management systems</title>
        <author><first>Jason D.</first><last>Williams</last></author>
        <author><first>Steve</first><last>Young</last></author>
        <bibkey>Williams-Young:2003:SIGDIAL</bibkey>
        <bibtype>inproceedings</bibtype>
        <booktitle>Proceedings of the Fourth <fixed-case>SIG</fixed-case>dial Workshop on Discourse and Dialogue</booktitle>
        <pages>135–139</pages>
        <url>http://www.aclweb.org/anthology/W03-2111</url>
        <year>2003</year>
   </paper>
      
   <paper id="2112">
        <title>Example-based Spoken Dialogue System using <fixed-case>WOZ</fixed-case> System Log</title>
        <author><first>Hiroya</first><last>Murao</last></author>
        <author><first>Nobuo</first><last>Kawaguchi</last></author>
        <author><first>Shigeki</first><last>Matsubara</last></author>
        <author><first>Yukiko</first><last>Yamaguchi</last></author>
        <author><first>Yasuyoshi</first><last>Inagaki</last></author>
        <bibkey>Murao-etAl:2003:SIGDIAL</bibkey>
        <bibtype>inproceedings</bibtype>
        <booktitle>Proceedings of the Fourth <fixed-case>SIG</fixed-case>dial Workshop on Discourse and Dialogue</booktitle>
        <pages>140–148</pages>
        <url>http://www.aclweb.org/anthology/W03-2112</url>
        <year>2003</year>
   </paper>
      
   <paper id="2113">
        <title>Some empirical findings on dialogue management and domain ontologies in dialogue systems - Implications from an evaluation of <fixed-case>B</fixed-case>ird<fixed-case>Q</fixed-case>uest</title>
        <author><first>Annika</first><last>Flycht-Eriksson</last></author>
        <author><first>Arne</first><last>Jönsson</last></author>
        <bibkey>FlychtEriksson-Joensson:2003:SIGDIAL</bibkey>
        <bibtype>inproceedings</bibtype>
        <booktitle>Proceedings of the Fourth <fixed-case>SIG</fixed-case>dial Workshop on Discourse and Dialogue</booktitle>
        <pages>158–167</pages>
        <url>http://www.aclweb.org/anthology/W03-2113</url>
        <year>2003</year>
   </paper>
      
   <paper id="2114">
        <title>Managing Dialogue Interaction: A Multi-Layered Approach</title>
        <author><first>Oliver</first><last>Lemon</last></author>
        <author><first>Lawrence</first><last>Cavedon</last></author>
        <author><first>Barbara</first><last>Kelly</last></author>
        <bibkey>Lemon-etAl:2003:SIGDIAL</bibkey>
        <bibtype>inproceedings</bibtype>
        <booktitle>Proceedings of the Fourth <fixed-case>SIG</fixed-case>dial Workshop on Discourse and Dialogue</booktitle>
        <pages>168–177</pages>
        <url>http://www.aclweb.org/anthology/W03-2114</url>
        <year>2003</year>
   </paper>
      
   <paper id="2115">
        <title>Ontology-based Contextual Coherence Scoring</title>
        <author><first>Robert</first><last>Porzel</last></author>
        <author><first>Iryna</first><last>Gurevych</last></author>
        <author><first>Christof E.</first><last>Müller</last></author>
        <bibkey>Porzel-etAl:2003:SIGDIAL</bibkey>
        <bibtype>inproceedings</bibtype>
        <booktitle>Proceedings of the Fourth <fixed-case>SIG</fixed-case>dial Workshop on Discourse and Dialogue</booktitle>
        <pages>178–186</pages>
        <url>http://www.aclweb.org/anthology/W03-2115</url>
        <year>2003</year>
   </paper>
      
   <paper id="2116">
        <title>An Annotation Tool for Multimodal Dialogue Corpora using Global Document Annotation</title>
        <author><first>Kazunari</first><last>Ito</last></author>
        <author><first>Hiroaki</first><last>Saito</last></author>
        <bibkey>Ito-Saito:2003:SIGDIAL</bibkey>
        <bibtype>inproceedings</bibtype>
        <booktitle>Proceedings of the Fourth <fixed-case>SIG</fixed-case>dial Workshop on Discourse and Dialogue</booktitle>
        <pages>192–197</pages>
        <url>http://www.aclweb.org/anthology/W03-2116</url>
        <year>2003</year>
   </paper>
      
   <paper id="2117">
        <title>Multi-Level Annotation in <fixed-case>MMAX</fixed-case></title>
        <author><first>Christoph</first><last>Müller</last></author>
        <author><first>Michael</first><last>Strube</last></author>
        <bibkey>Mueller-Strube:2003:SIGDIAL</bibkey>
        <bibtype>inproceedings</bibtype>
        <booktitle>Proceedings of the Fourth <fixed-case>SIG</fixed-case>dial Workshop on Discourse and Dialogue</booktitle>
        <pages>198–207</pages>
        <url>http://www.aclweb.org/anthology/W03-2117</url>
        <year>2003</year>
   </paper>
      
   <paper id="2118">
        <title>Domain Specific Speech Acts for Spoken Language Translation</title>
        <author><first>Lori</first><last>Levin</last></author>
        <author><first>Chad</first><last>Langley</last></author>
        <author><first>Alon</first><last>Lavie</last></author>
        <author><first>Donna</first><last>Gates</last></author>
        <author><first>Dorcas</first><last>Wallace</last></author>
        <author><first>Kay</first><last>Peterson</last></author>
        <bibkey>Levin-etAl:2003:SIGDIAL</bibkey>
        <bibtype>inproceedings</bibtype>
        <booktitle>Proceedings of the Fourth <fixed-case>SIG</fixed-case>dial Workshop on Discourse and Dialogue</booktitle>
        <pages>208–217</pages>
        <url>http://www.aclweb.org/anthology/W03-2118</url>
        <year>2003</year>
   </paper>
      
   <paper id="2119">
        <title>Turn-taking in Graphical Communication: an exploratory study </title>
        <author><first>Atsue</first><last>Takeoka</last></author>
        <author><first>Atsushi</first><last>Shimojima</last></author>
        <author><first>Yasuhiro</first><last>Katagiri</last></author>
        <bibkey>Takeoka-etAl:2003:SIGDIAL</bibkey>
        <bibtype>inproceedings</bibtype>
        <booktitle>Proceedings of the Fourth <fixed-case>SIG</fixed-case>dial Workshop on Discourse and Dialogue</booktitle>
        <pages>34–38</pages>
        <url>http://www.aclweb.org/anthology/W03-2119</url>
        <year>2003</year>
   </paper>
    
   <paper id="2120">
        <title><fixed-case>PAL</fixed-case>ink<fixed-case>A</fixed-case>: A highly customisable tool for discourse annotation </title>
        <author><first>Constantin</first><last>Orăsan</last></author>
        <bibkey>Orasan:2003:SIGDIAL</bibkey>
        <bibtype>inproceedings</bibtype>
        <booktitle>Proceedings of the Fourth <fixed-case>SIG</fixed-case>dial Workshop on Discourse and Dialogue</booktitle>
        <pages>39–43</pages>
        <url>http://www.aclweb.org/anthology/W03-2120</url>
        <year>2003</year>
   </paper>
      
   <paper id="2121">
        <title>Speaker-independent context update rules for dialogue management </title>
        <author><first>Samson</first><last>de Jager</last></author>
        <author><first>Nick</first><last>Wright</last></author>
        <author><first>Alistair</first><last>Knott</last></author>
        <bibkey>DeJager-etAl:2003:SIGDIAL</bibkey>
        <bibtype>inproceedings</bibtype>
        <booktitle>Proceedings of the Fourth <fixed-case>SIG</fixed-case>dial Workshop on Discourse and Dialogue</booktitle>
        <pages>72–78</pages>
        <url>http://www.aclweb.org/anthology/W03-2121</url>
        <year>2003</year>
   </paper>
      
   <paper id="2122">
        <title>A Method for Forming Mutual Beliefs for Communication through Human-robot Multi-modal Interaction </title>
        <author><first>Naoto</first><last>Iwahashi</last></author>
        <bibkey>Iwahashi:2003:SIGDIAL</bibkey>
        <bibtype>inproceedings</bibtype>
        <booktitle>Proceedings of the Fourth <fixed-case>SIG</fixed-case>dial Workshop on Discourse and Dialogue</booktitle>
        <pages>79–86</pages>
        <url>http://www.aclweb.org/anthology/W03-2122</url>
        <year>2003</year>
   </paper>
      
   <paper id="2123">
        <title><fixed-case>DIPPER</fixed-case>: Description and Formalisation of an Information-State Update Dialogue System Architecture </title>
        <author><first>Johan</first><last>Bos</last></author>
        <author><first>Ewan</first><last>Klein</last></author>
        <author><first>Oliver</first><last>Lemon</last></author>
        <author><first>Tetsushi</first><last>Oka</last></author>
        <bibkey>Bos-etAl:2003:SIGDIAL</bibkey>
        <bibtype>inproceedings</bibtype>
        <booktitle>Proceedings of the Fourth <fixed-case>SIG</fixed-case>dial Workshop on Discourse and Dialogue</booktitle>
        <pages>115–124</pages>
        <url>http://www.aclweb.org/anthology/W03-2123</url>
        <year>2003</year>
   </paper>
      
   <paper id="2124">
        <title>Learning to Speak to a Spoken Language System: Vocabulary Convergence in Novice Users</title>
        <author><first>Gina-Anne</first><last>Levow</last></author>
        <bibkey>Levow:2003:SIGDIAL</bibkey>
        <bibtype>inproceedings</bibtype>
        <booktitle>Proceedings of the Fourth <fixed-case>SIG</fixed-case>dial Workshop on Discourse and Dialogue</booktitle>
        <pages>149–153</pages>
        <url>http://www.aclweb.org/anthology/W03-2124</url>
        <year>2003</year>
   </paper>
      
   <paper id="2125">
        <title>A procedure assistant for astronauts in a functional programming architecture, with step previewing and spoken correction of dialogue moves</title>
        <author><first>Gregory</first><last>Aist</last></author>
        <author><first>Manny</first><last>Rayner</last></author>
        <author><first>John</first><last>Dowding</last></author>
        <author><first>Beth Ann</first><last>Hockey</last></author>
        <author><first>Susana</first><last>Early</last></author>
        <author><first>Jim</first><last>Hieronymus</last></author>
        <bibkey>Aist-etAl:2003:SIGDIAL</bibkey>
        <bibtype>inproceedings</bibtype>
        <booktitle>Proceedings of the Fourth <fixed-case>SIG</fixed-case>dial Workshop on Discourse and Dialogue</booktitle>
        <pages>154–157</pages>
        <url>http://www.aclweb.org/anthology/W03-2125</url>
        <year>2003</year>
   </paper>
      
   <paper id="2126">
        <title>Dialog Input Ranking in a Multi-Domain Environment Using Transferable Belief Model</title>
        <author><first>Hong-I</first><last>Ng</last></author>
        <author><first>Kim-Teng</first><last>Lua</last></author>
        <bibkey>Ng-Lua:2003:SIGDIAL</bibkey>
        <bibtype>inproceedings</bibtype>
        <booktitle>Proceedings of the Fourth <fixed-case>SIG</fixed-case>dial Workshop on Discourse and Dialogue</booktitle>
        <pages>187–191</pages>
        <url>http://www.aclweb.org/anthology/W03-2126</url>
        <year>2003</year>
   </paper>
      
   <paper id="2127">
        <title>Annotating emotion in dialogue</title>
        <author><first>Richard</first><last>Craggs</last></author>
        <author><first>Mary McGee</first><last>Wood</last></author>
        <bibkey>Craggs-Woodl:2003:SIGDIAL</bibkey>
        <bibtype>inproceedings</bibtype>
        <booktitle>Proceedings of the Fourth <fixed-case>SIG</fixed-case>dial Workshop on Discourse and Dialogue</booktitle>
        <pages>218–225</pages>
        <url>http://www.aclweb.org/anthology/W03-2127</url>
        <year>2003</year>
   </paper>
      
   <paper id="2128">
        <title>Developing a Typology of Dialogue Acts: Some Boundary Problems </title>
        <author><first>Tiit</first><last>Hennoste</last></author>
        <author><first>Mare</first><last>Koit</last></author>
        <author><first>Andriela</first><last>Rääbis</last></author>
        <author><first>Krista</first><last>Strandson</last></author>
        <author><first>Maret</first><last>Valdisoo</last></author>
        <author><first>Evely</first><last>Vutt</last></author>
        <bibkey>Hennoste-etAl:2003:SIGDIAL</bibkey>
        <bibtype>inproceedings</bibtype>
        <booktitle>Proceedings of the Fourth <fixed-case>SIG</fixed-case>dial Workshop on Discourse and Dialogue</booktitle>
        <pages>226–235</pages>
        <url>http://www.aclweb.org/anthology/W03-2128</url>
        <year>2003</year>
   </paper>

   <paper id="2200">
        <title>Proceedings of the 7th International <fixed-case>EAMT</fixed-case> workshop on <fixed-case>MT</fixed-case> and other language technology tools, Improving <fixed-case>MT</fixed-case> through other language technology tools, Resource and tools for building <fixed-case>MT</fixed-case> at <fixed-case>EACL</fixed-case> 2003</title>
   </paper>
=======
  <paper id="0100">
    <title>Proceedings of the <fixed-case>HLT</fixed-case>-<fixed-case>NAACL</fixed-case> 2003 Workshop on Analysis of Geographic References</title>
  </paper>

  <paper id="0101">
    <title>Experiments with geographic knowledge for information extraction</title>
    <author><first>Dimitar</first><last>Manov</last></author>
    <author><first>Atanas</first><last>Kiryakov</last></author>
    <author><first>Borislav</first><last>Popov</last></author>
    <author><first>Kalina</first><last>Bontcheva</last></author>
    <author><first>Diana</first><last>Maynard</last></author>
    <author><first>Hamish</first><last>Cunningham</last></author>
    <bibkey>Manov-etAl:2003:GEOREF</bibkey>
    <bibtype>inproceedings</bibtype>
    <booktitle>Proceedings of the <fixed-case>HLT</fixed-case>-<fixed-case>NAACL</fixed-case> 2003 Workshop on Analysis of Geographic References</booktitle>
    <pages>1–9</pages>
    <url>http://www.aclweb.org/anthology/W03-0101.pdf</url>
    <year>2003</year>
  </paper>

  <paper id="0102">
    <title>Pointing to places in a deductive geospatial theory</title>
    <author><first>Richard</first><last>Waldinger</last></author>
    <author><first>Peter</first><last>Jarvis</last></author>
    <author><first>Jennifer</first><last>Dungan</last></author>
    <bibkey>Waldinger-etAl:2003:GEOREF</bibkey>
    <bibtype>inproceedings</bibtype>
    <booktitle>Proceedings of the <fixed-case>HLT</fixed-case>-<fixed-case>NAACL</fixed-case> 2003 Workshop on Analysis of Geographic References</booktitle>
    <pages>10–17</pages>
    <url>http://www.aclweb.org/anthology/W03-0102.pdf</url>
    <year>2003</year>
  </paper>

  <paper id="0103">
    <title>Semi-supervised learning of geographical gazetteer from the internet</title>
    <author><first>Olga</first><last>Uryupina</last></author>
    <bibkey>Uryupina:2003:GEOREF</bibkey>
    <bibtype>inproceedings</bibtype>
    <booktitle>Proceedings of the <fixed-case>HLT</fixed-case>-<fixed-case>NAACL</fixed-case> 2003 Workshop on Analysis of Geographic References</booktitle>
    <pages>18–25</pages>
    <url>http://www.aclweb.org/anthology/W03-0103.pdf</url>
    <year>2003</year>
  </paper>

  <paper id="0104">
    <title><fixed-case>G</fixed-case>eo<fixed-case>N</fixed-case>ame: a system for back-transliterating pinyin place names</title>
    <author><first>Kui Lam</first><last>Kwok</last></author>
    <author><first>Qiang</first><last>Deng</last></author>
    <bibkey>Kwok-Deng:2003:GEOREF</bibkey>
    <bibtype>inproceedings</bibtype>
    <booktitle>Proceedings of the <fixed-case>HLT</fixed-case>-<fixed-case>NAACL</fixed-case> 2003 Workshop on Analysis of Geographic References</booktitle>
    <pages>26–30</pages>
    <url>http://www.aclweb.org/anthology/W03-0104.pdf</url>
    <year>2003</year>
  </paper>

  <paper id="0105">
    <title>Grounding spatial named entities for information extraction and question answering</title>
    <author><first>Jochen L.</first><last>Leidner</last></author>
    <author><first>Gail</first><last>Sinclair</last></author>
    <author><first>Bonnie</first><last>Webber</last></author>
    <bibkey>Leidner-etAl:2003:GEOREF</bibkey>
    <bibtype>inproceedings</bibtype>
    <booktitle>Proceedings of the <fixed-case>HLT</fixed-case>-<fixed-case>NAACL</fixed-case> 2003 Workshop on Analysis of Geographic References</booktitle>
    <pages>31–38</pages>
    <url>http://www.aclweb.org/anthology/W03-0105.pdf</url>
    <year>2003</year>
  </paper>

  <paper id="0106">
    <title><fixed-case>I</fixed-case>nfo<fixed-case>X</fixed-case>tract location normalization: a hybrid approach to geographic references in information extraction</title>
    <author><first>Huifeng</first><last>Li</last></author>
    <author><first>K. Rohini</first><last>Srihari</last></author>
    <author><first>Cheng</first><last>Niu</last></author>
    <author><first>Wei</first><last>Li</last></author>
    <bibkey>Li-etAl:2003:GEOREF</bibkey>
    <bibtype>inproceedings</bibtype>
    <booktitle>Proceedings of the <fixed-case>HLT</fixed-case>-<fixed-case>NAACL</fixed-case> 2003 Workshop on Analysis of Geographic References</booktitle>
    <pages>39–44</pages>
    <url>http://www.aclweb.org/anthology/W03-0106.pdf</url>
    <year>2003</year>
  </paper>

  <paper id="0107">
    <title>Bootstrapping toponym classifiers</title>
    <author><first>David A.</first><last>Smith</last></author>
    <author><first>Gideon S.</first><last>Mann</last></author>
    <bibkey>Smith-Mann:2003:GEOREF</bibkey>
    <bibtype>inproceedings</bibtype>
    <booktitle>Proceedings of the <fixed-case>HLT</fixed-case>-<fixed-case>NAACL</fixed-case> 2003 Workshop on Analysis of Geographic References</booktitle>
    <pages>45–49</pages>
    <url>http://www.aclweb.org/anthology/W03-0107.pdf</url>
    <year>2003</year>
  </paper>

  <paper id="0108">
    <title>A confidence-based framework for disambiguating geographic terms</title>
    <author><first>Erik</first><last>Rauch</last></author>
    <author><first>Michael</first><last>Bukatin</last></author>
    <author><first>Kenneth</first><last>Baker</last></author>
    <bibkey>Rauch-etAl:2003:GEOREF</bibkey>
    <bibtype>inproceedings</bibtype>
    <booktitle>Proceedings of the <fixed-case>HLT</fixed-case>-<fixed-case>NAACL</fixed-case> 2003 Workshop on Analysis of Geographic References</booktitle>
    <pages>50–54</pages>
    <url>http://www.aclweb.org/anthology/W03-0108.pdf</url>
    <year>2003</year>
  </paper>

  <paper id="0109">
    <title>Geographic reference analysis for geographic document querying</title>
    <author><first>Frédérik</first><last>Bilhaut</last></author>
    <author><first>Thierry</first><last>Charnois</last></author>
    <author><first>Patrice</first><last>Enjalbert</last></author>
    <author><first>Yann</first><last>Mathet</last></author>
    <bibkey>Bilhaut-etAl:2003:GEOREF</bibkey>
    <bibtype>inproceedings</bibtype>
    <booktitle>Proceedings of the <fixed-case>HLT</fixed-case>-<fixed-case>NAACL</fixed-case> 2003 Workshop on Analysis of Geographic References</booktitle>
    <pages>55–62</pages>
    <url>http://www.aclweb.org/anthology/W03-0109.pdf</url>
    <year>2003</year>
  </paper>

  <paper id="0110">
    <title>On building a high performance gazetteer database</title>
    <author><first>Amittai</first><last>Axelrod</last></author>
    <bibkey>Axelrod:2003:GEOREF</bibkey>
    <bibtype>inproceedings</bibtype>
    <booktitle>Proceedings of the <fixed-case>HLT</fixed-case>-<fixed-case>NAACL</fixed-case> 2003 Workshop on Analysis of Geographic References</booktitle>
    <pages>63–68</pages>
    <url>http://www.aclweb.org/anthology/W03-0110.pdf</url>
    <year>2003</year>
  </paper>

  <paper id="0111">
    <title>Defining and identifying the roles of geographic references within text</title>
    <author><first>Humphrey</first><last>Southall</last></author>
    <bibkey>Southall:2003:GEOREF</bibkey>
    <bibtype>inproceedings</bibtype>
    <booktitle>Proceedings of the <fixed-case>HLT</fixed-case>-<fixed-case>NAACL</fixed-case> 2003 Workshop on Analysis of Geographic References</booktitle>
    <pages>69–78</pages>
    <url>http://www.aclweb.org/anthology/W03-0111.pdf</url>
    <year>2003</year>
  </paper>

  <paper id="0112">
    <title>System Demo: A geo-coding service encompassing a geo-parsing tool and integrated digital gazetteer service</title>
    <author><first>Ian</first><last>Densham</last></author>
    <author><first>James</first><last>Reid</last></author>
    <bibkey>Densham-Reid:2003:GEOREF</bibkey>
    <bibtype>inproceedings</bibtype>
    <booktitle>Proceedings of the <fixed-case>HLT</fixed-case>-<fixed-case>NAACL</fixed-case> 2003 Workshop on Analysis of Geographic References</booktitle>
    <pages>79–80</pages>
    <url>http://www.aclweb.org/anthology/W03-0112.pdf</url>
    <year>2003</year>
  </paper>

  <paper id="0200">
    <title>Proceedings of the <fixed-case>HLT</fixed-case>-<fixed-case>NAACL</fixed-case> 03 Workshop on Building Educational Applications Using Natural Language Processing</title>
  </paper>

  <paper id="0201">
    <title>Utterance Classification in <fixed-case>A</fixed-case>uto<fixed-case>T</fixed-case>utor</title>
    <author><first>Andrew</first><last>Olney</last></author>
    <author><first>Max</first><last>Louwerse</last></author>
    <author><first>Eric</first><last>Matthews</last></author>
    <author><first>Johanna</first><last>Marineau</last></author>
    <author><first>Heather</first><last>Hite-Mitchell</last></author>
    <author><first>Arthur</first><last>Graesser</last></author>
    <bibkey>Olney-etAl:2003:EDUC</bibkey>
    <bibtype>inproceedings</bibtype>
    <booktitle>Proceedings of the <fixed-case>HLT</fixed-case>-<fixed-case>NAACL</fixed-case> 03 Workshop on Building Educational Applications Using Natural Language Processing</booktitle>
    <pages>1–8</pages>
    <url>http://www.aclweb.org/anthology/W03-0201.pdf</url>
    <year>2003</year>
  </paper>

  <paper id="0202">
    <title>Learning to Identify Student Preconceptions from Text</title>
    <author><first>Adam</first><last>Carlson</last></author>
    <author><first>Steven L.</first><last>Tanimoto</last></author>
    <bibkey>Carlson-Tanimoto:2003:EDUC</bibkey>
    <bibtype>inproceedings</bibtype>
    <booktitle>Proceedings of the <fixed-case>HLT</fixed-case>-<fixed-case>NAACL</fixed-case> 03 Workshop on Building Educational Applications Using Natural Language Processing</booktitle>
    <pages>9–16</pages>
    <url>http://www.aclweb.org/anthology/W03-0202.pdf</url>
    <year>2003</year>
  </paper>

  <paper id="0203">
    <title>Computer-Aided Generation of Multiple-Choice Tests</title>
    <author><first>Ruslan</first><last>Mitkov</last></author>
    <author><first>Le An</first><last>Ha</last></author>
    <bibkey>Mitkov-Ha:2003:EDUC</bibkey>
    <bibtype>inproceedings</bibtype>
    <booktitle>Proceedings of the <fixed-case>HLT</fixed-case>-<fixed-case>NAACL</fixed-case> 03 Workshop on Building Educational Applications Using Natural Language Processing</booktitle>
    <pages>17–22</pages>
    <url>http://www.aclweb.org/anthology/W03-0203.pdf</url>
    <year>2003</year>
  </paper>

  <paper id="0204">
    <title><fixed-case>PLASER</fixed-case>: Pronunciation Learning via Automatic Speech Recognition</title>
    <author><first>Brian</first><last>Mak</last></author>
    <author><first>Manhung</first><last>Siu</last></author>
    <author><first>Mimi</first><last>Ng</last></author>
    <author><first>Yik-Cheung</first><last>Tam</last></author>
    <author><first>Yu-Chung</first><last>Chan</last></author>
    <author><first>Kin-Wah</first><last>Chan</last></author>
    <author><first>Ka-Yee</first><last>Leung</last></author>
    <author><first>Simon</first><last>Ho</last></author>
    <author><first>Jimmy</first><last>Wong</last></author>
    <author><first>Jacqueline</first><last>Lo</last></author>
    <bibkey>Mak-etAl:2003:EDUC</bibkey>
    <bibtype>inproceedings</bibtype>
    <booktitle>Proceedings of the <fixed-case>HLT</fixed-case>-<fixed-case>NAACL</fixed-case> 03 Workshop on Building Educational Applications Using Natural Language Processing</booktitle>
    <pages>23–29</pages>
    <url>http://www.aclweb.org/anthology/W03-0204.pdf</url>
    <year>2003</year>
  </paper>

  <paper id="0205">
    <title>A Comparison of Tutor and Student Behavior in Speech Versus Text Based Tutoring</title>
    <author><first>Carolyn P.</first><last>Rosé</last></author>
    <author><first>Diane</first><last>Litman</last></author>
    <author><first>Dumisizwe</first><last>Bhembe</last></author>
    <author><first>Kate</first><last>Forbes</last></author>
    <author><first>Scott</first><last>Silliman</last></author>
    <author><first>Ramesh</first><last>Srivastava</last></author>
    <author><first>Kurt</first><last>VanLehn</last></author>
    <bibkey>Rose-etAl:2003:EDUC</bibkey>
    <bibtype>inproceedings</bibtype>
    <booktitle>Proceedings of the <fixed-case>HLT</fixed-case>-<fixed-case>NAACL</fixed-case> 03 Workshop on Building Educational Applications Using Natural Language Processing</booktitle>
    <pages>30–37</pages>
    <url>http://www.aclweb.org/anthology/W03-0205.pdf</url>
    <year>2003</year>
  </paper>

  <paper id="0206">
    <title>Transforming Grammar Checking Technology into a Learning Environment for Second Language Writing</title>
    <author><first>Ola</first><last>Knutsson</last></author>
    <author><first>Teresa</first><last>Cerrato Pargman</last></author>
    <author><first>Kerstin</first><last>Severinson Eklundh</last></author>
    <bibkey>Knutsson-etAl:2003:EDUC</bibkey>
    <bibtype>inproceedings</bibtype>
    <booktitle>Proceedings of the <fixed-case>HLT</fixed-case>-<fixed-case>NAACL</fixed-case> 03 Workshop on Building Educational Applications Using Natural Language Processing</booktitle>
    <pages>38–45</pages>
    <url>http://www.aclweb.org/anthology/W03-0206.pdf</url>
    <year>2003</year>
  </paper>

  <paper id="0207">
    <title>Pasteur’s Quadrant: Computational Linguistics, <fixed-case>LSA</fixed-case>, and Education</title>
    <author><first>Thomas</first><last>Landauer</last></author>
    <bibkey>Landauer:2003:EDUC</bibkey>
    <bibtype>inproceedings</bibtype>
    <booktitle>Proceedings of the <fixed-case>HLT</fixed-case>-<fixed-case>NAACL</fixed-case> 03 Workshop on Building Educational Applications Using Natural Language Processing</booktitle>
    <pages>46–52</pages>
    <url>http://www.aclweb.org/anthology/W03-0207.pdf</url>
    <year>2003</year>
  </paper>

  <paper id="0208">
    <title>Automatic Evaluation of Students’ Answers using Syntactically Enhanced <fixed-case>LSA</fixed-case></title>
    <author><first>Dharmendra</first><last>Kanejiya</last></author>
    <author><first>Arun</first><last>Kumar</last></author>
    <author><first>Surendra</first><last>Prasad</last></author>
    <bibkey>Kanejiya-etAl:2003:EDUC</bibkey>
    <bibtype>inproceedings</bibtype>
    <booktitle>Proceedings of the <fixed-case>HLT</fixed-case>-<fixed-case>NAACL</fixed-case> 03 Workshop on Building Educational Applications Using Natural Language Processing</booktitle>
    <pages>53–60</pages>
    <url>http://www.aclweb.org/anthology/W03-0208.pdf</url>
    <year>2003</year>
  </paper>

  <paper id="0209">
    <title>Automated Rating of <fixed-case>ESL</fixed-case> Essays</title>
    <author><first>Deryle</first><last>Lonsdale</last></author>
    <author><first>Diane</first><last>Strong-Krause</last></author>
    <bibkey>Lonsdale-StrongKrause:2003:EDUC</bibkey>
    <bibtype>inproceedings</bibtype>
    <booktitle>Proceedings of the <fixed-case>HLT</fixed-case>-<fixed-case>NAACL</fixed-case> 03 Workshop on Building Educational Applications Using Natural Language Processing</booktitle>
    <pages>61–67</pages>
    <url>http://www.aclweb.org/anthology/W03-0209.pdf</url>
    <year>2003</year>
  </paper>

  <paper id="0210">
    <title>A Hybrid Text Classification Approach for Analysis of Student Essays</title>
    <author><first>Carolyn P.</first><last>Rosé</last></author>
    <author><first>Antonio</first><last>Roque</last></author>
    <author><first>Dumisizwe</first><last>Bhembe</last></author>
    <author><first>Kurt</first><last>VanLehn</last></author>
    <bibkey>Rose-etAl2:2003:EDUC</bibkey>
    <bibtype>inproceedings</bibtype>
    <booktitle>Proceedings of the <fixed-case>HLT</fixed-case>-<fixed-case>NAACL</fixed-case> 03 Workshop on Building Educational Applications Using Natural Language Processing</booktitle>
    <pages>68–75</pages>
    <url>http://www.aclweb.org/anthology/W03-0210.pdf</url>
    <year>2003</year>
  </paper>

  <paper id="0300">
    <title>Proceedings of the <fixed-case>HLT</fixed-case>-<fixed-case>NAACL</fixed-case> 2003 Workshop on Building and Using Parallel Texts: Data Driven Machine Translation and Beyond</title>
  </paper>

  <paper id="0301">
    <title>An Evaluation Exercise for Word Alignment</title>
    <author><first>Rada</first><last>Mihalcea</last></author>
    <author><first>Ted</first><last>Pedersen</last></author>
    <bibkey>Mihalcea-Pedersen:2003:PARALLEL</bibkey>
    <bibtype>inproceedings</bibtype>
    <booktitle>Proceedings of the <fixed-case>HLT</fixed-case>-<fixed-case>NAACL</fixed-case> 2003 Workshop on Building and Using Parallel Texts: Data Driven Machine Translation and Beyond</booktitle>
    <pages>1–10</pages>
    <url>http://www.aclweb.org/anthology/W03-0301.pdf</url>
    <year>2003</year>
  </paper>

  <paper id="0302">
    <title><fixed-case>P</fixed-case>ro<fixed-case>A</fixed-case>lign: Shared Task System Description</title>
    <author><first>Dekang</first><last>Lin</last></author>
    <author><first>Colin</first><last>Cherry</last></author>
    <bibkey>Lin-Cherry:2003:PARALLEL</bibkey>
    <bibtype>inproceedings</bibtype>
    <booktitle>Proceedings of the <fixed-case>HLT</fixed-case>-<fixed-case>NAACL</fixed-case> 2003 Workshop on Building and Using Parallel Texts: Data Driven Machine Translation and Beyond</booktitle>
    <pages>11–14</pages>
    <url>http://www.aclweb.org/anthology/W03-0302.pdf</url>
    <year>2003</year>
  </paper>

  <paper id="0303">
    <title>Word Alignment Based on Bilingual Bracketing</title>
    <author><first>Bing</first><last>Zhao</last></author>
    <author><first>Stephan</first><last>Vogel</last></author>
    <bibkey>Zhao-Vogel:2003:PARALLEL</bibkey>
    <bibtype>inproceedings</bibtype>
    <booktitle>Proceedings of the <fixed-case>HLT</fixed-case>-<fixed-case>NAACL</fixed-case> 2003 Workshop on Building and Using Parallel Texts: Data Driven Machine Translation and Beyond</booktitle>
    <pages>15–18</pages>
    <url>http://www.aclweb.org/anthology/W03-0303.pdf</url>
    <year>2003</year>
  </paper>

  <paper id="0304">
    <title>Statistical Translation Alignment with Compositionality Constraints</title>
    <author><first>Michel</first><last>Simard</last></author>
    <author><first>Philippe</first><last>Langlais</last></author>
    <bibkey>Simard-Langlais:2003:PARALLEL</bibkey>
    <bibtype>inproceedings</bibtype>
    <booktitle>Proceedings of the <fixed-case>HLT</fixed-case>-<fixed-case>NAACL</fixed-case> 2003 Workshop on Building and Using Parallel Texts: Data Driven Machine Translation and Beyond</booktitle>
    <pages>19–22</pages>
    <url>http://www.aclweb.org/anthology/W03-0304.pdf</url>
    <year>2003</year>
  </paper>

  <paper id="0305">
    <title>Reducing Parameter Space for Word Alignment</title>
    <author><first>Herve</first><last>Dejean</last></author>
    <author><first>Eric</first><last>Gaussier</last></author>
    <author><first>Cyril</first><last>Goutte</last></author>
    <author><first>Kenji</first><last>Yamada</last></author>
    <bibkey>Dejean-etAl:2003:PARALLEL</bibkey>
    <bibtype>inproceedings</bibtype>
    <booktitle>Proceedings of the <fixed-case>HLT</fixed-case>-<fixed-case>NAACL</fixed-case> 2003 Workshop on Building and Using Parallel Texts: Data Driven Machine Translation and Beyond</booktitle>
    <pages>23–26</pages>
    <url>http://www.aclweb.org/anthology/W03-0305.pdf</url>
    <year>2003</year>
  </paper>

  <paper id="0306">
    <title>Word Alignment Baselines</title>
    <author><first>John C.</first><last>Henderson</last></author>
    <bibkey>Henderson:2003:PARALLEL</bibkey>
    <bibtype>inproceedings</bibtype>
    <booktitle>Proceedings of the <fixed-case>HLT</fixed-case>-<fixed-case>NAACL</fixed-case> 2003 Workshop on Building and Using Parallel Texts: Data Driven Machine Translation and Beyond</booktitle>
    <pages>27–30</pages>
    <url>http://www.aclweb.org/anthology/W03-0306.pdf</url>
    <year>2003</year>
  </paper>

  <paper id="0307">
    <title>Phrase-based Evaluation of Word-to-Word Alignments</title>
    <author><first>Michael</first><last>Carl</last></author>
    <author><first>Sisay</first><last>Fissaha</last></author>
    <bibkey>Carl-Fissaha:2003:PARALLEL</bibkey>
    <bibtype>inproceedings</bibtype>
    <booktitle>Proceedings of the <fixed-case>HLT</fixed-case>-<fixed-case>NAACL</fixed-case> 2003 Workshop on Building and Using Parallel Texts: Data Driven Machine Translation and Beyond</booktitle>
    <pages>31–35</pages>
    <url>http://www.aclweb.org/anthology/W03-0307.pdf</url>
    <year>2003</year>
  </paper>

  <paper id="0308">
    <title><fixed-case>TREQ</fixed-case>-<fixed-case>AL</fixed-case>: A word alignment system with limited language resources</title>
    <author><first>Dan</first><last>Tufiş</last></author>
    <author><first>Ana-Maria</first><last>Barbu</last></author>
    <author><first>Radu</first><last>Ion</last></author>
    <bibkey>Tufics-etAl:2003:PARALLEL</bibkey>
    <bibtype>inproceedings</bibtype>
    <booktitle>Proceedings of the <fixed-case>HLT</fixed-case>-<fixed-case>NAACL</fixed-case> 2003 Workshop on Building and Using Parallel Texts: Data Driven Machine Translation and Beyond</booktitle>
    <pages>36–39</pages>
    <url>http://www.aclweb.org/anthology/W03-0308.pdf</url>
    <year>2003</year>
  </paper>

  <paper id="0309">
    <title>The <fixed-case>D</fixed-case>uluth Word Alignment System</title>
    <author><first>Bridget Thomson</first><last>McInnes</last></author>
    <author><first>Ted</first><last>Pedersen</last></author>
    <bibkey>McInnes-Pedersen:2003:PARALLEL</bibkey>
    <bibtype>inproceedings</bibtype>
    <booktitle>Proceedings of the <fixed-case>HLT</fixed-case>-<fixed-case>NAACL</fixed-case> 2003 Workshop on Building and Using Parallel Texts: Data Driven Machine Translation and Beyond</booktitle>
    <pages>40–43</pages>
    <url>http://www.aclweb.org/anthology/W03-0309.pdf</url>
    <year>2003</year>
  </paper>

  <paper id="0310">
    <title>Bootstrapping Parallel Corpora</title>
    <author><first>Chris</first><last>Callison-Burch</last></author>
    <author><first>Miles</first><last>Osborne</last></author>
    <bibkey>CallisonBurch-Osborne:2003:PARALLEL</bibkey>
    <bibtype>inproceedings</bibtype>
    <booktitle>Proceedings of the <fixed-case>HLT</fixed-case>-<fixed-case>NAACL</fixed-case> 2003 Workshop on Building and Using Parallel Texts: Data Driven Machine Translation and Beyond</booktitle>
    <pages>44–49</pages>
    <url>http://www.aclweb.org/anthology/W03-0310.pdf</url>
    <year>2003</year>
  </paper>

  <paper id="0311">
    <title>Retrieving Meaning-equivalent Sentences for Example-based Rough Translation</title>
    <author><first>Mitsuo</first><last>Shimohata</last></author>
    <author><first>Eiichiro</first><last>Sumita</last></author>
    <author><first>Yuji</first><last>Matsumoto</last></author>
    <bibkey>Shimohata-etAl:2003:PARALLEL</bibkey>
    <bibtype>inproceedings</bibtype>
    <booktitle>Proceedings of the <fixed-case>HLT</fixed-case>-<fixed-case>NAACL</fixed-case> 2003 Workshop on Building and Using Parallel Texts: Data Driven Machine Translation and Beyond</booktitle>
    <pages>50–56</pages>
    <url>http://www.aclweb.org/anthology/W03-0311.pdf</url>
    <year>2003</year>
  </paper>

  <paper id="0312">
    <title>Word Selection for <fixed-case>EBMT</fixed-case> based on Monolingual Similarity and Translation Confidence</title>
    <author><first>Eiji</first><last>Aramaki</last></author>
    <author><first>Sadao</first><last>Kurohashi</last></author>
    <author><first>Hideki</first><last>Kashioka</last></author>
    <author><first>Hideki</first><last>Tanaka</last></author>
    <bibkey>Aramaki-etAl:2003:PARALLEL</bibkey>
    <bibtype>inproceedings</bibtype>
    <booktitle>Proceedings of the <fixed-case>HLT</fixed-case>-<fixed-case>NAACL</fixed-case> 2003 Workshop on Building and Using Parallel Texts: Data Driven Machine Translation and Beyond</booktitle>
    <pages>57–64</pages>
    <url>http://www.aclweb.org/anthology/W03-0312.pdf</url>
    <year>2003</year>
  </paper>

  <paper id="0313">
    <title>Translation Spotting for Translation Memories</title>
    <author><first>Michel</first><last>Simard</last></author>
    <bibkey>Simard:2003:PARALLEL</bibkey>
    <bibtype>inproceedings</bibtype>
    <booktitle>Proceedings of the <fixed-case>HLT</fixed-case>-<fixed-case>NAACL</fixed-case> 2003 Workshop on Building and Using Parallel Texts: Data Driven Machine Translation and Beyond</booktitle>
    <pages>65–72</pages>
    <url>http://www.aclweb.org/anthology/W03-0313.pdf</url>
    <year>2003</year>
  </paper>

  <paper id="0314">
    <title>Learning Sequence-to-Sequence Correspondences from Parallel Corpora via Sequential Pattern Mining</title>
    <author><first>Kaoru</first><last>Yamamoto</last></author>
    <author><first>Taku</first><last>Kudo</last></author>
    <author><first>Yuta</first><last>Tsuboi</last></author>
    <author><first>Yuji</first><last>Matsumoto</last></author>
    <bibkey>Yamamoto-etAl:2003:PARALLEL</bibkey>
    <bibtype>inproceedings</bibtype>
    <booktitle>Proceedings of the <fixed-case>HLT</fixed-case>-<fixed-case>NAACL</fixed-case> 2003 Workshop on Building and Using Parallel Texts: Data Driven Machine Translation and Beyond</booktitle>
    <pages>73–80</pages>
    <url>http://www.aclweb.org/anthology/W03-0314.pdf</url>
    <year>2003</year>
  </paper>

  <paper id="0315">
    <title>Efficient Optimization for Bilingual Sentence Alignment Based on Linear Regression</title>
    <author><first>Bing</first><last>Zhao</last></author>
    <author><first>Klaus</first><last>Zechner</last></author>
    <author><first>Stephen</first><last>Vogel</last></author>
    <author><first>Alex</first><last>Waibel</last></author>
    <bibkey>Zhao-etAl:2003:PARALLEL</bibkey>
    <bibtype>inproceedings</bibtype>
    <booktitle>Proceedings of the <fixed-case>HLT</fixed-case>-<fixed-case>NAACL</fixed-case> 2003 Workshop on Building and Using Parallel Texts: Data Driven Machine Translation and Beyond</booktitle>
    <pages>81–87</pages>
    <url>http://www.aclweb.org/anthology/W03-0315.pdf</url>
    <year>2003</year>
  </paper>

  <paper id="0316">
    <title><fixed-case>POS</fixed-case>-Tagger for <fixed-case>E</fixed-case>nglish-<fixed-case>V</fixed-case>ietnamese Bilingual Corpus</title>
    <author><first>Dinh</first><last>Dien</last></author>
    <author><first>Hoang</first><last>Kiem</last></author>
    <bibkey>Dien-Kiem:2003:PARALLEL</bibkey>
    <bibtype>inproceedings</bibtype>
    <booktitle>Proceedings of the <fixed-case>HLT</fixed-case>-<fixed-case>NAACL</fixed-case> 2003 Workshop on Building and Using Parallel Texts: Data Driven Machine Translation and Beyond</booktitle>
    <pages>88–95</pages>
    <url>http://www.aclweb.org/anthology/W03-0316.pdf</url>
    <year>2003</year>
  </paper>

  <paper id="0317">
    <title>Acquisition of <fixed-case>E</fixed-case>nglish-<fixed-case>C</fixed-case>hinese Transliterated Word Pairs from Parallel-Aligned Texts using a Statistical Machine Transliteration Model</title>
    <author><first>Chun-Jen</first><last>Lee</last></author>
    <author><first>Jason S.</first><last>Chang</last></author>
    <bibkey>Lee-Chang:2003:PARALLEL</bibkey>
    <bibtype>inproceedings</bibtype>
    <booktitle>Proceedings of the <fixed-case>HLT</fixed-case>-<fixed-case>NAACL</fixed-case> 2003 Workshop on Building and Using Parallel Texts: Data Driven Machine Translation and Beyond</booktitle>
    <pages>96–103</pages>
    <url>http://www.aclweb.org/anthology/W03-0317.pdf</url>
    <year>2003</year>
  </paper>

  <paper id="0318">
    <title>Input Sentence Splitting and Translating</title>
    <author><first>Takao</first><last>Doi</last></author>
    <author><first>Eiichiro</first><last>Sumita</last></author>
    <bibkey>Doi-Sumita:2003:PARALLEL</bibkey>
    <bibtype>inproceedings</bibtype>
    <booktitle>Proceedings of the <fixed-case>HLT</fixed-case>-<fixed-case>NAACL</fixed-case> 2003 Workshop on Building and Using Parallel Texts: Data Driven Machine Translation and Beyond</booktitle>
    <pages>104–110</pages>
    <url>http://www.aclweb.org/anthology/W03-0318.pdf</url>
    <year>2003</year>
  </paper>

  <paper id="0319">
    <title>An <fixed-case>LSA</fixed-case> Implementation Against Parallel Texts in <fixed-case>F</fixed-case>rench and <fixed-case>E</fixed-case>nglish</title>
    <author><first>Katri A.</first><last>Clodfelder</last></author>
    <bibkey>Clodfelder:2003:PARALLEL</bibkey>
    <bibtype>inproceedings</bibtype>
    <booktitle>Proceedings of the <fixed-case>HLT</fixed-case>-<fixed-case>NAACL</fixed-case> 2003 Workshop on Building and Using Parallel Texts: Data Driven Machine Translation and Beyond</booktitle>
    <pages>111–114</pages>
    <url>http://www.aclweb.org/anthology/W03-0319.pdf</url>
    <year>2003</year>
  </paper>

  <paper id="0320">
    <title>Aligning and Using an <fixed-case>E</fixed-case>nglish-<fixed-case>I</fixed-case>nuktitut Parallel Corpus</title>
    <author><first>Joel</first><last>Martin</last></author>
    <author><first>Howard</first><last>Johnson</last></author>
    <author><first>Benoit</first><last>Farley</last></author>
    <author><first>Anna</first><last>Maclachlan</last></author>
    <bibkey>Martin-etAl:2003:PARALLEL</bibkey>
    <bibtype>inproceedings</bibtype>
    <booktitle>Proceedings of the <fixed-case>HLT</fixed-case>-<fixed-case>NAACL</fixed-case> 2003 Workshop on Building and Using Parallel Texts: Data Driven Machine Translation and Beyond</booktitle>
    <pages>115–118</pages>
    <url>http://www.aclweb.org/anthology/W03-0320.pdf</url>
    <year>2003</year>
  </paper>

  <paper id="0321">
    <title>Comparing the Sentence Alignment Yield from Two News Corpora Using a Dictionary-Based Alignment System</title>
    <author><first>Stephen</first><last>Nightingale</last></author>
    <author><first>Hideki</first><last>Tanaka</last></author>
    <bibkey>Nightingale-Tanaka:2003:PARALLEL</bibkey>
    <bibtype>inproceedings</bibtype>
    <booktitle>Proceedings of the <fixed-case>HLT</fixed-case>-<fixed-case>NAACL</fixed-case> 2003 Workshop on Building and Using Parallel Texts: Data Driven Machine Translation and Beyond</booktitle>
    <pages>119–122</pages>
    <url>http://www.aclweb.org/anthology/W03-0321.pdf</url>
    <year>2003</year>
  </paper>

  <paper id="0400">
    <title>Proceedings of the Seventh Conference on Natural Language Learning at <fixed-case>HLT</fixed-case>-<fixed-case>NAACL</fixed-case> 2003</title>
  </paper>

  <paper id="0401">
    <title>A model of syntactic disambiguation based on lexicalized grammars</title>
    <author><first>Yusuke</first><last>Miyao</last></author>
    <author><first>Jun’ichi</first><last>Tsujii</last></author>
    <bibkey>Miyao-Tsujii:2003:CONLL</bibkey>
    <bibtype>inproceedings</bibtype>
    <booktitle>Proceedings of the Seventh Conference on Natural Language Learning at <fixed-case>HLT</fixed-case>-<fixed-case>NAACL</fixed-case> 2003</booktitle>
    <pages>1–8</pages>
    <url>http://www.aclweb.org/anthology/W03-0401.pdf</url>
    <year>2003</year>
  </paper>

  <paper id="0402">
    <title>An <fixed-case>SVM</fixed-case>-based voting algorithm with application to parse reranking</title>
    <author><first>Libin</first><last>Shen</last></author>
    <author><first>Aravind K.</first><last>Joshi</last></author>
    <bibkey>Shen-Joshi:2003:CONLL</bibkey>
    <bibtype>inproceedings</bibtype>
    <booktitle>Proceedings of the Seventh Conference on Natural Language Learning at <fixed-case>HLT</fixed-case>-<fixed-case>NAACL</fixed-case> 2003</booktitle>
    <pages>9–16</pages>
    <url>http://www.aclweb.org/anthology/W03-0402.pdf</url>
    <year>2003</year>
  </paper>

  <paper id="0403">
    <title>Active learning for <fixed-case>HPSG</fixed-case> parse selection</title>
    <author><first>Jason</first><last>Baldridge</last></author>
    <author><first>Miles</first><last>Osborne</last></author>
    <bibkey>Baldridge-Osborne:2003:CONLL</bibkey>
    <bibtype>inproceedings</bibtype>
    <booktitle>Proceedings of the Seventh Conference on Natural Language Learning at <fixed-case>HLT</fixed-case>-<fixed-case>NAACL</fixed-case> 2003</booktitle>
    <pages>17–24</pages>
    <url>http://www.aclweb.org/anthology/W03-0403.pdf</url>
    <year>2003</year>
  </paper>

  <paper id="0404">
    <title>Learning subjective nouns using extraction pattern bootstrapping</title>
    <author><first>Ellen</first><last>Riloff</last></author>
    <author><first>Janyce</first><last>Wiebe</last></author>
    <author><first>Theresa</first><last>Wilson</last></author>
    <bibkey>Riloff-etAl:2003:CONLL</bibkey>
    <bibtype>inproceedings</bibtype>
    <booktitle>Proceedings of the Seventh Conference on Natural Language Learning at <fixed-case>HLT</fixed-case>-<fixed-case>NAACL</fixed-case> 2003</booktitle>
    <pages>25–32</pages>
    <url>http://www.aclweb.org/anthology/W03-0404.pdf</url>
    <year>2003</year>
  </paper>

  <paper id="0405">
    <title>Unsupervised Personal Name Disambiguation</title>
    <author><first>Gideon</first><last>Mann</last></author>
    <author><first>David</first><last>Yarowsky</last></author>
    <bibkey>Mann-Yarowsky:2003:CONLL</bibkey>
    <bibtype>inproceedings</bibtype>
    <booktitle>Proceedings of the Seventh Conference on Natural Language Learning at <fixed-case>HLT</fixed-case>-<fixed-case>NAACL</fixed-case> 2003</booktitle>
    <pages>33–40</pages>
    <url>http://www.aclweb.org/anthology/W03-0405.pdf</url>
    <year>2003</year>
  </paper>

  <paper id="0406">
    <title>Unsupervised learning of word sense disambiguation rules by estimating an optimum iteration number in the <fixed-case>EM</fixed-case> algorithm</title>
    <author><first>Hiroyuki</first><last>Shinnou</last></author>
    <author><first>Minoru</first><last>Sasaki</last></author>
    <bibkey>Shinnou-Sasaki:2003:CONLL</bibkey>
    <bibtype>inproceedings</bibtype>
    <booktitle>Proceedings of the Seventh Conference on Natural Language Learning at <fixed-case>HLT</fixed-case>-<fixed-case>NAACL</fixed-case> 2003</booktitle>
    <pages>41–48</pages>
    <url>http://www.aclweb.org/anthology/W03-0406.pdf</url>
    <year>2003</year>
  </paper>

  <paper id="0407">
    <title>Bootstrapping <fixed-case>POS</fixed-case>-taggers using unlabelled data</title>
    <author><first>Stephen</first><last>Clark</last></author>
    <author><first>James</first><last>Curran</last></author>
    <author><first>Miles</first><last>Osborne</last></author>
    <bibkey>Clark-etAl:2003:CONLL</bibkey>
    <bibtype>inproceedings</bibtype>
    <booktitle>Proceedings of the Seventh Conference on Natural Language Learning at <fixed-case>HLT</fixed-case>-<fixed-case>NAACL</fixed-case> 2003</booktitle>
    <pages>49–55</pages>
    <url>http://www.aclweb.org/anthology/W03-0407.pdf</url>
    <year>2003</year>
  </paper>

  <paper id="0408">
    <title>Updating an <fixed-case>NLP</fixed-case> system to fit new domains: an empirical study on the sentence segmentation problem</title>
    <author><first>Tong</first><last>Zhang</last></author>
    <author><first>Fred</first><last>Damerau</last></author>
    <author><first>David</first><last>Johnson</last></author>
    <bibkey>Zhang-etAl:2003:CONLL</bibkey>
    <bibtype>inproceedings</bibtype>
    <booktitle>Proceedings of the Seventh Conference on Natural Language Learning at <fixed-case>HLT</fixed-case>-<fixed-case>NAACL</fixed-case> 2003</booktitle>
    <pages>56–62</pages>
    <url>http://www.aclweb.org/anthology/W03-0408.pdf</url>
    <year>2003</year>
  </paper>

  <paper id="0409">
    <title>Exceptionality and Natural Language Learning</title>
    <author><first>Mihai</first><last>Rotaru</last></author>
    <author><first>Diane J.</first><last>Litman</last></author>
    <bibkey>Rotaru-Litman:2003:CONLL</bibkey>
    <bibtype>inproceedings</bibtype>
    <booktitle>Proceedings of the Seventh Conference on Natural Language Learning at <fixed-case>HLT</fixed-case>-<fixed-case>NAACL</fixed-case> 2003</booktitle>
    <pages>63–70</pages>
    <url>http://www.aclweb.org/anthology/W03-0409.pdf</url>
    <year>2003</year>
  </paper>

  <paper id="0410">
    <title>Semi-supervised Verb Class Discovery Using Noisy Features</title>
    <author><first>Suzanne</first><last>Stevenson</last></author>
    <author><first>Eric</first><last>Joanis</last></author>
    <bibkey>Stevenson-Joanis:2003:CONLL</bibkey>
    <bibtype>inproceedings</bibtype>
    <booktitle>Proceedings of the Seventh Conference on Natural Language Learning at <fixed-case>HLT</fixed-case>-<fixed-case>NAACL</fixed-case> 2003</booktitle>
    <pages>71–78</pages>
    <url>http://www.aclweb.org/anthology/W03-0410.pdf</url>
    <year>2003</year>
  </paper>

  <paper id="0411">
    <title>Preposition Semantic Classification via Treebank and <fixed-case>F</fixed-case>rame<fixed-case>N</fixed-case>et</title>
    <author><first>Tom</first><last>O’Hara</last></author>
    <author><first>Janyce</first><last>Wiebe</last></author>
    <bibkey>OHara-Wiebe:2003:CONLL</bibkey>
    <bibtype>inproceedings</bibtype>
    <booktitle>Proceedings of the Seventh Conference on Natural Language Learning at <fixed-case>HLT</fixed-case>-<fixed-case>NAACL</fixed-case> 2003</booktitle>
    <pages>79–86</pages>
    <url>http://www.aclweb.org/anthology/W03-0411.pdf</url>
    <year>2003</year>
  </paper>

  <paper id="0412">
    <title><fixed-case>P</fixed-case>hrasenet: towards context sensitive lexical semantics</title>
    <author><first>Xin</first><last>Li</last></author>
    <author><first>Dan</first><last>Roth</last></author>
    <author><first>Yuancheng</first><last>Tu</last></author>
    <bibkey>Li-etAl:2003:CONLL</bibkey>
    <bibtype>inproceedings</bibtype>
    <booktitle>Proceedings of the Seventh Conference on Natural Language Learning at <fixed-case>HLT</fixed-case>-<fixed-case>NAACL</fixed-case> 2003</booktitle>
    <pages>87–94</pages>
    <url>http://www.aclweb.org/anthology/W03-0412.pdf</url>
    <year>2003</year>
  </paper>

  <paper id="0413">
    <title>Confidence estimation for translation prediction</title>
    <author><first>Simona</first><last>Gandrabur</last></author>
    <author><first>George</first><last>Foster</last></author>
    <bibkey>Gandrabur-Foster:2003:CONLL</bibkey>
    <bibtype>inproceedings</bibtype>
    <booktitle>Proceedings of the Seventh Conference on Natural Language Learning at <fixed-case>HLT</fixed-case>-<fixed-case>NAACL</fixed-case> 2003</booktitle>
    <pages>95–102</pages>
    <url>http://www.aclweb.org/anthology/W03-0413.pdf</url>
    <year>2003</year>
  </paper>

  <paper id="0414">
    <title>Using ‘smart’ bilingual projection to feature-tag a monolingual dictionary</title>
    <author><first>Katharina</first><last>Probst</last></author>
    <bibkey>Probst:2003:CONLL</bibkey>
    <bibtype>inproceedings</bibtype>
    <booktitle>Proceedings of the Seventh Conference on Natural Language Learning at <fixed-case>HLT</fixed-case>-<fixed-case>NAACL</fixed-case> 2003</booktitle>
    <pages>103–110</pages>
    <url>http://www.aclweb.org/anthology/W03-0414.pdf</url>
    <year>2003</year>
  </paper>

  <paper id="0415">
    <title>Using <fixed-case>LSA</fixed-case> and Noun Coordination Information to Improve the Recall and Precision of Automatic Hyponymy Extraction</title>
    <author><first>Scott</first><last>Cederberg</last></author>
    <author><first>Dominic</first><last>Widdows</last></author>
    <bibkey>Cederberg-Widdows:2003:CONLL</bibkey>
    <bibtype>inproceedings</bibtype>
    <booktitle>Proceedings of the Seventh Conference on Natural Language Learning at <fixed-case>HLT</fixed-case>-<fixed-case>NAACL</fixed-case> 2003</booktitle>
    <pages>111–118</pages>
    <url>http://www.aclweb.org/anthology/W03-0415.pdf</url>
    <year>2003</year>
  </paper>

  <paper id="0416">
    <title>An efficient clustering algorithm for class-based language models</title>
    <author><first>Takuya</first><last>Matsuzaki</last></author>
    <author><first>Yusuke</first><last>Miyao</last></author>
    <author><first>Jun’ichi</first><last>Tsujii</last></author>
    <bibkey>Matsuzaki-etAl:2003:CONLL</bibkey>
    <bibtype>inproceedings</bibtype>
    <booktitle>Proceedings of the Seventh Conference on Natural Language Learning at <fixed-case>HLT</fixed-case>-<fixed-case>NAACL</fixed-case> 2003</booktitle>
    <pages>119–126</pages>
    <url>http://www.aclweb.org/anthology/W03-0416.pdf</url>
    <year>2003</year>
  </paper>

  <paper id="0417">
    <title>Training a Naive <fixed-case>B</fixed-case>ayes Classifier via the <fixed-case>EM</fixed-case> Algorithm with a Class Distribution Constraint</title>
    <author><first>Yoshimasa</first><last>Tsuruoka</last></author>
    <author><first>Jun’ichi</first><last>Tsujii</last></author>
    <bibkey>Tsuruoka-Tsujii:2003:CONLL</bibkey>
    <bibtype>inproceedings</bibtype>
    <booktitle>Proceedings of the Seventh Conference on Natural Language Learning at <fixed-case>HLT</fixed-case>-<fixed-case>NAACL</fixed-case> 2003</booktitle>
    <pages>127–134</pages>
    <url>http://www.aclweb.org/anthology/W03-0417.pdf</url>
    <year>2003</year>
  </paper>

  <paper id="0418">
    <title>Identifying Events using Similarity and Context</title>
    <author><first>Dominic R.</first><last>Jones</last></author>
    <author><first>Cynthia A.</first><last>Thompson</last></author>
    <bibkey>Jones-Thompson:2003:CONLL</bibkey>
    <bibtype>inproceedings</bibtype>
    <booktitle>Proceedings of the Seventh Conference on Natural Language Learning at <fixed-case>HLT</fixed-case>-<fixed-case>NAACL</fixed-case> 2003</booktitle>
    <pages>135–141</pages>
    <url>http://www.aclweb.org/anthology/W03-0418.pdf</url>
    <year>2003</year>
  </paper>

  <paper id="0419">
    <title>Introduction to the <fixed-case>C</fixed-case>o<fixed-case>NLL</fixed-case>-2003 Shared Task: Language-Independent Named Entity Recognition</title>
    <author><first>Erik F.</first><last>Tjong Kim Sang</last></author>
    <author><first>Fien</first><last>De Meulder</last></author>
    <bibkey>TjongKimSang-DeMeulder:2003:CONLL</bibkey>
    <bibtype>inproceedings</bibtype>
    <booktitle>Proceedings of the Seventh Conference on Natural Language Learning at <fixed-case>HLT</fixed-case>-<fixed-case>NAACL</fixed-case> 2003</booktitle>
    <pages>142–147</pages>
    <url>http://www.aclweb.org/anthology/W03-0419.pdf</url>
    <year>2003</year>
  </paper>

  <paper id="0420">
    <title>Maximum Entropy Models for Named Entity Recognition</title>
    <author><first>Oliver</first><last>Bender</last></author>
    <author><first>Franz Josef</first><last>Och</last></author>
    <author><first>Hermann</first><last>Ney</last></author>
    <bibkey>Bender-etAl:2003:CONLL</bibkey>
    <bibtype>inproceedings</bibtype>
    <booktitle>Proceedings of the Seventh Conference on Natural Language Learning at <fixed-case>HLT</fixed-case>-<fixed-case>NAACL</fixed-case> 2003</booktitle>
    <pages>148–151</pages>
    <url>http://www.aclweb.org/anthology/W03-0420.pdf</url>
    <year>2003</year>
  </paper>

  <paper id="0421">
    <title>A Simple Named Entity Extractor using <fixed-case>A</fixed-case>da<fixed-case>B</fixed-case>oost</title>
    <author><first>Xavier</first><last>Carreras</last></author>
    <author><first>Lluís</first><last>Màrquez</last></author>
    <author><first>Lluís</first><last>Padró</last></author>
    <bibkey>Carreras-etAl:2003:CONLL</bibkey>
    <bibtype>inproceedings</bibtype>
    <booktitle>Proceedings of the Seventh Conference on Natural Language Learning at <fixed-case>HLT</fixed-case>-<fixed-case>NAACL</fixed-case> 2003</booktitle>
    <pages>152–155</pages>
    <url>http://www.aclweb.org/anthology/W03-0421.pdf</url>
    <year>2003</year>
  </paper>

  <paper id="0422">
    <title>Learning a Perceptron-Based Named Entity Chunker via Online Recognition Feedback</title>
    <author><first>Xavier</first><last>Carreras</last></author>
    <author><first>Lluís</first><last>Màrquez</last></author>
    <author><first>Lluís</first><last>Padró</last></author>
    <bibkey>Carreras-etAl2:2003:CONLL</bibkey>
    <bibtype>inproceedings</bibtype>
    <booktitle>Proceedings of the Seventh Conference on Natural Language Learning at <fixed-case>HLT</fixed-case>-<fixed-case>NAACL</fixed-case> 2003</booktitle>
    <pages>156–159</pages>
    <url>http://www.aclweb.org/anthology/W03-0422.pdf</url>
    <year>2003</year>
  </paper>

  <paper id="0423">
    <title>Named Entity Recognition with a Maximum Entropy Approach</title>
    <author><first>Hai Leong</first><last>Chieu</last></author>
    <author><first>Hwee Tou</first><last>Ng</last></author>
    <bibkey>Chieu-Ng:2003:CONLL</bibkey>
    <bibtype>inproceedings</bibtype>
    <booktitle>Proceedings of the Seventh Conference on Natural Language Learning at <fixed-case>HLT</fixed-case>-<fixed-case>NAACL</fixed-case> 2003</booktitle>
    <pages>160–163</pages>
    <url>http://www.aclweb.org/anthology/W03-0423.pdf</url>
    <year>2003</year>
  </paper>

  <paper id="0424">
    <title>Language Independent <fixed-case>NER</fixed-case> using a Maximum Entropy Tagger</title>
    <author><first>James</first><last>Curran</last></author>
    <author><first>Stephen</first><last>Clark</last></author>
    <bibkey>Curran-Clark:2003:CONLL</bibkey>
    <bibtype>inproceedings</bibtype>
    <booktitle>Proceedings of the Seventh Conference on Natural Language Learning at <fixed-case>HLT</fixed-case>-<fixed-case>NAACL</fixed-case> 2003</booktitle>
    <pages>164–167</pages>
    <url>http://www.aclweb.org/anthology/W03-0424.pdf</url>
    <year>2003</year>
  </paper>

  <paper id="0425">
    <title>Named Entity Recognition through Classifier Combination</title>
    <author><first>Radu</first><last>Florian</last></author>
    <author><first>Abe</first><last>Ittycheriah</last></author>
    <author><first>Hongyan</first><last>Jing</last></author>
    <author><first>Tong</first><last>Zhang</last></author>
    <bibkey>Florian-etAl:2003:CONLL</bibkey>
    <bibtype>inproceedings</bibtype>
    <booktitle>Proceedings of the Seventh Conference on Natural Language Learning at <fixed-case>HLT</fixed-case>-<fixed-case>NAACL</fixed-case> 2003</booktitle>
    <pages>168–171</pages>
    <url>http://www.aclweb.org/anthology/W03-0425.pdf</url>
    <year>2003</year>
  </paper>

  <paper id="0426">
    <title>Named Entity Recognition with Long Short-Term Memory</title>
    <author><first>James</first><last>Hammerton</last></author>
    <bibkey>Hammerton:2003:CONLL</bibkey>
    <bibtype>inproceedings</bibtype>
    <booktitle>Proceedings of the Seventh Conference on Natural Language Learning at <fixed-case>HLT</fixed-case>-<fixed-case>NAACL</fixed-case> 2003</booktitle>
    <pages>172–175</pages>
    <url>http://www.aclweb.org/anthology/W03-0426.pdf</url>
    <year>2003</year>
  </paper>

  <paper id="0427">
    <title>Memory-based one-step named-entity recognition: Effects of seed list features, classifier stacking, and unannotated data</title>
    <author><first>Iris</first><last>Hendrickx</last></author>
    <author><first>Antal</first><last>van den Bosch</last></author>
    <bibkey>Hendrickx-Bosch:2003:CONLL</bibkey>
    <bibtype>inproceedings</bibtype>
    <booktitle>Proceedings of the Seventh Conference on Natural Language Learning at <fixed-case>HLT</fixed-case>-<fixed-case>NAACL</fixed-case> 2003</booktitle>
    <pages>176–179</pages>
    <url>http://www.aclweb.org/anthology/W03-0427.pdf</url>
    <year>2003</year>
  </paper>

  <paper id="0428">
    <title>Named Entity Recognition with Character-Level Models</title>
    <author><first>Dan</first><last>Klein</last></author>
    <author><first>Joseph</first><last>Smarr</last></author>
    <author><first>Huy</first><last>Nguyen</last></author>
    <author><first>Christopher D.</first><last>Manning</last></author>
    <bibkey>Klein-etAl:2003:CONLL</bibkey>
    <bibtype>inproceedings</bibtype>
    <booktitle>Proceedings of the Seventh Conference on Natural Language Learning at <fixed-case>HLT</fixed-case>-<fixed-case>NAACL</fixed-case> 2003</booktitle>
    <pages>180–183</pages>
    <url>http://www.aclweb.org/anthology/W03-0428.pdf</url>
    <year>2003</year>
  </paper>

  <paper id="0429">
    <title>Named Entity Recognition using Hundreds of Thousands of Features</title>
    <author><first>James</first><last>Mayfield</last></author>
    <author><first>Paul</first><last>McNamee</last></author>
    <author><first>Christine</first><last>Piatko</last></author>
    <bibkey>Mayfield-etAl:2003:CONLL</bibkey>
    <bibtype>inproceedings</bibtype>
    <booktitle>Proceedings of the Seventh Conference on Natural Language Learning at <fixed-case>HLT</fixed-case>-<fixed-case>NAACL</fixed-case> 2003</booktitle>
    <pages>184–187</pages>
    <url>http://www.aclweb.org/anthology/W03-0429.pdf</url>
    <year>2003</year>
  </paper>

  <paper id="0430">
    <title>Early results for Named Entity Recognition with Conditional Random Fields, Feature Induction and Web-Enhanced Lexicons</title>
    <author><first>Andrew</first><last>McCallum</last></author>
    <author><first>Wei</first><last>Li</last></author>
    <bibkey>McCallum-Li:2003:CONLL</bibkey>
    <bibtype>inproceedings</bibtype>
    <booktitle>Proceedings of the Seventh Conference on Natural Language Learning at <fixed-case>HLT</fixed-case>-<fixed-case>NAACL</fixed-case> 2003</booktitle>
    <pages>188–191</pages>
    <url>http://www.aclweb.org/anthology/W03-0430.pdf</url>
    <year>2003</year>
  </paper>

  <paper id="0431">
    <title>Meta-Learning Orthographic and Contextual Models for Language Independent Named Entity Recognition</title>
    <author><first>Robert</first><last>Munro</last></author>
    <author><first>Daren</first><last>Ler</last></author>
    <author><first>Jon</first><last>Patrick</last></author>
    <bibkey>Munro-etAl:2003:CONLL</bibkey>
    <bibtype>inproceedings</bibtype>
    <booktitle>Proceedings of the Seventh Conference on Natural Language Learning at <fixed-case>HLT</fixed-case>-<fixed-case>NAACL</fixed-case> 2003</booktitle>
    <pages>192–195</pages>
    <url>http://www.aclweb.org/anthology/W03-0431.pdf</url>
    <year>2003</year>
  </paper>

  <paper id="0432">
    <title>Named Entity Recognition Using a Character-based Probabilistic Approach</title>
    <author><first>Casey</first><last>Whitelaw</last></author>
    <author><first>Jon</first><last>Patrick</last></author>
    <bibkey>Whitelaw-Patrick:2003:CONLL</bibkey>
    <bibtype>inproceedings</bibtype>
    <booktitle>Proceedings of the Seventh Conference on Natural Language Learning at <fixed-case>HLT</fixed-case>-<fixed-case>NAACL</fixed-case> 2003</booktitle>
    <pages>196–199</pages>
    <url>http://www.aclweb.org/anthology/W03-0432.pdf</url>
    <year>2003</year>
  </paper>

  <paper id="0433">
    <title>A Stacked, Voted, Stacked Model for Named Entity Recognition</title>
    <author><first>Dekai</first><last>Wu</last></author>
    <author><first>Grace</first><last>Ngai</last></author>
    <author><first>Marine</first><last>Carpuat</last></author>
    <bibkey>Wu-etAl:2003:CONLL</bibkey>
    <bibtype>inproceedings</bibtype>
    <booktitle>Proceedings of the Seventh Conference on Natural Language Learning at <fixed-case>HLT</fixed-case>-<fixed-case>NAACL</fixed-case> 2003</booktitle>
    <pages>200–203</pages>
    <url>http://www.aclweb.org/anthology/W03-0433.pdf</url>
    <year>2003</year>
  </paper>

  <paper id="0434">
    <title>A Robust Risk Minimization based Named Entity Recognition System</title>
    <author><first>Tong</first><last>Zhang</last></author>
    <author><first>David</first><last>Johnson</last></author>
    <bibkey>Zhang-Johnson:2003:CONLL</bibkey>
    <bibtype>inproceedings</bibtype>
    <booktitle>Proceedings of the Seventh Conference on Natural Language Learning at <fixed-case>HLT</fixed-case>-<fixed-case>NAACL</fixed-case> 2003</booktitle>
    <pages>204–207</pages>
    <url>http://www.aclweb.org/anthology/W03-0434.pdf</url>
    <year>2003</year>
  </paper>

  <paper id="0435">
    <title>Memory-Based Named Entity Recognition using Unannotated Data</title>
    <author><first>Fien</first><last>De Meulder</last></author>
    <author><first>Walter</first><last>Daelemans</last></author>
    <bibkey>DeMeulder-Daelemans:2003:CONLL</bibkey>
    <bibtype>inproceedings</bibtype>
    <booktitle>Proceedings of the Seventh Conference on Natural Language Learning at <fixed-case>HLT</fixed-case>-<fixed-case>NAACL</fixed-case> 2003</booktitle>
    <pages>208–211</pages>
    <url>http://www.aclweb.org/anthology/W03-0435.pdf</url>
    <year>2003</year>
  </paper>

  <paper id="0500">
    <title>Proceedings of the <fixed-case>HLT</fixed-case>-<fixed-case>NAACL</fixed-case> 03 Text Summarization Workshop</title>
  </paper>

  <paper id="0501">
    <title>Hedge Trimmer: A Parse-and-Trim Approach to Headline Generation</title>
    <author><first>Bonnie</first><last>Dorr</last></author>
    <author><first>David</first><last>Zajic</last></author>
    <author><first>Richard</first><last>Schwartz</last></author>
    <bibkey>Dorr-etAl:2003:DUC</bibkey>
    <bibtype>inproceedings</bibtype>
    <booktitle>Proceedings of the <fixed-case>HLT</fixed-case>-<fixed-case>NAACL</fixed-case> 03 Text Summarization Workshop</booktitle>
    <pages>1–8</pages>
    <url>http://www.aclweb.org/anthology/W03-0501.pdf</url>
    <year>2003</year>
  </paper>

  <paper id="0502">
    <title>Sub-event based multi-document summarization</title>
    <author><first>Naomi</first><last>Daniel</last></author>
    <author><first>Dragomir</first><last>Radev</last></author>
    <author><first>Timothy</first><last>Allison</last></author>
    <bibkey>Daniel-etAl:2003:DUC</bibkey>
    <bibtype>inproceedings</bibtype>
    <booktitle>Proceedings of the <fixed-case>HLT</fixed-case>-<fixed-case>NAACL</fixed-case> 03 Text Summarization Workshop</booktitle>
    <pages>9–16</pages>
    <url>http://www.aclweb.org/anthology/W03-0502.pdf</url>
    <year>2003</year>
  </paper>

  <paper id="0503">
    <title>Multi-document summarization using off the shelf compression software</title>
    <author><first>Amardeep</first><last>Grewal</last></author>
    <author><first>Timothy</first><last>Allison</last></author>
    <author><first>Stanko</first><last>Dimitrov</last></author>
    <author><first>Dragomir</first><last>Radev</last></author>
    <bibkey>Grewal-etAl:2003:DUC</bibkey>
    <bibtype>inproceedings</bibtype>
    <booktitle>Proceedings of the <fixed-case>HLT</fixed-case>-<fixed-case>NAACL</fixed-case> 03 Text Summarization Workshop</booktitle>
    <pages>17–24</pages>
    <url>http://www.aclweb.org/anthology/W03-0503.pdf</url>
    <year>2003</year>
  </paper>

  <paper id="0504">
    <title>Summarization of Noisy Documents: A Pilot Study</title>
    <author><first>Hongyan</first><last>Jing</last></author>
    <author><first>Daniel</first><last>Lopresti</last></author>
    <author><first>Chilin</first><last>Shih</last></author>
    <bibkey>Jing-etAl:2003:DUC</bibkey>
    <bibtype>inproceedings</bibtype>
    <booktitle>Proceedings of the <fixed-case>HLT</fixed-case>-<fixed-case>NAACL</fixed-case> 03 Text Summarization Workshop</booktitle>
    <pages>25–32</pages>
    <url>http://www.aclweb.org/anthology/W03-0504.pdf</url>
    <year>2003</year>
  </paper>

  <paper id="0505">
    <title>Summarising Legal Texts: Sentential Tense and Argumentative Roles</title>
    <author><first>Claire</first><last>Grover</last></author>
    <author><first>Ben</first><last>Hachey</last></author>
    <author><first>Chris</first><last>Korycinski</last></author>
    <bibkey>Grover-etAl:2003:DUC</bibkey>
    <bibtype>inproceedings</bibtype>
    <booktitle>Proceedings of the <fixed-case>HLT</fixed-case>-<fixed-case>NAACL</fixed-case> 03 Text Summarization Workshop</booktitle>
    <pages>33–40</pages>
    <url>http://www.aclweb.org/anthology/W03-0505.pdf</url>
    <year>2003</year>
  </paper>

  <paper id="0506">
    <title>A Study for Document Summarization Based on Personal Annotation</title>
    <author><first>Haiqin</first><last>Zhang</last></author>
    <author><first>Zheng</first><last>Chen</last></author>
    <author><first>Wei-ying</first><last>Ma</last></author>
    <author><first>Qingsheng</first><last>Cai</last></author>
    <bibkey>Zhang-etAl:2003:DUC</bibkey>
    <bibtype>inproceedings</bibtype>
    <booktitle>Proceedings of the <fixed-case>HLT</fixed-case>-<fixed-case>NAACL</fixed-case> 03 Text Summarization Workshop</booktitle>
    <pages>41–48</pages>
    <url>http://www.aclweb.org/anthology/W03-0506.pdf</url>
    <year>2003</year>
  </paper>

  <paper id="0507">
    <title>Text Summarization Challenge 2 - Text summarization evaluation at <fixed-case>NTCIR</fixed-case> Workshop 3</title>
    <author><first>Manabu</first><last>Okumura</last></author>
    <author><first>Takahiro</first><last>Fukusima</last></author>
    <author><first>Hidetsugu</first><last>Nanba</last></author>
    <bibkey>Okumura-etAl:2003:DUC</bibkey>
    <bibtype>inproceedings</bibtype>
    <booktitle>Proceedings of the <fixed-case>HLT</fixed-case>-<fixed-case>NAACL</fixed-case> 03 Text Summarization Workshop</booktitle>
    <pages>49–56</pages>
    <url>http://www.aclweb.org/anthology/W03-0507.pdf</url>
    <year>2003</year>
  </paper>

  <paper id="0508">
    <title>Examining the consensus between human summaries: initial experiments with factoid analysis</title>
    <author><first>Hans</first><last>van Halteren</last></author>
    <author><first>Simone</first><last>Teufel</last></author>
    <bibkey>vanHalteren-Teufel:2003:DUC</bibkey>
    <bibtype>inproceedings</bibtype>
    <booktitle>Proceedings of the <fixed-case>HLT</fixed-case>-<fixed-case>NAACL</fixed-case> 03 Text Summarization Workshop</booktitle>
    <pages>57–64</pages>
    <url>http://www.aclweb.org/anthology/W03-0508.pdf</url>
    <year>2003</year>
  </paper>

  <paper id="0509">
    <title>A survey for Multi-Document Summarization</title>
    <author><first>Satoshi</first><last>Sekine</last></author>
    <author><first>Chikashi</first><last>Nobata</last></author>
    <bibkey>Sekine-Nobata:2003:DUC</bibkey>
    <bibtype>inproceedings</bibtype>
    <booktitle>Proceedings of the <fixed-case>HLT</fixed-case>-<fixed-case>NAACL</fixed-case> 03 Text Summarization Workshop</booktitle>
    <pages>65–72</pages>
    <url>http://www.aclweb.org/anthology/W03-0509.pdf</url>
    <year>2003</year>
  </paper>

  <paper id="0510">
    <title>The Potential and Limitations of Automatic Sentence Extraction for Summarization</title>
    <author><first>Chin-Yew</first><last>Lin</last></author>
    <author><first>Eduard</first><last>Hovy</last></author>
    <bibkey>Lin-Hovy:2003:DUC</bibkey>
    <bibtype>inproceedings</bibtype>
    <booktitle>Proceedings of the <fixed-case>HLT</fixed-case>-<fixed-case>NAACL</fixed-case> 03 Text Summarization Workshop</booktitle>
    <pages>73–80</pages>
    <url>http://www.aclweb.org/anthology/W03-0510.pdf</url>
    <year>2003</year>
  </paper>

  <paper id="0600">
    <title>Proceedings of the <fixed-case>HLT</fixed-case>-<fixed-case>NAACL</fixed-case> 2003 Workshop on Learning Word Meaning from Non-Linguistic Data</title>
  </paper>

  <paper id="0601">
    <title>Word Sense Disambiguation with Pictures</title>
    <author><first>Kobus</first><last>Barnard</last></author>
    <author><first>Matthew</first><last>Johnson</last></author>
    <author><first>David</first><last>Forsyth</last></author>
    <bibkey>Barnard-etAl:2003:LWM</bibkey>
    <bibtype>inproceedings</bibtype>
    <booktitle>Proceedings of the <fixed-case>HLT</fixed-case>-<fixed-case>NAACL</fixed-case> 2003 Workshop on Learning Word Meaning from Non-Linguistic Data</booktitle>
    <pages>1–5</pages>
    <url>http://www.aclweb.org/anthology/W03-0601.pdf</url>
    <year>2003</year>
  </paper>

  <paper id="0602">
    <title>Words and Pictures in the News</title>
    <author><first>Jaety</first><last>Edwards</last></author>
    <author><first>Ryan</first><last>White</last></author>
    <author><first>David</first><last>Forsyth</last></author>
    <bibkey>Edwards-etAl:2003:LWM</bibkey>
    <bibtype>inproceedings</bibtype>
    <booktitle>Proceedings of the <fixed-case>HLT</fixed-case>-<fixed-case>NAACL</fixed-case> 2003 Workshop on Learning Word Meaning from Non-Linguistic Data</booktitle>
    <pages>6–13</pages>
    <url>http://www.aclweb.org/anthology/W03-0602.pdf</url>
    <year>2003</year>
  </paper>

  <paper id="0603">
    <title>Understanding Complex Visually Referring Utterances</title>
    <author><first>Peter</first><last>Gorniak</last></author>
    <author><first>Deb</first><last>Roy</last></author>
    <bibkey>Gorniak-Roy:2003:LWM</bibkey>
    <bibtype>inproceedings</bibtype>
    <booktitle>Proceedings of the <fixed-case>HLT</fixed-case>-<fixed-case>NAACL</fixed-case> 2003 Workshop on Learning Word Meaning from Non-Linguistic Data</booktitle>
    <pages>14–21</pages>
    <url>http://www.aclweb.org/anthology/W03-0603.pdf</url>
    <year>2003</year>
  </paper>

  <paper id="0604">
    <title>Towards a Framework for Learning Structured Shape Models from Text-Annotated Images</title>
    <author><first>Sven</first><last>Wachsmuth</last></author>
    <author><first>Suzanne</first><last>Stevenson</last></author>
    <author><first>Sven</first><last>Dickinson</last></author>
    <bibkey>Wachsmuth-etAl:2003:LWM</bibkey>
    <bibtype>inproceedings</bibtype>
    <booktitle>Proceedings of the <fixed-case>HLT</fixed-case>-<fixed-case>NAACL</fixed-case> 2003 Workshop on Learning Word Meaning from Non-Linguistic Data</booktitle>
    <pages>22–29</pages>
    <url>http://www.aclweb.org/anthology/W03-0604.pdf</url>
    <year>2003</year>
  </paper>

  <paper id="0605">
    <title>An Architecture for Word Learning using Bidirectional Multimodal Structural Alignment</title>
    <author><first>Keith</first><last>Bonawitz</last></author>
    <author><first>Anthony</first><last>Kim</last></author>
    <author><first>Seth</first><last>Tardiff</last></author>
    <bibkey>Bonawitz-etAl:2003:LWM</bibkey>
    <bibtype>inproceedings</bibtype>
    <booktitle>Proceedings of the <fixed-case>HLT</fixed-case>-<fixed-case>NAACL</fixed-case> 2003 Workshop on Learning Word Meaning from Non-Linguistic Data</booktitle>
    <pages>30–37</pages>
    <url>http://www.aclweb.org/anthology/W03-0605.pdf</url>
    <year>2003</year>
  </paper>

  <paper id="0606">
    <title>Learning Word Meaning and Grammatical Constructions from Narrated Video Events</title>
    <author><first>Peter Ford</first><last>Dominey</last></author>
    <author><first>Thomas</first><last>Voegtlin</last></author>
    <bibkey>Dominey-Voegtlin:2003:LWM</bibkey>
    <bibtype>inproceedings</bibtype>
    <booktitle>Proceedings of the <fixed-case>HLT</fixed-case>-<fixed-case>NAACL</fixed-case> 2003 Workshop on Learning Word Meaning from Non-Linguistic Data</booktitle>
    <pages>38–45</pages>
    <url>http://www.aclweb.org/anthology/W03-0606.pdf</url>
    <year>2003</year>
  </paper>

  <paper id="0607">
    <title><fixed-case>EBLA</fixed-case>: A Perceptually Grounded Model of Language Acquisition</title>
    <author><first>Brian E.</first><last>Pangburn</last></author>
    <author><first>S. Sitharama</first><last>Iyengar</last></author>
    <author><first>Robert C.</first><last>Mathews</last></author>
    <author><first>Jonathan P.</first><last>Ayo</last></author>
    <bibkey>Pangburn-etAl:2003:LWM</bibkey>
    <bibtype>inproceedings</bibtype>
    <booktitle>Proceedings of the <fixed-case>HLT</fixed-case>-<fixed-case>NAACL</fixed-case> 2003 Workshop on Learning Word Meaning from Non-Linguistic Data</booktitle>
    <pages>46–53</pages>
    <url>http://www.aclweb.org/anthology/W03-0607.pdf</url>
    <year>2003</year>
  </paper>

  <paper id="0608">
    <title>Why can’t José read? The problem of learning semantic associations in a robot environment</title>
    <author><first>Peter</first><last>Carbonetto</last></author>
    <author><first>Nando</first><last>de Freitas</last></author>
    <bibkey>Carbonetto-deFreitas:2003:LWM</bibkey>
    <bibtype>inproceedings</bibtype>
    <booktitle>Proceedings of the <fixed-case>HLT</fixed-case>-<fixed-case>NAACL</fixed-case> 2003 Workshop on Learning Word Meaning from Non-Linguistic Data</booktitle>
    <pages>54–61</pages>
    <url>http://www.aclweb.org/anthology/W03-0608.pdf</url>
    <year>2003</year>
  </paper>

  <paper id="0609">
    <title>Grounding Word Meanings in Sensor Data: Dealing with Referential Uncertainty</title>
    <author><first>Tim</first><last>Oates</last></author>
    <bibkey>Oates:2003:LWM</bibkey>
    <bibtype>inproceedings</bibtype>
    <booktitle>Proceedings of the <fixed-case>HLT</fixed-case>-<fixed-case>NAACL</fixed-case> 2003 Workshop on Learning Word Meaning from Non-Linguistic Data</booktitle>
    <pages>62–69</pages>
    <url>http://www.aclweb.org/anthology/W03-0609.pdf</url>
    <year>2003</year>
  </paper>

  <paper id="0610">
    <title>Conversational Robots: Building Blocks for Grounding Word Meaning</title>
    <author><first>Deb</first><last>Roy</last></author>
    <author><first>Kai-Yuh</first><last>Hsiao</last></author>
    <author><first>Nikolaos</first><last>Mavridis</last></author>
    <bibkey>Roy-etAl:2003:LWM</bibkey>
    <bibtype>inproceedings</bibtype>
    <booktitle>Proceedings of the <fixed-case>HLT</fixed-case>-<fixed-case>NAACL</fixed-case> 2003 Workshop on Learning Word Meaning from Non-Linguistic Data</booktitle>
    <pages>70–77</pages>
    <url>http://www.aclweb.org/anthology/W03-0610.pdf</url>
    <year>2003</year>
  </paper>

  <paper id="0611">
    <title>Learning the Meaning and Usage of Time Phrases from a Parallel Text-Data Corpus</title>
    <author><first>Ehud</first><last>Reiter</last></author>
    <author><first>Somayajulu</first><last>Sripada</last></author>
    <bibkey>Reiter-Sripada:2003:LWM</bibkey>
    <bibtype>inproceedings</bibtype>
    <booktitle>Proceedings of the <fixed-case>HLT</fixed-case>-<fixed-case>NAACL</fixed-case> 2003 Workshop on Learning Word Meaning from Non-Linguistic Data</booktitle>
    <pages>78–85</pages>
    <url>http://www.aclweb.org/anthology/W03-0611.pdf</url>
    <year>2003</year>
  </paper>

  <paper id="0612">
    <title>Population Testing: Extracting Semantic Information On Near-Synonymy From Native Speakers</title>
    <author><first>Ulla</first><last>Vanhatalo</last></author>
    <author><first>Hilary</first><last>Chan</last></author>
    <bibkey>Vanhatalo-Chan:2003:LWM</bibkey>
    <bibtype>inproceedings</bibtype>
    <booktitle>Proceedings of the <fixed-case>HLT</fixed-case>-<fixed-case>NAACL</fixed-case> 2003 Workshop on Learning Word Meaning from Non-Linguistic Data</booktitle>
    <pages>86–91</pages>
    <url>http://www.aclweb.org/anthology/W03-0612.pdf</url>
    <year>2003</year>
  </paper>

  <paper id="0613">
    <title>Learning Word Meanings and Descriptive Parameter Spaces from Music</title>
    <author><first>Brian</first><last>Whitman</last></author>
    <author><first>Deb</first><last>Roy</last></author>
    <author><first>Barry</first><last>Vercoe</last></author>
    <bibkey>Whitman-etAl:2003:LWM</bibkey>
    <bibtype>inproceedings</bibtype>
    <booktitle>Proceedings of the <fixed-case>HLT</fixed-case>-<fixed-case>NAACL</fixed-case> 2003 Workshop on Learning Word Meaning from Non-Linguistic Data</booktitle>
    <pages>92–99</pages>
    <url>http://www.aclweb.org/anthology/W03-0613.pdf</url>
    <year>2003</year>
  </paper>

  <paper id="0700">
    <title>Proceedings of the <fixed-case>HLT</fixed-case>-<fixed-case>NAACL</fixed-case> 2003 Workshop on Research Directions in Dialogue Processing</title>
  </paper>

  <paper id="0701">
    <title>Combining Semantic and Temporal Constraints for Multimodal Integration in Conversation Systems</title>
    <author><first>Joyce Y.</first><last>Chai</last></author>
    <author><first>Pengyu</first><last>Hong</last></author>
    <author><first>Michelle X.</first><last>Zhou</last></author>
    <bibkey>Chai-etAl:2003:DIALOGUE</bibkey>
    <bibtype>inproceedings</bibtype>
    <booktitle>Proceedings of the <fixed-case>HLT</fixed-case>-<fixed-case>NAACL</fixed-case> 2003 Workshop on Research Directions in Dialogue Processing</booktitle>
    <pages>1–3</pages>
    <url>http://www.aclweb.org/anthology/W03-0701.pdf</url>
    <year>2003</year>
  </paper>

  <paper id="0702">
    <title>Conceptual Language Models for Dialog Systems</title>
    <author><first>Renato</first><last>De Mori</last></author>
    <author><first>Frederic</first><last>Béchet</last></author>
    <bibkey>DeMori-Bechet:2003:DIALOGUE</bibkey>
    <bibtype>inproceedings</bibtype>
    <booktitle>Proceedings of the <fixed-case>HLT</fixed-case>-<fixed-case>NAACL</fixed-case> 2003 Workshop on Research Directions in Dialogue Processing</booktitle>
    <pages>4–6</pages>
    <url>http://www.aclweb.org/anthology/W03-0702.pdf</url>
    <year>2003</year>
  </paper>

  <paper id="0703">
    <title>Directions For Multi-Party Human-Computer Interaction Research</title>
    <author><first>Katrin</first><last>Kirchhoff</last></author>
    <author><first>Mari</first><last>Ostendorf</last></author>
    <bibkey>Kirchhoff-Ostendorf:2003:DIALOGUE</bibkey>
    <bibtype>inproceedings</bibtype>
    <booktitle>Proceedings of the <fixed-case>HLT</fixed-case>-<fixed-case>NAACL</fixed-case> 2003 Workshop on Research Directions in Dialogue Processing</booktitle>
    <pages>7–9</pages>
    <url>http://www.aclweb.org/anthology/W03-0703.pdf</url>
    <year>2003</year>
  </paper>

  <paper id="0704">
    <title>Dialogue Management for an Automated Multilingual Call Center</title>
    <author><first>Hilda</first><last>Hardy</last></author>
    <author><first>Tomek</first><last>Strzalkowski</last></author>
    <author><first>Min</first><last>Wu</last></author>
    <bibkey>Hardy-etAl:2003:DIALOGUE</bibkey>
    <bibtype>inproceedings</bibtype>
    <booktitle>Proceedings of the <fixed-case>HLT</fixed-case>-<fixed-case>NAACL</fixed-case> 2003 Workshop on Research Directions in Dialogue Processing</booktitle>
    <pages>10–12</pages>
    <url>http://www.aclweb.org/anthology/W03-0704.pdf</url>
    <year>2003</year>
  </paper>

  <paper id="0705">
    <title>Dialogue complexity with portability? Research directions for the Information State approach</title>
    <author><first>Carl</first><last>Burke</last></author>
    <author><first>Christy</first><last>Doran</last></author>
    <author><first>Abigail</first><last>Gertner</last></author>
    <author><first>Andy</first><last>Gregorowicz</last></author>
    <author><first>Lisa</first><last>Harper</last></author>
    <author><first>Joel</first><last>Korb</last></author>
    <author><first>Dan</first><last>Loehr</last></author>
    <bibkey>Burke-etAl:2003:DIALOGUE</bibkey>
    <bibtype>inproceedings</bibtype>
    <booktitle>Proceedings of the <fixed-case>HLT</fixed-case>-<fixed-case>NAACL</fixed-case> 2003 Workshop on Research Directions in Dialogue Processing</booktitle>
    <pages>13–15</pages>
    <url>http://www.aclweb.org/anthology/W03-0705.pdf</url>
    <year>2003</year>
  </paper>

  <paper id="0706">
    <title>The Pragmatics of Taking a Spoken Language System Out of the Laboratory</title>
    <author><first>Jody J.</first><last>Daniels</last></author>
    <author><first>Helen Wright</first><last>Hastie</last></author>
    <bibkey>Daniels-Hastie:2003:DIALOGUE</bibkey>
    <bibtype>inproceedings</bibtype>
    <booktitle>Proceedings of the <fixed-case>HLT</fixed-case>-<fixed-case>NAACL</fixed-case> 2003 Workshop on Research Directions in Dialogue Processing</booktitle>
    <pages>16–18</pages>
    <url>http://www.aclweb.org/anthology/W03-0706.pdf</url>
    <year>2003</year>
  </paper>

  <paper id="0707">
    <title>Flexible and Personalizable Mixed-Initiative Dialogue Systems</title>
    <author><first>James</first><last>Glass</last></author>
    <author><first>Stephanie</first><last>Seneff</last></author>
    <bibkey>Glass-Seneff:2003:DIALOGUE</bibkey>
    <bibtype>inproceedings</bibtype>
    <booktitle>Proceedings of the <fixed-case>HLT</fixed-case>-<fixed-case>NAACL</fixed-case> 2003 Workshop on Research Directions in Dialogue Processing</booktitle>
    <pages>19–21</pages>
    <url>http://www.aclweb.org/anthology/W03-0707.pdf</url>
    <year>2003</year>
  </paper>

  <paper id="0800">
    <title>Proceedings of the <fixed-case>HLT</fixed-case>-<fixed-case>NAACL</fixed-case> 2003 Workshop on Software Engineering and Architecture of Language Technology Systems (<fixed-case>SEALTS</fixed-case>)</title>
  </paper>

  <paper id="0801">
    <title>The Talent System: <fixed-case>TEXTRACT</fixed-case> Architecture and Data Model</title>
    <author><first>Mary S.</first><last>Neff</last></author>
    <author><first>Roy J.</first><last>Byrd</last></author>
    <author><first>Branimir K.</first><last>Boguraev</last></author>
    <bibkey>Neff-etAl:2003:SEALTS</bibkey>
    <bibtype>inproceedings</bibtype>
    <booktitle>Proceedings of the <fixed-case>HLT</fixed-case>-<fixed-case>NAACL</fixed-case> 2003 Workshop on Software Engineering and Architecture of Language Technology Systems (<fixed-case>SEALTS</fixed-case>)</booktitle>
    <pages>1–8</pages>
    <url>http://www.aclweb.org/anthology/W03-0801.pdf</url>
    <year>2003</year>
  </paper>

  <paper id="0802">
    <title><fixed-case>WHAT</fixed-case>: An <fixed-case>XSLT</fixed-case>-based Infrastructure for the Integration of Natural Language Processing Components</title>
    <author><first>Ulrich</first><last>Schäfer</last></author>
    <bibkey>Schafer:2003:SEALTS</bibkey>
    <bibtype>inproceedings</bibtype>
    <booktitle>Proceedings of the <fixed-case>HLT</fixed-case>-<fixed-case>NAACL</fixed-case> 2003 Workshop on Software Engineering and Architecture of Language Technology Systems (<fixed-case>SEALTS</fixed-case>)</booktitle>
    <pages>9–16</pages>
    <url>http://www.aclweb.org/anthology/W03-0802.pdf</url>
    <year>2003</year>
  </paper>

  <paper id="0803">
    <title><fixed-case>OLLIE</fixed-case>: On-Line Learning for Information Extraction</title>
    <author><first>Valentin</first><last>Tablan</last></author>
    <author><first>Kalina</first><last>Bontcheva</last></author>
    <author><first>Diana</first><last>Maynard</last></author>
    <author><first>Hamish</first><last>Cunningham</last></author>
    <bibkey>Tablan-etAl:2003:SEALTS</bibkey>
    <bibtype>inproceedings</bibtype>
    <booktitle>Proceedings of the <fixed-case>HLT</fixed-case>-<fixed-case>NAACL</fixed-case> 2003 Workshop on Software Engineering and Architecture of Language Technology Systems (<fixed-case>SEALTS</fixed-case>)</booktitle>
    <pages>17–24</pages>
    <url>http://www.aclweb.org/anthology/W03-0803.pdf</url>
    <year>2003</year>
  </paper>

  <paper id="0804">
    <title>International Standard for a Linguistic Annotation Framework</title>
    <author><first>Nancy</first><last>Ide</last></author>
    <author><first>Laurent</first><last>Romary</last></author>
    <author><first>Eric</first><last>de la Clergerie</last></author>
    <bibkey>Ide-etAl:2003:SEALTS</bibkey>
    <bibtype>inproceedings</bibtype>
    <booktitle>Proceedings of the <fixed-case>HLT</fixed-case>-<fixed-case>NAACL</fixed-case> 2003 Workshop on Software Engineering and Architecture of Language Technology Systems (<fixed-case>SEALTS</fixed-case>)</booktitle>
    <pages>25–30</pages>
    <url>http://www.aclweb.org/anthology/W03-0804.pdf</url>
    <year>2003</year>
  </paper>

  <paper id="0805">
    <title>Grid-Enabling Natural Language Engineering By Stealth</title>
    <author><first>Baden</first><last>Hughes</last></author>
    <author><first>Steven</first><last>Bird</last></author>
    <bibkey>Hughes-Bird:2003:SEALTS</bibkey>
    <bibtype>inproceedings</bibtype>
    <booktitle>Proceedings of the <fixed-case>HLT</fixed-case>-<fixed-case>NAACL</fixed-case> 2003 Workshop on Software Engineering and Architecture of Language Technology Systems (<fixed-case>SEALTS</fixed-case>)</booktitle>
    <pages>31–38</pages>
    <url>http://www.aclweb.org/anthology/W03-0805.pdf</url>
    <year>2003</year>
  </paper>

  <paper id="0806">
    <title>Blueprint for a High Performance <fixed-case>NLP</fixed-case> Infrastructure</title>
    <author><first>James R.</first><last>Curran</last></author>
    <bibkey>Curran:2003:SEALTS</bibkey>
    <bibtype>inproceedings</bibtype>
    <booktitle>Proceedings of the <fixed-case>HLT</fixed-case>-<fixed-case>NAACL</fixed-case> 2003 Workshop on Software Engineering and Architecture of Language Technology Systems (<fixed-case>SEALTS</fixed-case>)</booktitle>
    <pages>39–44</pages>
    <url>http://www.aclweb.org/anthology/W03-0806.pdf</url>
    <year>2003</year>
  </paper>

  <paper id="0807">
    <title>Current Issues in Software Engineering for Natural Language Processing</title>
    <author><first>Jochen</first><last>Leidner</last></author>
    <bibkey>Leidner:2003:SEALTS</bibkey>
    <bibtype>inproceedings</bibtype>
    <booktitle>Proceedings of the <fixed-case>HLT</fixed-case>-<fixed-case>NAACL</fixed-case> 2003 Workshop on Software Engineering and Architecture of Language Technology Systems (<fixed-case>SEALTS</fixed-case>)</booktitle>
    <pages>45–50</pages>
    <url>http://www.aclweb.org/anthology/W03-0807.pdf</url>
    <year>2003</year>
  </paper>

  <paper id="0808">
    <title><fixed-case>I</fixed-case>nfo<fixed-case>X</fixed-case>tract: A Customizable Intermediate Level Information Extraction Engine</title>
    <author><first>Rohini K.</first><last>Srihari</last></author>
    <author><first>Wei</first><last>Li</last></author>
    <author><first>Cheng</first><last>Niu</last></author>
    <author><first>Thomas</first><last>Cornell</last></author>
    <bibkey>Srihari-etAl:2003:SEALTS</bibkey>
    <bibtype>inproceedings</bibtype>
    <booktitle>Proceedings of the <fixed-case>HLT</fixed-case>-<fixed-case>NAACL</fixed-case> 2003 Workshop on Software Engineering and Architecture of Language Technology Systems (<fixed-case>SEALTS</fixed-case>)</booktitle>
    <pages>51–58</pages>
    <url>http://www.aclweb.org/anthology/W03-0808.pdf</url>
    <year>2003</year>
  </paper>

  <paper id="0809">
    <title>Automatic Creation of Interface Specifications from Ontologies</title>
    <author><first>Iryna</first><last>Gurevych</last></author>
    <author><first>Stefan</first><last>Merten</last></author>
    <author><first>Robert</first><last>Porzel</last></author>
    <bibkey>Gurevych-etAl:2003:SEALTS</bibkey>
    <bibtype>inproceedings</bibtype>
    <booktitle>Proceedings of the <fixed-case>HLT</fixed-case>-<fixed-case>NAACL</fixed-case> 2003 Workshop on Software Engineering and Architecture of Language Technology Systems (<fixed-case>SEALTS</fixed-case>)</booktitle>
    <pages>59–66</pages>
    <url>http://www.aclweb.org/anthology/W03-0809.pdf</url>
    <year>2003</year>
  </paper>

  <paper id="0810">
    <title>Accelerating Corporate Research in the Development, Application, and Deployment of Human Language Technologies</title>
    <author><first>David</first><last>Ferrucci</last></author>
    <author><first>Adam</first><last>Lally</last></author>
    <bibkey>Ferrucci-Lally:2003:SEALTS</bibkey>
    <bibtype>inproceedings</bibtype>
    <booktitle>Proceedings of the <fixed-case>HLT</fixed-case>-<fixed-case>NAACL</fixed-case> 2003 Workshop on Software Engineering and Architecture of Language Technology Systems (<fixed-case>SEALTS</fixed-case>)</booktitle>
    <pages>67–74</pages>
    <url>http://www.aclweb.org/anthology/W03-0810.pdf</url>
    <year>2003</year>
  </paper>

  <paper id="0811">
    <title><fixed-case>MULTIPLATFORM</fixed-case> Testbed: An Integration Platform for Multimodal Dialog Systems</title>
    <author><first>Gerd</first><last>Herzog</last></author>
    <author><first>Heinz</first><last>Kirchmann</last></author>
    <author><first>Stefan</first><last>Merten</last></author>
    <author><first>Alassane</first><last>Ndiaye</last></author>
    <author><first>Peter</first><last>Poller</last></author>
    <bibkey>Herzog-etAl:2003:SEALTS</bibkey>
    <bibtype>inproceedings</bibtype>
    <booktitle>Proceedings of the <fixed-case>HLT</fixed-case>-<fixed-case>NAACL</fixed-case> 2003 Workshop on Software Engineering and Architecture of Language Technology Systems (<fixed-case>SEALTS</fixed-case>)</booktitle>
    <pages>75–82</pages>
    <url>http://www.aclweb.org/anthology/W03-0811.pdf</url>
    <year>2003</year>
  </paper>

  <paper id="0812">
    <title><fixed-case>SDL</fixed-case>—<fixed-case>A</fixed-case> Description Language for Building <fixed-case>NLP</fixed-case> Systems</title>
    <author><first>Hans-Ulrich</first><last>Krieger</last></author>
    <bibkey>Krieger:2003:SEALTS</bibkey>
    <bibtype>inproceedings</bibtype>
    <booktitle>Proceedings of the <fixed-case>HLT</fixed-case>-<fixed-case>NAACL</fixed-case> 2003 Workshop on Software Engineering and Architecture of Language Technology Systems (<fixed-case>SEALTS</fixed-case>)</booktitle>
    <pages>83–90</pages>
    <url>http://www.aclweb.org/anthology/W03-0812.pdf</url>
    <year>2003</year>
  </paper>

  <paper id="0900">
    <title>Proceedings of the <fixed-case>HLT</fixed-case>-<fixed-case>NAACL</fixed-case> 2003 Workshop on Text Meaning</title>
  </paper>

  <paper id="0901">
    <title>A knowledge-driven approach to text meaning processing</title>
    <author><first>Peter</first><last>Clark</last></author>
    <author><first>Phil</first><last>Harrison</last></author>
    <author><first>John</first><last>Thompson</last></author>
    <bibkey>Clark-etAl:2003:TEXTMEANING</bibkey>
    <bibtype>inproceedings</bibtype>
    <booktitle>Proceedings of the <fixed-case>HLT</fixed-case>-<fixed-case>NAACL</fixed-case> 2003 Workshop on Text Meaning</booktitle>
    <pages>1–6</pages>
    <url>http://www.aclweb.org/anthology/W03-0901.pdf</url>
    <year>2003</year>
  </paper>

  <paper id="0902">
    <title>Extracting and evaluating general world knowledge from the Brown Corpus</title>
    <author><first>Lenhart</first><last>Schubert</last></author>
    <author><first>Matthew</first><last>Tong</last></author>
    <bibkey>Schubert-Tong:2003:TEXTMEANING</bibkey>
    <bibtype>inproceedings</bibtype>
    <booktitle>Proceedings of the <fixed-case>HLT</fixed-case>-<fixed-case>NAACL</fixed-case> 2003 Workshop on Text Meaning</booktitle>
    <pages>7–13</pages>
    <url>http://www.aclweb.org/anthology/W03-0902.pdf</url>
    <year>2003</year>
  </paper>

  <paper id="0903">
    <title>Less is More: Using a single knowledge representation in dialogue systems</title>
    <author><first>Iryna</first><last>Gurevych</last></author>
    <author><first>Robert</first><last>Porzel</last></author>
    <author><first>Elena</first><last>Slinko</last></author>
    <author><first>Norbert</first><last>Pfleger</last></author>
    <author><first>Jan</first><last>Alexandersson</last></author>
    <author><first>Stefan</first><last>Merten</last></author>
    <bibkey>Gurevych-etAl:2003:TEXTMEANING</bibkey>
    <bibtype>inproceedings</bibtype>
    <booktitle>Proceedings of the <fixed-case>HLT</fixed-case>-<fixed-case>NAACL</fixed-case> 2003 Workshop on Text Meaning</booktitle>
    <pages>14–21</pages>
    <url>http://www.aclweb.org/anthology/W03-0903.pdf</url>
    <year>2003</year>
  </paper>

  <paper id="0904">
    <title>Operative strategies in ontological semantics</title>
    <author><first>Sergei</first><last>Nirenburg</last></author>
    <author><first>Marjorie</first><last>McShane</last></author>
    <author><first>Stephen</first><last>Beale</last></author>
    <bibkey>Nirenburg-etAl:2003:TEXTMEANING</bibkey>
    <bibtype>inproceedings</bibtype>
    <booktitle>Proceedings of the <fixed-case>HLT</fixed-case>-<fixed-case>NAACL</fixed-case> 2003 Workshop on Text Meaning</booktitle>
    <pages>22–29</pages>
    <url>http://www.aclweb.org/anthology/W03-0904.pdf</url>
    <year>2003</year>
  </paper>

  <paper id="0905">
    <title>The genesis of a script for bankruptcy in ontological semantics</title>
    <author><first>Victor</first><last>Raskin</last></author>
    <author><first>Sergei</first><last>Nirenburg</last></author>
    <author><first>Christian F.</first><last>Hempelmann</last></author>
    <author><first>Inna</first><last>Nirenburg</last></author>
    <author><first>Katrina E.</first><last>Triezenberg</last></author>
    <bibkey>Raskin-etAl:2003:TEXTMEANING</bibkey>
    <bibtype>inproceedings</bibtype>
    <booktitle>Proceedings of the <fixed-case>HLT</fixed-case>-<fixed-case>NAACL</fixed-case> 2003 Workshop on Text Meaning</booktitle>
    <pages>30–37</pages>
    <url>http://www.aclweb.org/anthology/W03-0905.pdf</url>
    <year>2003</year>
  </paper>

  <paper id="0906">
    <title>Entailment, intensionality and text understanding</title>
    <author><first>Cleo</first><last>Condoravdi</last></author>
    <author><first>Dick</first><last>Crouch</last></author>
    <author><first>Valeria</first><last>de Paiva</last></author>
    <author><first>Reinhard</first><last>Stolle</last></author>
    <author><first>Daniel G.</first><last>Bobrow</last></author>
    <bibkey>Condoravdi-etAl:2003:TEXTMEANING</bibkey>
    <bibtype>inproceedings</bibtype>
    <booktitle>Proceedings of the <fixed-case>HLT</fixed-case>-<fixed-case>NAACL</fixed-case> 2003 Workshop on Text Meaning</booktitle>
    <pages>38–45</pages>
    <url>http://www.aclweb.org/anthology/W03-0906.pdf</url>
    <year>2003</year>
  </paper>

  <paper id="0907">
    <title>Story understanding through multi-representation model construction</title>
    <author><first>Erik T.</first><last>Mueller</last></author>
    <bibkey>Mueller:2003:TEXTMEANING</bibkey>
    <bibtype>inproceedings</bibtype>
    <booktitle>Proceedings of the <fixed-case>HLT</fixed-case>-<fixed-case>NAACL</fixed-case> 2003 Workshop on Text Meaning</booktitle>
    <pages>46–53</pages>
    <url>http://www.aclweb.org/anthology/W03-0907.pdf</url>
    <year>2003</year>
  </paper>

  <paper id="0908">
    <title>Towards light semantic processing for question answering</title>
    <author><first>Benjamin</first><last>Van Durme</last></author>
    <author><first>Yifen</first><last>Huang</last></author>
    <author><first>Anna</first><last>Kupść</last></author>
    <author><first>Eric</first><last>Nyberg</last></author>
    <bibkey>VanDurme-etAl:2003:TEXTMEANING</bibkey>
    <bibtype>inproceedings</bibtype>
    <booktitle>Proceedings of the <fixed-case>HLT</fixed-case>-<fixed-case>NAACL</fixed-case> 2003 Workshop on Text Meaning</booktitle>
    <pages>54–61</pages>
    <url>http://www.aclweb.org/anthology/W03-0908.pdf</url>
    <year>2003</year>
  </paper>

  <paper id="0909">
    <title>Surfaces and depths in text understanding: The case of newspaper commentary</title>
    <author><first>Manfred</first><last>Stede</last></author>
    <bibkey>Stede:2003:TEXTMEANING</bibkey>
    <bibtype>inproceedings</bibtype>
    <booktitle>Proceedings of the <fixed-case>HLT</fixed-case>-<fixed-case>NAACL</fixed-case> 2003 Workshop on Text Meaning</booktitle>
    <pages>62–69</pages>
    <url>http://www.aclweb.org/anthology/W03-0909.pdf</url>
    <year>2003</year>
  </paper>

  <paper id="0910">
    <title>Deriving verb-meaning clusters from syntactic structure</title>
    <author><first>Paul</first><last>Kingsbury</last></author>
    <author><first>Karin</first><last>Kipper</last></author>
    <bibkey>Kingsbury-Kipper:2003:TEXTMEANING</bibkey>
    <bibtype>inproceedings</bibtype>
    <booktitle>Proceedings of the <fixed-case>HLT</fixed-case>-<fixed-case>NAACL</fixed-case> 2003 Workshop on Text Meaning</booktitle>
    <pages>70–77</pages>
    <url>http://www.aclweb.org/anthology/W03-0910.pdf</url>
    <year>2003</year>
  </paper>

  <paper id="1000">
    <title>Proceedings of the 2003 Conference on Empirical Methods in Natural Language Processing</title>
  </paper>

  <paper id="1001">
    <title>A Projection Extension Algorithm for Statistical Machine Translation</title>
    <author><first>Christoph</first><last>Tillmann</last></author>
    <bibkey>Tillmann:2003:EMNLP</bibkey>
    <bibtype>inproceedings</bibtype>
    <booktitle>Proceedings of the 2003 Conference on Empirical Methods in Natural Language Processing</booktitle>
    <pages>1–8</pages>
    <url>http://www.aclweb.org/anthology/W03-1001.pdf</url>
    <year>2003</year>
  </paper>

  <paper id="1002">
    <title>Statistical Machine Translation Using Coercive Two-Level Syntactic Transduction</title>
    <author><first>Charles</first><last>Schafer</last></author>
    <author><first>David</first><last>Yarowsky</last></author>
    <bibkey>Schafer-Yarowsky:2003:EMNLP</bibkey>
    <bibtype>inproceedings</bibtype>
    <booktitle>Proceedings of the 2003 Conference on Empirical Methods in Natural Language Processing</booktitle>
    <pages>9–16</pages>
    <url>http://www.aclweb.org/anthology/W03-1002.pdf</url>
    <year>2003</year>
  </paper>

  <paper id="1003">
    <title>Cross-Lingual Lexical Triggers in Statistical Language Modeling</title>
    <author><first>Woosung</first><last>Kim</last></author>
    <author><first>Sanjeev</first><last>Khudanpur</last></author>
    <bibkey>Kim-Khudanpur:2003:EMNLP</bibkey>
    <bibtype>inproceedings</bibtype>
    <booktitle>Proceedings of the 2003 Conference on Empirical Methods in Natural Language Processing</booktitle>
    <pages>17–24</pages>
    <url>http://www.aclweb.org/anthology/W03-1003.pdf</url>
    <year>2003</year>
  </paper>

  <paper id="1004">
    <title>Sentence Alignment for Monolingual Comparable Corpora</title>
    <author><first>Regina</first><last>Barzilay</last></author>
    <author><first>Noemie</first><last>Elhadad</last></author>
    <bibkey>Barzilay-Elhadad:2003:EMNLP</bibkey>
    <bibtype>inproceedings</bibtype>
    <booktitle>Proceedings of the 2003 Conference on Empirical Methods in Natural Language Processing</booktitle>
    <pages>25–32</pages>
    <url>http://www.aclweb.org/anthology/W03-1004.pdf</url>
    <year>2003</year>
  </paper>

  <paper id="1005">
    <title>Antecedent Recovery: Experiments with a Trace Tagger</title>
    <author><first>Péter</first><last>Dienes</last></author>
    <author><first>Amit</first><last>Dubey</last></author>
    <bibkey>Dienes-Dubey:2003:EMNLP</bibkey>
    <bibtype>inproceedings</bibtype>
    <booktitle>Proceedings of the 2003 Conference on Empirical Methods in Natural Language Processing</booktitle>
    <pages>33–40</pages>
    <url>http://www.aclweb.org/anthology/W03-1005.pdf</url>
    <year>2003</year>
  </paper>

  <paper id="1006">
    <title>Use of Deep Linguistic Features for the Recognition and Labeling of Semantic Arguments</title>
    <author><first>John</first><last>Chen</last></author>
    <author><first>Owen</first><last>Rambow</last></author>
    <bibkey>Chen-Rambow:2003:EMNLP</bibkey>
    <bibtype>inproceedings</bibtype>
    <booktitle>Proceedings of the 2003 Conference on Empirical Methods in Natural Language Processing</booktitle>
    <pages>41–48</pages>
    <url>http://www.aclweb.org/anthology/W03-1006.pdf</url>
    <year>2003</year>
  </paper>

  <paper id="1007">
    <title>Maximum Entropy Models for <fixed-case>F</fixed-case>rame<fixed-case>N</fixed-case>et Classification</title>
    <author><first>Michael</first><last>Fleischman</last></author>
    <author><first>Namhee</first><last>Kwon</last></author>
    <author><first>Eduard</first><last>Hovy</last></author>
    <bibkey>Fleischman-etAl:2003:EMNLP</bibkey>
    <bibtype>inproceedings</bibtype>
    <booktitle>Proceedings of the 2003 Conference on Empirical Methods in Natural Language Processing</booktitle>
    <pages>49–56</pages>
    <url>http://www.aclweb.org/anthology/W03-1007.pdf</url>
    <year>2003</year>
  </paper>

  <paper id="1008">
    <title>Identifying Semantic Roles Using Combinatory Categorial Grammar</title>
    <author><first>Daniel</first><last>Gildea</last></author>
    <author><first>Julia</first><last>Hockenmaier</last></author>
    <bibkey>Gildea-Hockenmaier:2003:EMNLP</bibkey>
    <bibtype>inproceedings</bibtype>
    <booktitle>Proceedings of the 2003 Conference on Empirical Methods in Natural Language Processing</booktitle>
    <pages>57–64</pages>
    <url>http://www.aclweb.org/anthology/W03-1008.pdf</url>
    <year>2003</year>
  </paper>

  <paper id="1009">
    <title>Variation of Entropy and Parse Trees of Sentences as a Function of the Sentence Number</title>
    <author><first>Dmitriy</first><last>Genzel</last></author>
    <author><first>Eugene</first><last>Charniak</last></author>
    <bibkey>Genzel-Charniak:2003:EMNLP</bibkey>
    <bibtype>inproceedings</bibtype>
    <booktitle>Proceedings of the 2003 Conference on Empirical Methods in Natural Language Processing</booktitle>
    <pages>65–72</pages>
    <url>http://www.aclweb.org/anthology/W03-1009.pdf</url>
    <year>2003</year>
  </paper>

  <paper id="1010">
    <title>A Plethora of Methods for Learning <fixed-case>E</fixed-case>nglish Countability</title>
    <author><first>Timothy</first><last>Baldwin</last></author>
    <author><first>Francis</first><last>Bond</last></author>
    <bibkey>Baldwin-Bond:2003:EMNLP</bibkey>
    <bibtype>inproceedings</bibtype>
    <booktitle>Proceedings of the 2003 Conference on Empirical Methods in Natural Language Processing</booktitle>
    <pages>73–80</pages>
    <url>http://www.aclweb.org/anthology/W03-1010.pdf</url>
    <year>2003</year>
  </paper>

  <paper id="1011">
    <title>A General Framework for Distributional Similarity</title>
    <author><first>Julie</first><last>Weeds</last></author>
    <author><first>David</first><last>Weir</last></author>
    <bibkey>Weeds-Weir:2003:EMNLP</bibkey>
    <bibtype>inproceedings</bibtype>
    <booktitle>Proceedings of the 2003 Conference on Empirical Methods in Natural Language Processing</booktitle>
    <pages>81–88</pages>
    <url>http://www.aclweb.org/anthology/W03-1011.pdf</url>
    <year>2003</year>
  </paper>

  <paper id="1012">
    <title>Using <fixed-case>LTAG</fixed-case> Based Features in Parse Reranking</title>
    <author><first>Libin</first><last>Shen</last></author>
    <author><first>Anoop</first><last>Sarkar</last></author>
    <author><first>Aravind</first><last>Joshi</last></author>
    <bibkey>Shen-etAl:2003:EMNLP</bibkey>
    <bibtype>inproceedings</bibtype>
    <booktitle>Proceedings of the 2003 Conference on Empirical Methods in Natural Language Processing</booktitle>
    <pages>89–96</pages>
    <url>http://www.aclweb.org/anthology/W03-1012.pdf</url>
    <year>2003</year>
  </paper>

  <paper id="1013">
    <title>Log-Linear Models for Wide-Coverage <fixed-case>CCG</fixed-case> Parsing</title>
    <author><first>Stephen</first><last>Clark</last></author>
    <author><first>James</first><last>Curran</last></author>
    <bibkey>Clark-Curran:2003:EMNLP</bibkey>
    <bibtype>inproceedings</bibtype>
    <booktitle>Proceedings of the 2003 Conference on Empirical Methods in Natural Language Processing</booktitle>
    <pages>97–104</pages>
    <url>http://www.aclweb.org/anthology/W03-1013.pdf</url>
    <year>2003</year>
  </paper>

  <paper id="1014">
    <title>Learning Extraction Patterns for Subjective Expressions</title>
    <author><first>Ellen</first><last>Riloff</last></author>
    <author><first>Janyce</first><last>Wiebe</last></author>
    <bibkey>Riloff-Wiebe:2003:EMNLP</bibkey>
    <bibtype>inproceedings</bibtype>
    <booktitle>Proceedings of the 2003 Conference on Empirical Methods in Natural Language Processing</booktitle>
    <pages>105–112</pages>
    <url>http://www.aclweb.org/anthology/W03-1014.pdf</url>
    <year>2003</year>
  </paper>

  <paper id="1015">
    <title>Bootstrapping Coreference Classifiers with Multiple Machine Learning Algorithms</title>
    <author><first>Vincent</first><last>Ng</last></author>
    <author><first>Claire</first><last>Cardie</last></author>
    <bibkey>Ng-Cardie:2003:EMNLP</bibkey>
    <bibtype>inproceedings</bibtype>
    <booktitle>Proceedings of the 2003 Conference on Empirical Methods in Natural Language Processing</booktitle>
    <pages>113–120</pages>
    <url>http://www.aclweb.org/anthology/W03-1015.pdf</url>
    <year>2003</year>
  </paper>

  <paper id="1016">
    <title>Statistical Acquisition of Content Selection Rules for Natural Language Generation</title>
    <author><first>Pablo Ariel</first><last>Duboue</last></author>
    <author><first>Kathleen R.</first><last>McKeown</last></author>
    <bibkey>Duboue-McKeown:2003:EMNLP</bibkey>
    <bibtype>inproceedings</bibtype>
    <booktitle>Proceedings of the 2003 Conference on Empirical Methods in Natural Language Processing</booktitle>
    <pages>121–128</pages>
    <url>http://www.aclweb.org/anthology/W03-1016.pdf</url>
    <year>2003</year>
  </paper>

  <paper id="1017">
    <title>Towards Answering Opinion Questions: Separating Facts from Opinions and Identifying the Polarity of Opinion Sentences</title>
    <author><first>Hong</first><last>Yu</last></author>
    <author><first>Vasileios</first><last>Hatzivassiloglou</last></author>
    <bibkey>Yu-Hatzivassiloglou:2003:EMNLP</bibkey>
    <bibtype>inproceedings</bibtype>
    <booktitle>Proceedings of the 2003 Conference on Empirical Methods in Natural Language Processing</booktitle>
    <pages>129–136</pages>
    <url>http://www.aclweb.org/anthology/W03-1017.pdf</url>
    <year>2003</year>
  </paper>

  <paper id="1018">
    <title>Evaluation and Extension of Maximum Entropy Models with Inequality Constraints</title>
    <author><first>Jun’ichi</first><last>Kazama</last></author>
    <author><first>Jun’ichi</first><last>Tsujii</last></author>
    <bibkey>Kazama-Tsujii:2003:EMNLP</bibkey>
    <bibtype>inproceedings</bibtype>
    <booktitle>Proceedings of the 2003 Conference on Empirical Methods in Natural Language Processing</booktitle>
    <pages>137–144</pages>
    <url>http://www.aclweb.org/anthology/W03-1018.pdf</url>
    <year>2003</year>
  </paper>

  <paper id="1019">
    <title>Investigating Loss Functions and Optimization Methods for Discriminative Learning of Label Sequences</title>
    <author><first>Yasemin</first><last>Altun</last></author>
    <author><first>Mark</first><last>Johnson</last></author>
    <author><first>Thomas</first><last>Hofmann</last></author>
    <bibkey>Altun-etAl:2003:EMNLP</bibkey>
    <bibtype>inproceedings</bibtype>
    <booktitle>Proceedings of the 2003 Conference on Empirical Methods in Natural Language Processing</booktitle>
    <pages>145–152</pages>
    <url>http://www.aclweb.org/anthology/W03-1019.pdf</url>
    <year>2003</year>
  </paper>

  <paper id="1020">
    <title>A Fast Algorithm for Feature Selection in Conditional Maximum Entropy Modeling</title>
    <author><first>Yaqian</first><last>Zhou</last></author>
    <author><first>Fuliang</first><last>Weng</last></author>
    <author><first>Lide</first><last>Wu</last></author>
    <author><first>Hauke</first><last>Schmidt</last></author>
    <bibkey>Zhou-etAl:2003:EMNLP</bibkey>
    <bibtype>inproceedings</bibtype>
    <booktitle>Proceedings of the 2003 Conference on Empirical Methods in Natural Language Processing</booktitle>
    <pages>153–159</pages>
    <url>http://www.aclweb.org/anthology/W03-1020.pdf</url>
    <year>2003</year>
  </paper>

  <paper id="1021">
    <title>Training Connectionist Models for the <fixed-case>S</fixed-case>tructured <fixed-case>L</fixed-case>anguage <fixed-case>M</fixed-case>odel</title>
    <author><first>Peng</first><last>Xu</last></author>
    <author><first>Ahmad</first><last>Emami</last></author>
    <author><first>Frederick</first><last>Jelinek</last></author>
    <bibkey>Xu-etAl:2003:EMNLP</bibkey>
    <bibtype>inproceedings</bibtype>
    <booktitle>Proceedings of the 2003 Conference on Empirical Methods in Natural Language Processing</booktitle>
    <pages>160–167</pages>
    <url>http://www.aclweb.org/anthology/W03-1021.pdf</url>
    <year>2003</year>
  </paper>

  <paper id="1022">
    <title>Supersense Tagging of Unknown Nouns in <fixed-case>W</fixed-case>ord<fixed-case>N</fixed-case>et</title>
    <author><first>Massimiliano</first><last>Ciaramita</last></author>
    <author><first>Mark</first><last>Johnson</last></author>
    <bibkey>Ciaramita-Johnson:2003:EMNLP</bibkey>
    <bibtype>inproceedings</bibtype>
    <booktitle>Proceedings of the 2003 Conference on Empirical Methods in Natural Language Processing</booktitle>
    <pages>168–175</pages>
    <url>http://www.aclweb.org/anthology/W03-1022.pdf</url>
    <year>2003</year>
  </paper>

  <paper id="1023">
    <title>Using the Web in Machine Learning for Other-Anaphora Resolution</title>
    <author><first>Natalia N.</first><last>Modjeska</last></author>
    <author><first>Katja</first><last>Markert</last></author>
    <author><first>Malvina</first><last>Nissim</last></author>
    <bibkey>Modjeska-etAl:2003:EMNLP</bibkey>
    <bibtype>inproceedings</bibtype>
    <booktitle>Proceedings of the 2003 Conference on Empirical Methods in Natural Language Processing</booktitle>
    <pages>176–183</pages>
    <url>http://www.aclweb.org/anthology/W03-1023.pdf</url>
    <year>2003</year>
  </paper>

  <paper id="1024">
    <title><fixed-case>J</fixed-case>apanese Zero Pronoun Resolution based on Ranking Rules and Machine Learning</title>
    <author><first>Hideki</first><last>Isozaki</last></author>
    <author><first>Tsutomu</first><last>Hirao</last></author>
    <bibkey>Isozaki-Hirao:2003:EMNLP</bibkey>
    <bibtype>inproceedings</bibtype>
    <booktitle>Proceedings of the 2003 Conference on Empirical Methods in Natural Language Processing</booktitle>
    <pages>184–191</pages>
    <url>http://www.aclweb.org/anthology/W03-1024.pdf</url>
    <year>2003</year>
  </paper>

  <paper id="1025">
    <title>A Maximum Entropy <fixed-case>C</fixed-case>hinese Character-Based Parser</title>
    <author><first>Xiaoqiang</first><last>Luo</last></author>
    <bibkey>Luo:2003:EMNLP</bibkey>
    <bibtype>inproceedings</bibtype>
    <booktitle>Proceedings of the 2003 Conference on Empirical Methods in Natural Language Processing</booktitle>
    <pages>192–199</pages>
    <url>http://www.aclweb.org/anthology/W03-1025.pdf</url>
    <year>2003</year>
  </paper>

  <paper id="1026">
    <title><fixed-case>H</fixed-case>owtogeta<fixed-case>C</fixed-case>hinese<fixed-case>N</fixed-case>ame(<fixed-case>E</fixed-case>ntity): Segmentation and Combination Issues</title>
    <author><first>Hongyan</first><last>Jing</last></author>
    <author><first>Radu</first><last>Florian</last></author>
    <author><first>Xiaoqiang</first><last>Luo</last></author>
    <author><first>Tong</first><last>Zhang</last></author>
    <author><first>Abraham</first><last>Ittycheriah</last></author>
    <bibkey>Jing-etAl:2003:EMNLP</bibkey>
    <bibtype>inproceedings</bibtype>
    <booktitle>Proceedings of the 2003 Conference on Empirical Methods in Natural Language Processing</booktitle>
    <pages>200–207</pages>
    <url>http://www.aclweb.org/anthology/W03-1026.pdf</url>
    <year>2003</year>
  </paper>

  <paper id="1027">
    <title>Virtual Examples for Text Classification with Support Vector Machines</title>
    <author><first>Manabu</first><last>Sassano</last></author>
    <bibkey>Sassano:2003:EMNLP</bibkey>
    <bibtype>inproceedings</bibtype>
    <booktitle>Proceedings of the 2003 Conference on Empirical Methods in Natural Language Processing</booktitle>
    <pages>208–215</pages>
    <url>http://www.aclweb.org/anthology/W03-1027.pdf</url>
    <year>2003</year>
  </paper>

  <paper id="1028">
    <title>Improved Automatic Keyword Extraction Given More Linguistic Knowledge</title>
    <author><first>Anette</first><last>Hulth</last></author>
    <bibkey>Hulth:2003:EMNLP</bibkey>
    <bibtype>inproceedings</bibtype>
    <booktitle>Proceedings of the 2003 Conference on Empirical Methods in Natural Language Processing</booktitle>
    <pages>216–223</pages>
    <url>http://www.aclweb.org/anthology/W03-1028.pdf</url>
    <year>2003</year>
  </paper>

  <paper id="1100">
    <title>Proceedings of the Sixth International Workshop on Information Retrieval with <fixed-case>A</fixed-case>sian Languages</title>
  </paper>

  <paper id="1101">
    <title>Improving Summarization Performance by Sentence Compression — A Pilot Study</title>
    <author><first>Chin-Yew</first><last>Lin</last></author>
    <address>Sapporo, Japan</address>
    <bibkey>lin:2003:AsianIR</bibkey>
    <bibtype>inproceedings</bibtype>
    <booktitle>Proceedings of the Sixth International Workshop on Information Retrieval with <fixed-case>A</fixed-case>sian Languages</booktitle>
    <doi>10.3115/1118935.1118936</doi>
    <month>July</month>
    <pages>1–8</pages>
    <publisher>Association for Computational Linguistics</publisher>
    <url>http://www.aclweb.org/anthology/W03-1101</url>
    <year>2003</year>
  </paper>

  <paper id="1102">
    <title>A Practical Text Summarizer by Paragraph Extraction for <fixed-case>T</fixed-case>hai</title>
    <author><first>Chuleerat </first><last>Jaruskulchai</last></author>
    <author><first>Canasai </first><last>Kruengkrai</last></author>
    <address>Sapporo, Japan</address>
    <bibkey>jaruskulchai-kruengkrai:2003:AsianIR</bibkey>
    <bibtype>inproceedings</bibtype>
    <booktitle>Proceedings of the Sixth International Workshop on Information Retrieval with <fixed-case>A</fixed-case>sian Languages</booktitle>
    <doi>10.3115/1118935.1118937</doi>
    <month>July</month>
    <pages>9–16</pages>
    <publisher>Association for Computational Linguistics</publisher>
    <url>http://www.aclweb.org/anthology/W03-1102</url>
    <year>2003</year>
  </paper>

  <paper id="1103">
    <title>An Approach for Combining Content-based and Collaborative Filters</title>
    <author><first>Qing</first><last>Li</last></author>
    <author><first>Byeong Man</first><last>Kim</last></author>
    <address>Sapporo, Japan</address>
    <bibkey>li-kim:2003:AsianIR</bibkey>
    <bibtype>inproceedings</bibtype>
    <booktitle>Proceedings of the Sixth International Workshop on Information Retrieval with <fixed-case>A</fixed-case>sian Languages</booktitle>
    <doi>10.3115/1118935.1118938</doi>
    <month>July</month>
    <pages>17–24</pages>
    <publisher>Association for Computational Linguistics</publisher>
    <url>http://www.aclweb.org/anthology/W03-1103</url>
    <year>2003</year>
  </paper>

  <paper id="1104">
    <title>A Differential <fixed-case>LSI</fixed-case> Method for Document Classification</title>
    <author><first>Liang</first><last>Chen</last></author>
    <author><first>Naoyuki</first><last>Tokuda</last></author>
    <author><first>Akira</first><last>Nagai</last></author>
    <address>Sapporo, Japan</address>
    <bibkey>chen-tokuda-nagai:2003:AsianIR</bibkey>
    <bibtype>inproceedings</bibtype>
    <booktitle>Proceedings of the Sixth International Workshop on Information Retrieval with <fixed-case>A</fixed-case>sian Languages</booktitle>
    <doi>10.3115/1118935.1118939</doi>
    <month>July</month>
    <pages>25–32</pages>
    <publisher>Association for Computational Linguistics</publisher>
    <url>http://www.aclweb.org/anthology/W03-1104</url>
    <year>2003</year>
  </paper>

  <paper id="1105">
    <title><fixed-case>P</fixed-case>oisson Naive <fixed-case>B</fixed-case>ayes for Text Classification with Feature Weighting</title>
    <author><first>Sang-Bum</first><last>Kim</last></author>
    <author><first>Hee-Cheol</first><last>Seo</last></author>
    <author><first>Hae-Chang</first><last>Rim</last></author>
    <address>Sapporo, Japan</address>
    <bibkey>kim-seo-rim:2003:AsianIR</bibkey>
    <bibtype>inproceedings</bibtype>
    <booktitle>Proceedings of the Sixth International Workshop on Information Retrieval with <fixed-case>A</fixed-case>sian Languages</booktitle>
    <doi>10.3115/1118935.1118940</doi>
    <month>July</month>
    <pages>33–40</pages>
    <publisher>Association for Computational Linguistics</publisher>
    <url>http://www.aclweb.org/anthology/W03-1105</url>
    <year>2003</year>
  </paper>

  <paper id="1106">
    <title>Text Classification in <fixed-case>A</fixed-case>sian Languages without Word Segmentation</title>
    <author><first>Fuchun</first><last>Peng</last></author>
    <author><first>Xiangji</first><last>Huang</last></author>
    <author><first>Dale</first><last>Schuurmans</last></author>
    <author><first>Shaojun</first><last>Wang</last></author>
    <address>Sapporo, Japan</address>
    <bibkey>peng-EtAl:2003:AsianIR</bibkey>
    <bibtype>inproceedings</bibtype>
    <booktitle>Proceedings of the Sixth International Workshop on Information Retrieval with <fixed-case>A</fixed-case>sian Languages</booktitle>
    <doi>10.3115/1118935.1118941</doi>
    <month>July</month>
    <pages>41–48</pages>
    <publisher>Association for Computational Linguistics</publisher>
    <url>http://www.aclweb.org/anthology/W03-1106</url>
    <year>2003</year>
  </paper>

  <paper id="1107">
    <title>Feature Selection in Categorizing Procedural Expressions</title>
    <author><first>Mineki</first><last>Takechi</last></author>
    <author><first>Takenobu</first><last>Tokunaga</last></author>
    <author><first>Yuji</first><last>Matsumoto</last></author>
    <author><first>Hozumi</first><last>Tanaka</last></author>
    <address>Sapporo, Japan</address>
    <bibkey>takechi-EtAl:2003:AsianIR</bibkey>
    <bibtype>inproceedings</bibtype>
    <booktitle>Proceedings of the Sixth International Workshop on Information Retrieval with <fixed-case>A</fixed-case>sian Languages</booktitle>
    <doi>10.3115/1118935.1118942</doi>
    <month>July</month>
    <pages>49–56</pages>
    <publisher>Association for Computational Linguistics</publisher>
    <url>http://www.aclweb.org/anthology/W03-1107</url>
    <year>2003</year>
  </paper>

  <paper id="1108">
    <title>Learning Bilingual Translations from Comparable Corpora to Cross-Language Information Retrieval: Hybrid Statistics-based and Linguistics-based Approach</title>
    <author><first>Fatiha</first><last>Sadat</last></author>
    <author><first>Masatoshi</first><last>Yoshikawa</last></author>
    <author><first>Shunsuke</first><last>Uemura</last></author>
    <address>Sapporo, Japan</address>
    <bibkey>sadat-yoshikawa-uemura:2003:AsianIR</bibkey>
    <bibtype>inproceedings</bibtype>
    <booktitle>Proceedings of the Sixth International Workshop on Information Retrieval with <fixed-case>A</fixed-case>sian Languages</booktitle>
    <doi>10.3115/1118935.1118943</doi>
    <month>July</month>
    <pages>57–64</pages>
    <publisher>Association for Computational Linguistics</publisher>
    <url>http://www.aclweb.org/anthology/W03-1108</url>
    <year>2003</year>
  </paper>

  <paper id="1109">
    <title><fixed-case>BRIDJE</fixed-case> over a Language Barrier: Cross-Language Information Access by Integrating Translation and Retrieval</title>
    <author><first>Tetsuya</first><last>Sakai</last></author>
    <author><first>Makoto</first><last>Koyama</last></author>
    <author><first>Masaru</first><last>Suzuki</last></author>
    <author><first>Akira</first><last>Kumano</last></author>
    <author><first>Toshihiko</first><last>Manabe</last></author>
    <address>Sapporo, Japan</address>
    <bibkey>sakai-EtAl:2003:AsianIR</bibkey>
    <bibtype>inproceedings</bibtype>
    <booktitle>Proceedings of the Sixth International Workshop on Information Retrieval with <fixed-case>A</fixed-case>sian Languages</booktitle>
    <doi>10.3115/1118935.1118944</doi>
    <month>July</month>
    <pages>65–76</pages>
    <publisher>Association for Computational Linguistics</publisher>
    <url>http://www.aclweb.org/anthology/W03-1109</url>
    <year>2003</year>
  </paper>

  <paper id="1110">
    <title>Issues in Pre- and Post-translation Document Expansion: Untranslatable Cognates and Missegmented Words</title>
    <author><first>Gina-Anne</first><last>Levow</last></author>
    <address>Sapporo, Japan</address>
    <bibkey>levow:2003:AsianIR</bibkey>
    <bibtype>inproceedings</bibtype>
    <booktitle>Proceedings of the Sixth International Workshop on Information Retrieval with <fixed-case>A</fixed-case>sian Languages</booktitle>
    <doi>10.3115/1118935.1118945</doi>
    <month>July</month>
    <pages>77–83</pages>
    <publisher>Association for Computational Linguistics</publisher>
    <url>http://www.aclweb.org/anthology/W03-1110</url>
    <year>2003</year>
  </paper>

  <paper id="1111">
    <title>Very Low Dimensional Latent Semantic Indexing for Local Query Regions </title>
    <author><first>Yinghui</first><last>Xu</last></author>
    <author><first>Kyoji</first><last>Umemura</last></author>
    <address>Sapporo, Japan</address>
    <bibkey>xu-umemura:2003:AsianIR</bibkey>
    <bibtype>inproceedings</bibtype>
    <booktitle>Proceedings of the Sixth International Workshop on Information Retrieval with <fixed-case>A</fixed-case>sian Languages</booktitle>
    <doi>10.3115/1118935.1118946</doi>
    <month>July</month>
    <pages>84–91</pages>
    <publisher>Association for Computational Linguistics</publisher>
    <url>http://www.aclweb.org/anthology/W03-1111</url>
    <year>2003</year>
  </paper>

  <paper id="1112">
    <title><fixed-case>A</fixed-case>ny<fixed-case>Q</fixed-case>: Answer Set based Information Retrieval System</title>
    <author><first>Hyo-Jung</first><last>Oh</last></author>
    <author><first>Myung-Gil </first><last>Jang</last></author>
    <author><first>Moon-Soo</first><last>Chang</last></author>
    <address>Sapporo, Japan</address>
    <bibkey>oh-jang-chang:2003:AsianIR</bibkey>
    <bibtype>inproceedings</bibtype>
    <booktitle>Proceedings of the Sixth International Workshop on Information Retrieval with <fixed-case>A</fixed-case>sian Languages</booktitle>
    <doi>10.3115/1118935.1118947</doi>
    <month>July</month>
    <pages>92–99</pages>
    <publisher>Association for Computational Linguistics</publisher>
    <url>http://www.aclweb.org/anthology/W03-1112</url>
    <year>2003</year>
  </paper>

  <paper id="1113">
    <title>Dynamic Programming Matching for Large Scale Information Retrieval</title>
    <author><first>Eiko</first><last>Yamamoto</last></author>
    <author><first>Masahiro</first><last>Kishida</last></author>
    <author><first>Yoshinori</first><last>Takenami</last></author>
    <author><first>Yoshiyuki</first><last>Takeda</last></author>
    <author><first>Kyoji</first><last>Umemura</last></author>
    <address>Sapporo, Japan</address>
    <bibkey>yamamoto-EtAl:2003:AsianIR</bibkey>
    <bibtype>inproceedings</bibtype>
    <booktitle>Proceedings of the Sixth International Workshop on Information Retrieval with <fixed-case>A</fixed-case>sian Languages</booktitle>
    <doi>10.3115/1118935.1118948</doi>
    <month>July</month>
    <pages>100–108</pages>
    <publisher>Association for Computational Linguistics</publisher>
    <url>http://www.aclweb.org/anthology/W03-1113</url>
    <year>2003</year>
  </paper>

  <paper id="1114">
    <title>Improving Document Clustering by Utilizing Meta-Data</title>
    <author><first>Kam-Fai</first><last>Wong</last></author>
    <author><first>Nam-Kiu</first><last>Chan</last></author>
    <author><first>Kam-Lai</first><last>Wong</last></author>
    <address>Sapporo, Japan</address>
    <bibkey>wong-chan-wong:2003:AsianIR</bibkey>
    <bibtype>inproceedings</bibtype>
    <booktitle>Proceedings of the Sixth International Workshop on Information Retrieval with <fixed-case>A</fixed-case>sian Languages</booktitle>
    <doi>10.3115/1118935.1118949</doi>
    <month>July</month>
    <pages>109–115</pages>
    <publisher>Association for Computational Linguistics</publisher>
    <url>http://www.aclweb.org/anthology/W03-1114</url>
    <year>2003</year>
  </paper>

  <paper id="1115">
    <title>Temporal Ranking for Fresh Information Retrieval</title>
    <author><first>Nobuyoshi</first><last>Sato</last></author>
    <author><first>Minoru</first><last>Uehara</last></author>
    <author><first>Yoshifumi</first><last>Sakai</last></author>
    <address>Sapporo, Japan</address>
    <bibkey>sato-uehara-sakai:2003:AsianIR</bibkey>
    <bibtype>inproceedings</bibtype>
    <booktitle>Proceedings of the Sixth International Workshop on Information Retrieval with <fixed-case>A</fixed-case>sian Languages</booktitle>
    <doi>10.3115/1118935.1118950</doi>
    <month>July</month>
    <pages>116–123</pages>
    <publisher>Association for Computational Linguistics</publisher>
    <url>http://www.aclweb.org/anthology/W03-1115</url>
    <year>2003</year>
  </paper>

  <paper id="1116">
    <title>Extraction of User Preferences from a Few Positive Documents</title>
    <author><first>Byeong Man</first><last>Kim</last></author>
    <author><first>Qing</first><last>Li</last></author>
    <author><first>Jong Wan</first><last>Kim</last></author>
    <address>Sapporo, Japan</address>
    <bibkey>kim-li-kim:2003:AsianIR</bibkey>
    <bibtype>inproceedings</bibtype>
    <booktitle>Proceedings of the Sixth International Workshop on Information Retrieval with <fixed-case>A</fixed-case>sian Languages</booktitle>
    <doi>10.3115/1118935.1118951</doi>
    <month>July</month>
    <pages>124–131</pages>
    <publisher>Association for Computational Linguistics</publisher>
    <url>http://www.aclweb.org/anthology/W03-1116</url>
    <year>2003</year>
  </paper>

  <paper id="1117">
    <title>Keyword-based Document Clustering</title>
    <author><first>Seung-Shik</first><last>Kang</last></author>
    <address>Sapporo, Japan</address>
    <bibkey>kang:2003:AsianIR</bibkey>
    <bibtype>inproceedings</bibtype>
    <booktitle>Proceedings of the Sixth International Workshop on Information Retrieval with <fixed-case>A</fixed-case>sian Languages</booktitle>
    <doi>10.3115/1118935.1118952</doi>
    <month>July</month>
    <pages>132–137</pages>
    <publisher>Association for Computational Linguistics</publisher>
    <url>http://www.aclweb.org/anthology/W03-1117</url>
    <year>2003</year>
  </paper>

  <paper id="1118">
    <title>Text Categorization Using Automatically Acquired Domain Ontology</title>
    <author><first>Shih-Hung</first><last>Wu</last></author>
    <author><first>Tzong-Han</first><last>Tsai</last></author>
    <author><first>Wen-Lian</first><last>Hsu</last></author>
    <address>Sapporo, Japan</address>
    <bibkey>wu-tsai-hsu:2003:AsianIR</bibkey>
    <bibtype>inproceedings</bibtype>
    <booktitle>Proceedings of the Sixth International Workshop on Information Retrieval with <fixed-case>A</fixed-case>sian Languages</booktitle>
    <doi>10.3115/1118935.1118953</doi>
    <month>July</month>
    <pages>138–145</pages>
    <publisher>Association for Computational Linguistics</publisher>
    <url>http://www.aclweb.org/anthology/W03-1118</url>
    <year>2003</year>
  </paper>

  <paper id="1119">
    <title>A Sentence Reduction using Syntax Control</title>
    <author><first>Minh Le</first><last>Nguyen</last></author>
    <author><first>Susumu</first><last>Horiguchi</last></author>
    <address>Sapporo, Japan</address>
    <bibkey>nguyen-horiguchi:2003:AsianIR</bibkey>
    <bibtype>inproceedings</bibtype>
    <booktitle>Proceedings of the Sixth International Workshop on Information Retrieval with <fixed-case>A</fixed-case>sian Languages</booktitle>
    <doi>10.3115/1118935.1118954</doi>
    <month>July</month>
    <pages>146–152</pages>
    <publisher>Association for Computational Linguistics</publisher>
    <url>http://www.aclweb.org/anthology/W03-1119</url>
    <year>2003</year>
  </paper>

  <paper id="1120">
    <title>Cross-Language Information Retrieval Based on Category Matching Between Language Versions of a Web Directory</title>
    <author><first>Fuminori</first><last>Kimura</last></author>
    <author><first>Akira</first><last>Maeda</last></author>
    <author><first>Masatoshi</first><last>Yoshikawa</last></author>
    <author><first>Shunsuke</first><last>Uemura</last></author>
    <address>Sapporo, Japan</address>
    <bibkey>kimura-EtAl:2003:AsianIR</bibkey>
    <bibtype>inproceedings</bibtype>
    <booktitle>Proceedings of the Sixth International Workshop on Information Retrieval with <fixed-case>A</fixed-case>sian Languages</booktitle>
    <doi>10.3115/1118935.1118955</doi>
    <month>July</month>
    <pages>153–160</pages>
    <publisher>Association for Computational Linguistics</publisher>
    <url>http://www.aclweb.org/anthology/W03-1120</url>
    <year>2003</year>
  </paper>

  <paper id="1121">
    <title><fixed-case>K</fixed-case>orean Named Entity Recognition using <fixed-case>HMM</fixed-case> and <fixed-case>C</fixed-case>o<fixed-case>T</fixed-case>raining Model</title>
    <author><first>Euisok</first><last>Chung</last></author>
    <author><first>Yi-Gyu</first><last>Hwang</last></author>
    <author><first>Myung-Gil </first><last>Jang</last></author>
    <address>Sapporo, Japan</address>
    <bibkey>chung-hwang-jang:2003:AsianIR</bibkey>
    <bibtype>inproceedings</bibtype>
    <booktitle>Proceedings of the Sixth International Workshop on Information Retrieval with <fixed-case>A</fixed-case>sian Languages</booktitle>
    <doi>10.3115/1118935.1118956</doi>
    <month>July</month>
    <pages>161–167</pages>
    <publisher>Association for Computational Linguistics</publisher>
    <url>http://www.aclweb.org/anthology/W03-1121</url>
    <year>2003</year>
  </paper>

  <paper id="1122">
    <title>Question-Answering Based on Virtually Integrated Lexical Knowledge Base</title>
    <author><first>Key-Sun</first><last>Choi</last></author>
    <author><first>Jae-Ho</first><last>Kim</last></author>
    <author><first>Masaru</first><last>Miyazaki</last></author>
    <author><first>Jun</first><last>Goto</last></author>
    <author><first>Yeun-Bae</first><last>Kim</last></author>
    <address>Sapporo, Japan</address>
    <bibkey>choi-EtAl:2003:AsianIR</bibkey>
    <bibtype>inproceedings</bibtype>
    <booktitle>Proceedings of the Sixth International Workshop on Information Retrieval with <fixed-case>A</fixed-case>sian Languages</booktitle>
    <doi>10.3115/1118935.1118957</doi>
    <month>July</month>
    <pages>168–175</pages>
    <publisher>Association for Computational Linguistics</publisher>
    <url>http://www.aclweb.org/anthology/W03-1122</url>
    <year>2003</year>
  </paper>

  <paper id="1200">
    <title>Proceedings of the <fixed-case>ACL</fixed-case> 2003 Workshop on Multilingual Summarization and Question Answering</title>
  </paper>

  <paper id="1201">
    <title>Question Answering via <fixed-case>B</fixed-case>ayesian Inference on Lexical Relations</title>
    <author><first>Ganesh</first><last>Ramakrishnan</last></author>
    <author><first>Apurva </first><last>Jadhav</last></author>
    <author><first>Ashutosh</first><last>Joshi</last></author>
    <author><first>Soumen</first><last>Chakrabarti</last></author>
    <author><first>Pushpak</first><last>Bhattacharyya</last></author>
    <address>Sapporo, Japan</address>
    <bibkey>ramakrishnan-EtAl:2003:MultiSumQA</bibkey>
    <bibtype>inproceedings</bibtype>
    <booktitle>Proceedings of the <fixed-case>ACL</fixed-case> 2003 Workshop on Multilingual Summarization and Question Answering</booktitle>
    <doi>10.3115/1119312.1119313</doi>
    <month>July</month>
    <pages>1–10</pages>
    <publisher>Association for Computational Linguistics</publisher>
    <url>http://www.aclweb.org/anthology/W03-1201</url>
    <year>2003</year>
  </paper>

  <paper id="1202">
    <title>Using Thematic Information in Statistical Headline Generation</title>
    <author><first>Stephen</first><last>Wan</last></author>
    <author><first>Mark</first><last>Dras</last></author>
    <author><first>Cécile</first><last>Paris</last></author>
    <author><first>Robert</first><last>Dale</last></author>
    <address>Sapporo, Japan</address>
    <bibkey>wan-EtAl:2003:MultiSumQA</bibkey>
    <bibtype>inproceedings</bibtype>
    <booktitle>Proceedings of the <fixed-case>ACL</fixed-case> 2003 Workshop on Multilingual Summarization and Question Answering</booktitle>
    <doi>10.3115/1119312.1119314</doi>
    <month>July</month>
    <pages>11–20</pages>
    <publisher>Association for Computational Linguistics</publisher>
    <url>http://www.aclweb.org/anthology/W03-1202</url>
    <year>2003</year>
  </paper>

  <paper id="1203">
    <title>Combining Optimal Clustering and Hidden <fixed-case>M</fixed-case>arkov Models for Extractive Summarization</title>
    <author><first>Pascale</first><last>Fung</last></author>
    <author><first>Grace</first><last>Ngai</last></author>
    <author><first>Chi-Shun</first><last>Cheung</last></author>
    <address>Sapporo, Japan</address>
    <bibkey>fung-ngai-cheung:2003:MultiSumQA</bibkey>
    <bibtype>inproceedings</bibtype>
    <booktitle>Proceedings of the <fixed-case>ACL</fixed-case> 2003 Workshop on Multilingual Summarization and Question Answering</booktitle>
    <doi>10.3115/1119312.1119315</doi>
    <month>July</month>
    <pages>21–28</pages>
    <publisher>Association for Computational Linguistics</publisher>
    <url>http://www.aclweb.org/anthology/W03-1203</url>
    <year>2003</year>
  </paper>

  <paper id="1204">
    <title>Evaluation of Features for Sentence Extraction on Different Types of Corpora</title>
    <author><first>Chikashi</first><last>Nobata</last></author>
    <author><first>Satoshi</first><last>Sekine</last></author>
    <author><first>Hitoshi</first><last>Isahara</last></author>
    <address>Sapporo, Japan</address>
    <bibkey>nobata-sekine-isahara:2003:MultiSumQA</bibkey>
    <bibtype>inproceedings</bibtype>
    <booktitle>Proceedings of the <fixed-case>ACL</fixed-case> 2003 Workshop on Multilingual Summarization and Question Answering</booktitle>
    <doi>10.3115/1119312.1119316</doi>
    <month>July</month>
    <pages>29–36</pages>
    <publisher>Association for Computational Linguistics</publisher>
    <url>http://www.aclweb.org/anthology/W03-1204</url>
    <year>2003</year>
  </paper>

  <paper id="1205">
    <title>An Evolutionary Approach for Improving the Quality of Automatic Summaries</title>
    <author><first>Constantin</first><last>Orasan</last></author>
    <address>Sapporo, Japan</address>
    <bibkey>orasan:2003:MultiSumQA</bibkey>
    <bibtype>inproceedings</bibtype>
    <booktitle>Proceedings of the <fixed-case>ACL</fixed-case> 2003 Workshop on Multilingual Summarization and Question Answering</booktitle>
    <doi>10.3115/1119312.1119317</doi>
    <month>July</month>
    <pages>37–45</pages>
    <publisher>Association for Computational Linguistics</publisher>
    <url>http://www.aclweb.org/anthology/W03-1205</url>
    <year>2003</year>
  </paper>

  <paper id="1206">
    <title><fixed-case>HITIQA</fixed-case>: An Interactive Question Answering System: A Preliminary Report</title>
    <author><first>Sharon</first><last>Small</last></author>
    <author><first>Ting</first><last>Liu</last></author>
    <author><first>Nobuyuki</first><last>Shimizu</last></author>
    <author><first>Tomek</first><last>Strzalkowski</last></author>
    <address>Sapporo, Japan</address>
    <bibkey>small-EtAl:2003:MultiSumQA</bibkey>
    <bibtype>inproceedings</bibtype>
    <booktitle>Proceedings of the <fixed-case>ACL</fixed-case> 2003 Workshop on Multilingual Summarization and Question Answering</booktitle>
    <doi>10.3115/1119312.1119318</doi>
    <month>July</month>
    <pages>46–53</pages>
    <publisher>Association for Computational Linguistics</publisher>
    <url>http://www.aclweb.org/anthology/W03-1206</url>
    <year>2003</year>
  </paper>

  <paper id="1207">
    <title>Discovery of Manner Relations and Their Applicability to Question Answering</title>
    <author><first>Roxana</first><last>Girju</last></author>
    <author><first>Manju</first><last>Putcha</last></author>
    <author><first>Dan</first><last>Moldovan</last></author>
    <address>Sapporo, Japan</address>
    <bibkey>girju-putcha-moldovan:2003:MultiSumQA</bibkey>
    <bibtype>inproceedings</bibtype>
    <booktitle>Proceedings of the <fixed-case>ACL</fixed-case> 2003 Workshop on Multilingual Summarization and Question Answering</booktitle>
    <doi>10.3115/1119312.1119319</doi>
    <month>July</month>
    <pages>54–60</pages>
    <publisher>Association for Computational Linguistics</publisher>
    <url>http://www.aclweb.org/anthology/W03-1207</url>
    <year>2003</year>
  </paper>

  <paper id="1208">
    <title>Question Classification using <fixed-case>HDAG</fixed-case> Kernel</title>
    <author><first>Jun</first><last>Suzuki</last></author>
    <author><first>Hirotoshi</first><last>Taira</last></author>
    <author><first>Yutaka</first><last>Sasaki</last></author>
    <author><first>Eisaku</first><last>Maeda</last></author>
    <address>Sapporo, Japan</address>
    <bibkey>suzuki-EtAl:2003:MultiSumQA</bibkey>
    <bibtype>inproceedings</bibtype>
    <booktitle>Proceedings of the <fixed-case>ACL</fixed-case> 2003 Workshop on Multilingual Summarization and Question Answering</booktitle>
    <doi>10.3115/1119312.1119320</doi>
    <month>July</month>
    <pages>61–68</pages>
    <publisher>Association for Computational Linguistics</publisher>
    <url>http://www.aclweb.org/anthology/W03-1208</url>
    <year>2003</year>
  </paper>

  <paper id="1209">
    <title>Statistical <fixed-case>QA</fixed-case> - Classifier vs. Re-ranker: What’s the difference?</title>
    <author><first>Deepak</first><last>Ravichandran</last></author>
    <author><first>Eduard</first><last>Hovy</last></author>
    <author><first>Franz Josef</first><last>Och</last></author>
    <address>Sapporo, Japan</address>
    <bibkey>ravichandran-hovy-och:2003:MultiSumQA</bibkey>
    <bibtype>inproceedings</bibtype>
    <booktitle>Proceedings of the <fixed-case>ACL</fixed-case> 2003 Workshop on Multilingual Summarization and Question Answering</booktitle>
    <doi>10.3115/1119312.1119321</doi>
    <month>July</month>
    <pages>69–75</pages>
    <publisher>Association for Computational Linguistics</publisher>
    <url>http://www.aclweb.org/anthology/W03-1209</url>
    <year>2003</year>
  </paper>

  <paper id="1210">
    <title>Automatic Detection of Causal Relations for Question Answering</title>
    <author><first>Roxana</first><last>Girju</last></author>
    <address>Sapporo, Japan</address>
    <bibkey>girju:2003:MultiSumQA</bibkey>
    <bibtype>inproceedings</bibtype>
    <booktitle>Proceedings of the <fixed-case>ACL</fixed-case> 2003 Workshop on Multilingual Summarization and Question Answering</booktitle>
    <doi>10.3115/1119312.1119322</doi>
    <month>July</month>
    <pages>76–83</pages>
    <publisher>Association for Computational Linguistics</publisher>
    <url>http://www.aclweb.org/anthology/W03-1210</url>
    <year>2003</year>
  </paper>

  <paper id="1211">
    <title>Question Answering on a Case Insensitive Corpus</title>
    <author><first>Wei</first><last>Li</last></author>
    <author><first>Rohini</first><last>Srihari</last></author>
    <author><first>Cheng</first><last>Niu</last></author>
    <author><first>Xiaoge</first><last>Li</last></author>
    <address>Sapporo, Japan</address>
    <bibkey>li-EtAl:2003:MultiSumQA</bibkey>
    <bibtype>inproceedings</bibtype>
    <booktitle>Proceedings of the <fixed-case>ACL</fixed-case> 2003 Workshop on Multilingual Summarization and Question Answering</booktitle>
    <doi>10.3115/1119312.1119323</doi>
    <month>July</month>
    <pages>84–93</pages>
    <publisher>Association for Computational Linguistics</publisher>
    <url>http://www.aclweb.org/anthology/W03-1211</url>
    <year>2003</year>
  </paper>

  <paper id="1300">
    <title>Proceedings of the <fixed-case>ACL</fixed-case> 2003 Workshop on Natural Language Processing in Biomedicine</title>
  </paper>

  <paper id="1301">
    <title>Gene Name Extraction Using <fixed-case>F</fixed-case>ly<fixed-case>B</fixed-case>ase Resources</title>
    <author><first>Alex</first><last>Morgan</last></author>
    <author><first>Lynette</first><last>Hirschman</last></author>
    <author><first>Alexander</first><last>Yeh</last></author>
    <author><first>Marc</first><last>Colosimo</last></author>
    <address>Sapporo, Japan</address>
    <bibkey>morgan-EtAl:2003:BioMed</bibkey>
    <bibtype>inproceedings</bibtype>
    <booktitle>Proceedings of the <fixed-case>ACL</fixed-case> 2003 Workshop on Natural Language Processing in Biomedicine</booktitle>
    <doi>10.3115/1118958.1118959</doi>
    <month>July</month>
    <pages>1–8</pages>
    <publisher>Association for Computational Linguistics</publisher>
    <url>http://www.aclweb.org/anthology/W03-1301</url>
    <year>2003</year>
  </paper>

  <paper id="1302">
    <title>Unsupervised Monolingual and Bilingual Word-Sense Disambiguation of Medical Documents using <fixed-case>UMLS</fixed-case></title>
    <author><first>Dominic</first><last>Widdows</last></author>
    <author><first>Stanley</first><last>Peters</last></author>
    <author><first>Scott</first><last>Cederberg</last></author>
    <author><first>Chiu-Ki</first><last>Chan</last></author>
    <author><first>Diana</first><last>Steffen</last></author>
    <author><first>Paul</first><last>Buitelaar</last></author>
    <address>Sapporo, Japan</address>
    <bibkey>widdows-EtAl:2003:BioMed</bibkey>
    <bibtype>inproceedings</bibtype>
    <booktitle>Proceedings of the <fixed-case>ACL</fixed-case> 2003 Workshop on Natural Language Processing in Biomedicine</booktitle>
    <doi>10.3115/1118958.1118960</doi>
    <month>July</month>
    <pages>9–16</pages>
    <publisher>Association for Computational Linguistics</publisher>
    <url>http://www.aclweb.org/anthology/W03-1302</url>
    <year>2003</year>
  </paper>

  <paper id="1303">
    <title>Using Domain-Specific Verbs for Term Classification</title>
    <author><first>Irena</first><last>Spasic</last></author>
    <author><first>Goran</first><last>Nenadic</last></author>
    <author><first>Sophia</first><last>Ananiadou</last></author>
    <address>Sapporo, Japan</address>
    <bibkey>spasic-nenadic-ananiadou:2003:BioMed</bibkey>
    <bibtype>inproceedings</bibtype>
    <booktitle>Proceedings of the <fixed-case>ACL</fixed-case> 2003 Workshop on Natural Language Processing in Biomedicine</booktitle>
    <doi>10.3115/1118958.1118961</doi>
    <month>July</month>
    <pages>17–24</pages>
    <publisher>Association for Computational Linguistics</publisher>
    <url>http://www.aclweb.org/anthology/W03-1303</url>
    <year>2003</year>
  </paper>

  <paper id="1304">
    <title>Enhancing Performance of Protein Name Recognizers Using Collocation</title>
    <author><first>Wen-Juan</first><last>Hou</last></author>
    <author><first>Hsin-Hsi</first><last>Chen</last></author>
    <address>Sapporo, Japan</address>
    <bibkey>hou-chen:2003:BioMed</bibkey>
    <bibtype>inproceedings</bibtype>
    <booktitle>Proceedings of the <fixed-case>ACL</fixed-case> 2003 Workshop on Natural Language Processing in Biomedicine</booktitle>
    <doi>10.3115/1118958.1118962</doi>
    <month>July</month>
    <pages>25–32</pages>
    <publisher>Association for Computational Linguistics</publisher>
    <url>http://www.aclweb.org/anthology/W03-1304</url>
    <year>2003</year>
  </paper>

  <paper id="1305">
    <title>Two-Phase Biomedical <fixed-case>NE</fixed-case> Recognition based on <fixed-case>SVM</fixed-case>s</title>
    <author><first>Ki-Joong</first><last>Lee</last></author>
    <author><first>Young-Sook</first><last>Hwang</last></author>
    <author><first>Hae-Chang</first><last>Rim</last></author>
    <address>Sapporo, Japan</address>
    <bibkey>lee-hwang-rim:2003:BioMed</bibkey>
    <bibtype>inproceedings</bibtype>
    <booktitle>Proceedings of the <fixed-case>ACL</fixed-case> 2003 Workshop on Natural Language Processing in Biomedicine</booktitle>
    <doi>10.3115/1118958.1118963</doi>
    <month>July</month>
    <pages>33–40</pages>
    <publisher>Association for Computational Linguistics</publisher>
    <url>http://www.aclweb.org/anthology/W03-1305</url>
    <year>2003</year>
  </paper>

  <paper id="1306">
    <title>Boosting Precision and Recall of Dictionary-Based Protein Name Recognition</title>
    <author><first>Yoshimasa</first><last>Tsuruoka</last></author>
    <author><first>Jun’ichi</first><last>Tsujii</last></author>
    <address>Sapporo, Japan</address>
    <bibkey>tsuruoka-tsujii:2003:BioMed</bibkey>
    <bibtype>inproceedings</bibtype>
    <booktitle>Proceedings of the <fixed-case>ACL</fixed-case> 2003 Workshop on Natural Language Processing in Biomedicine</booktitle>
    <doi>10.3115/1118958.1118964</doi>
    <month>July</month>
    <pages>41–48</pages>
    <publisher>Association for Computational Linguistics</publisher>
    <url>http://www.aclweb.org/anthology/W03-1306</url>
    <year>2003</year>
  </paper>

  <paper id="1307">
    <title>Effective Adaptation of Hidden <fixed-case>M</fixed-case>arkov Model-based Named Entity Recognizer for Biomedical Domain</title>
    <author><first>Dan</first><last>Shen</last></author>
    <author><first>Jie</first><last>Zhang</last></author>
    <author><first>Guodong</first><last>Zhou</last></author>
    <author><first>Jian</first><last>Su</last></author>
    <author><first>Chew-Lim</first><last>Tan</last></author>
    <address>Sapporo, Japan</address>
    <bibkey>shen-EtAl:2003:BioMed</bibkey>
    <bibtype>inproceedings</bibtype>
    <booktitle>Proceedings of the <fixed-case>ACL</fixed-case> 2003 Workshop on Natural Language Processing in Biomedicine</booktitle>
    <doi>10.3115/1118958.1118965</doi>
    <month>July</month>
    <pages>49–56</pages>
    <publisher>Association for Computational Linguistics</publisher>
    <url>http://www.aclweb.org/anthology/W03-1307</url>
    <year>2003</year>
  </paper>

  <paper id="1308">
    <title>Bio-Medical Entity Extraction using Support Vector Machines</title>
    <author><first>Koichi</first><last>Takeuchi</last></author>
    <author><first>Nigel</first><last>Collier</last></author>
    <address>Sapporo, Japan</address>
    <bibkey>takeuchi-collier:2003:BioMed</bibkey>
    <bibtype>inproceedings</bibtype>
    <booktitle>Proceedings of the <fixed-case>ACL</fixed-case> 2003 Workshop on Natural Language Processing in Biomedicine</booktitle>
    <doi>10.3115/1118958.1118966</doi>
    <month>July</month>
    <pages>57–64</pages>
    <publisher>Association for Computational Linguistics</publisher>
    <url>http://www.aclweb.org/anthology/W03-1308</url>
    <year>2003</year>
  </paper>

  <paper id="1309">
    <title>Protein Name Tagging for Biomedical Annotation in Text</title>
    <author><first>Kaoru</first><last>Yamamoto</last></author>
    <author><first>Taku</first><last>Kudo</last></author>
    <author><first>Akihiko</first><last>Konagaya</last></author>
    <author><first>Yuji</first><last>Matsumoto</last></author>
    <address>Sapporo, Japan</address>
    <bibkey>yamamoto-EtAl:2003:BioMed</bibkey>
    <bibtype>inproceedings</bibtype>
    <booktitle>Proceedings of the <fixed-case>ACL</fixed-case> 2003 Workshop on Natural Language Processing in Biomedicine</booktitle>
    <doi>10.3115/1118958.1118967</doi>
    <month>July</month>
    <pages>65–72</pages>
    <publisher>Association for Computational Linguistics</publisher>
    <url>http://www.aclweb.org/anthology/W03-1309</url>
    <year>2003</year>
  </paper>

  <paper id="1310">
    <title>Answering Clinical Questions with Role Identification</title>
    <author><first>Yun</first><last>Niu</last></author>
    <author><first>Graeme</first><last>Hirst</last></author>
    <author><first>Gregory</first><last>McArthur</last></author>
    <author><first>Patricia</first><last>Rodriguez-Gianolli</last></author>
    <address>Sapporo, Japan</address>
    <bibkey>niu-EtAl:2003:BioMed</bibkey>
    <bibtype>inproceedings</bibtype>
    <booktitle>Proceedings of the <fixed-case>ACL</fixed-case> 2003 Workshop on Natural Language Processing in Biomedicine</booktitle>
    <doi>10.3115/1118958.1118968</doi>
    <month>July</month>
    <pages>73–80</pages>
    <publisher>Association for Computational Linguistics</publisher>
    <url>http://www.aclweb.org/anthology/W03-1310</url>
    <year>2003</year>
  </paper>

  <paper id="1311">
    <title>Extracting Information on Pneumonia in Infants Using Natural Language Processing of Radiology Reports</title>
    <author><first>Eneida A.</first><last>Mendonca</last></author>
    <author><first>Janet</first><last>Haas</last></author>
    <author><first>Lyudmila</first><last>Shagina</last></author>
    <author><first>Elaine</first><last>Larson</last></author>
    <author><first>Carol</first><last>Friedman</last></author>
    <address>Sapporo, Japan</address>
    <bibkey>mendonca-EtAl:2003:BioMed</bibkey>
    <bibtype>inproceedings</bibtype>
    <booktitle>Proceedings of the <fixed-case>ACL</fixed-case> 2003 Workshop on Natural Language Processing in Biomedicine</booktitle>
    <doi>10.3115/1118958.1118969</doi>
    <month>July</month>
    <pages>81–88</pages>
    <publisher>Association for Computational Linguistics</publisher>
    <url>http://www.aclweb.org/anthology/W03-1311</url>
    <year>2003</year>
  </paper>

  <paper id="1312">
    <title>Identification of Patients with Congestive Heart Failure using a Binary Classifier: A Case Study. </title>
    <author><first>Serguei V.</first><last>Pakhomov</last></author>
    <author><first>James</first><last>Buntrock</last></author>
    <author><first>Christopher G.</first><last>Chute</last></author>
    <address>Sapporo, Japan</address>
    <bibkey>pakhomov-buntrock-chute:2003:BioMed</bibkey>
    <bibtype>inproceedings</bibtype>
    <booktitle>Proceedings of the <fixed-case>ACL</fixed-case> 2003 Workshop on Natural Language Processing in Biomedicine</booktitle>
    <doi>10.3115/1118958.1118970</doi>
    <month>July</month>
    <pages>89–96</pages>
    <publisher>Association for Computational Linguistics</publisher>
    <url>http://www.aclweb.org/anthology/W03-1312</url>
    <year>2003</year>
  </paper>

  <paper id="1313">
    <title>Encoding Biomedical Resources in <fixed-case>TEI</fixed-case>: The Case of the <fixed-case>GENIA</fixed-case> Corpus</title>
    <author><first>Tomaz</first><last>Erjavec</last></author>
    <author><first>Jin-Dong</first><last>Kim</last></author>
    <author><first>Tomoko</first><last>Ohta</last></author>
    <author><first>Yuka</first><last>Tateisi</last></author>
    <author><first>Jun’ichi</first><last>Tsujii</last></author>
    <address>Sapporo, Japan</address>
    <bibkey>erjavec-EtAl:2003:BioMed</bibkey>
    <bibtype>inproceedings</bibtype>
    <booktitle>Proceedings of the <fixed-case>ACL</fixed-case> 2003 Workshop on Natural Language Processing in Biomedicine</booktitle>
    <doi>10.3115/1118958.1118971</doi>
    <month>July</month>
    <pages>97–104</pages>
    <publisher>Association for Computational Linguistics</publisher>
    <url>http://www.aclweb.org/anthology/W03-1313</url>
    <year>2003</year>
  </paper>

  <paper id="1314">
    <title>Exploring Adjectival Modification in Biomedical Discourse Across Two Genres</title>
    <author><first>Olivier</first><last>Bodenreider</last></author>
    <author><first>Serguei V.</first><last>Pakhomov</last></author>
    <address>Sapporo, Japan</address>
    <bibkey>bodenreider-pakhomov:2003:BioMed</bibkey>
    <bibtype>inproceedings</bibtype>
    <booktitle>Proceedings of the <fixed-case>ACL</fixed-case> 2003 Workshop on Natural Language Processing in Biomedicine</booktitle>
    <doi>10.3115/1118958.1118972</doi>
    <month>July</month>
    <pages>105–112</pages>
    <publisher>Association for Computational Linguistics</publisher>
    <url>http://www.aclweb.org/anthology/W03-1314</url>
    <year>2003</year>
  </paper>

  <paper id="1315">
    <title>An Investigation of Various Information Sources for Classifying Biological names</title>
    <author><first>Manabu</first><last>Torii</last></author>
    <author><first>Sachin</first><last>Kamboj</last></author>
    <author><first>K.</first><last>Vijay-Shanker</last></author>
    <address>Sapporo, Japan</address>
    <bibkey>torii-kamboj-vijay-shanker:2003:BioMed</bibkey>
    <bibtype>inproceedings</bibtype>
    <booktitle>Proceedings of the <fixed-case>ACL</fixed-case> 2003 Workshop on Natural Language Processing in Biomedicine</booktitle>
    <doi>10.3115/1118958.1118973</doi>
    <month>July</month>
    <pages>113–120</pages>
    <publisher>Association for Computational Linguistics</publisher>
    <url>http://www.aclweb.org/anthology/W03-1315</url>
    <year>2003</year>
  </paper>

  <paper id="1316">
    <title>Selecting Text Features for Gene Name Classification: from Documents to Terms</title>
    <author><first>Goran</first><last>Nenadic</last></author>
    <author><first>Simon</first><last>Rice</last></author>
    <author><first>Irena</first><last>Spasic</last></author>
    <author><first>Sophia</first><last>Ananiadou</last></author>
    <author><first>Benjamin</first><last>Stapley</last></author>
    <address>Sapporo, Japan</address>
    <bibkey>nenadic-EtAl:2003:BioMed</bibkey>
    <bibtype>inproceedings</bibtype>
    <booktitle>Proceedings of the <fixed-case>ACL</fixed-case> 2003 Workshop on Natural Language Processing in Biomedicine</booktitle>
    <doi>10.3115/1118958.1118974</doi>
    <month>July</month>
    <pages>121–128</pages>
    <publisher>Association for Computational Linguistics</publisher>
    <url>http://www.aclweb.org/anthology/W03-1316</url>
    <year>2003</year>
  </paper>

  <paper id="1400">
    <title>Proceedings of the <fixed-case>ACL</fixed-case> 2003 Workshop on the Lexicon and Figurative Language</title>
  </paper>

  <paper id="1401">
    <title>Metonymy as a Cross-lingual Phenomenon</title>
    <author><first>Wim</first><last>Peters</last></author>
    <address>Sapporo, Japan</address>
    <bibkey>peters:2003:LexFig</bibkey>
    <bibtype>inproceedings</bibtype>
    <booktitle>Proceedings of the <fixed-case>ACL</fixed-case> 2003 Workshop on the Lexicon and Figurative Language</booktitle>
    <doi>10.3115/1118975.1118976</doi>
    <month>July</month>
    <pages>1–9</pages>
    <publisher>Association for Computational Linguistics</publisher>
    <url>http://www.aclweb.org/anthology/W03-1401</url>
    <year>2003</year>
  </paper>

  <paper id="1402">
    <title>Encoding Information on Metaphoric Expressions in <fixed-case>W</fixed-case>ord<fixed-case>N</fixed-case>et-like Resources</title>
    <author><first>Antonietta</first><last>Alonge</last></author>
    <author><first>Margherita</first><last>Castelli</last></author>
    <address>Sapporo, Japan</address>
    <bibkey>alonge-castelli:2003:LexFig</bibkey>
    <bibtype>inproceedings</bibtype>
    <booktitle>Proceedings of the <fixed-case>ACL</fixed-case> 2003 Workshop on the Lexicon and Figurative Language</booktitle>
    <doi>10.3115/1118975.1118977</doi>
    <month>July</month>
    <pages>10–17</pages>
    <publisher>Association for Computational Linguistics</publisher>
    <url>http://www.aclweb.org/anthology/W03-1402</url>
    <year>2003</year>
  </paper>

  <paper id="1403">
    <title>Is There a Way to Represent Metaphors in <fixed-case>W</fixed-case>ord<fixed-case>N</fixed-case>ets? Insights from the Hamburg Metaphor Database</title>
    <author><first>Birte</first><last>Lönneker</last></author>
    <address>Sapporo, Japan</address>
    <bibkey>lonneker:2003:LexFig</bibkey>
    <bibtype>inproceedings</bibtype>
    <booktitle>Proceedings of the <fixed-case>ACL</fixed-case> 2003 Workshop on the Lexicon and Figurative Language</booktitle>
    <doi>10.3115/1118975.1118978</doi>
    <month>July</month>
    <pages>18–27</pages>
    <publisher>Association for Computational Linguistics</publisher>
    <url>http://www.aclweb.org/anthology/W03-1403</url>
    <year>2003</year>
  </paper>

  <paper id="1404">
    <title>Systematicity and the Lexicon in Creative Metaphor</title>
    <author><first>Tony</first><last>Veale</last></author>
    <address>Sapporo, Japan</address>
    <bibkey>veale:2003:LexFig</bibkey>
    <bibtype>inproceedings</bibtype>
    <booktitle>Proceedings of the <fixed-case>ACL</fixed-case> 2003 Workshop on the Lexicon and Figurative Language</booktitle>
    <doi>10.3115/1118975.1118979</doi>
    <month>July</month>
    <pages>28–35</pages>
    <publisher>Association for Computational Linguistics</publisher>
    <url>http://www.aclweb.org/anthology/W03-1404</url>
    <year>2003</year>
  </paper>

  <paper id="1405">
    <title>Conceptual Metaphors: Ontology-based Representation and Corpora Driven Mapping Principles</title>
    <author><first>Kathleen </first><last>Ahrens</last></author>
    <author><first>Siaw Fong</first><last>Chung</last></author>
    <author><first>Chu-Ren </first><last>Huang</last></author>
    <address>Sapporo, Japan</address>
    <bibkey>ahrens-chung-huang:2003:LexFig</bibkey>
    <bibtype>inproceedings</bibtype>
    <booktitle>Proceedings of the <fixed-case>ACL</fixed-case> 2003 Workshop on the Lexicon and Figurative Language</booktitle>
    <doi>10.3115/1118975.1118980</doi>
    <month>July</month>
    <pages>36–42</pages>
    <publisher>Association for Computational Linguistics</publisher>
    <url>http://www.aclweb.org/anthology/W03-1405</url>
    <year>2003</year>
  </paper>

  <paper id="1406">
    <title>Let’s Paint the Town Red for a Few Hours: Composition of Aspect in Idioms</title>
    <author><first>Sheila R.</first><last>Glasbey</last></author>
    <address>Sapporo, Japan</address>
    <bibkey>glasbey:2003:LexFig</bibkey>
    <bibtype>inproceedings</bibtype>
    <booktitle>Proceedings of the <fixed-case>ACL</fixed-case> 2003 Workshop on the Lexicon and Figurative Language</booktitle>
    <doi>10.3115/1118975.1118981</doi>
    <month>July</month>
    <pages>43–49</pages>
    <publisher>Association for Computational Linguistics</publisher>
    <url>http://www.aclweb.org/anthology/W03-1406</url>
    <year>2003</year>
  </paper>

  <paper id="1407">
    <title>The Organization of the Lexicon: The Polysemy of Grow and Disambiguation</title>
    <author><first>Yukiko Sasaki</first><last>Alam</last></author>
    <address>Sapporo, Japan</address>
    <bibkey>alam:2003:LexFig</bibkey>
    <bibtype>inproceedings</bibtype>
    <booktitle>Proceedings of the <fixed-case>ACL</fixed-case> 2003 Workshop on the Lexicon and Figurative Language</booktitle>
    <doi>10.3115/1118975.1118982</doi>
    <month>July</month>
    <pages>50–55</pages>
    <publisher>Association for Computational Linguistics</publisher>
    <url>http://www.aclweb.org/anthology/W03-1407</url>
    <year>2003</year>
  </paper>

  <paper id="1408">
    <title>The Semantics of Metaphor in the Game Theoretic Semantics with at Least Two Coordination Equilibria</title>
    <author><first>Chiaki</first><last>Ohkura</last></author>
    <address>Sapporo, Japan</address>
    <bibkey>ohkura:2003:LexFig</bibkey>
    <bibtype>inproceedings</bibtype>
    <booktitle>Proceedings of the <fixed-case>ACL</fixed-case> 2003 Workshop on the Lexicon and Figurative Language</booktitle>
    <doi>10.3115/1118975.1118983</doi>
    <month>July</month>
    <pages>56–63</pages>
    <publisher>Association for Computational Linguistics</publisher>
    <url>http://www.aclweb.org/anthology/W03-1408</url>
    <year>2003</year>
  </paper>

  <paper id="1500">
    <title>Proceedings of the <fixed-case>ACL</fixed-case> 2003 Workshop on Multilingual and Mixed-language Named Entity Recognition</title>
  </paper>

  <paper id="1501">
    <title>Learning Formulation and Transformation Rules for Multilingual Named Entities</title>
    <author><first>Hsin-Hsi</first><last>Chen</last></author>
    <author><first>Changhua</first><last>Yang</last></author>
    <author><first>Ying</first><last>Lin</last></author>
    <address>Sapporo, Japan</address>
    <bibkey>chen-yang-lin:2003:MultiNER</bibkey>
    <bibtype>inproceedings</bibtype>
    <booktitle>Proceedings of the <fixed-case>ACL</fixed-case> 2003 Workshop on Multilingual and Mixed-language Named Entity Recognition</booktitle>
    <doi>10.3115/1119384.1119385</doi>
    <month>July</month>
    <pages>1–8</pages>
    <publisher>Association for Computational Linguistics</publisher>
    <url>http://www.aclweb.org/anthology/W03-1501</url>
    <year>2003</year>
  </paper>

  <paper id="1502">
    <title>Automatic Extraction of Named Entity Translingual Equivalence Based on Multi-Feature Cost Minimization</title>
    <author><first>Fei</first><last>Huang</last></author>
    <author><first>Stephan</first><last>Vogel</last></author>
    <author><first>Alex</first><last>Waibel</last></author>
    <address>Sapporo, Japan</address>
    <bibkey>huang-vogel-waibel:2003:MultiNER</bibkey>
    <bibtype>inproceedings</bibtype>
    <booktitle>Proceedings of the <fixed-case>ACL</fixed-case> 2003 Workshop on Multilingual and Mixed-language Named Entity Recognition</booktitle>
    <doi>10.3115/1119384.1119386</doi>
    <month>July</month>
    <pages>9–16</pages>
    <publisher>Association for Computational Linguistics</publisher>
    <url>http://www.aclweb.org/anthology/W03-1502</url>
    <year>2003</year>
  </paper>

  <paper id="1503">
    <title>Construction and Analysis of <fixed-case>J</fixed-case>apanese-<fixed-case>E</fixed-case>nglish Broadcast News Corpus with Named Entity Tags</title>
    <author><first>Tadashi</first><last>Kumano</last></author>
    <author><first>Hideki</first><last>Kashioka</last></author>
    <author><first>Hideki</first><last>Tanaka</last></author>
    <author><first>Takahiro</first><last>Fukusima</last></author>
    <address>Sapporo, Japan</address>
    <bibkey>kumano-EtAl:2003:MultiNER</bibkey>
    <bibtype>inproceedings</bibtype>
    <booktitle>Proceedings of the <fixed-case>ACL</fixed-case> 2003 Workshop on Multilingual and Mixed-language Named Entity Recognition</booktitle>
    <doi>10.3115/1119384.1119387</doi>
    <month>July</month>
    <pages>17–24</pages>
    <publisher>Association for Computational Linguistics</publisher>
    <url>http://www.aclweb.org/anthology/W03-1503</url>
    <year>2003</year>
  </paper>

  <paper id="1504">
    <title>Low-cost Named Entity Classification for <fixed-case>C</fixed-case>atalan: Exploiting Multilingual Resources and Unlabeled Data</title>
    <author><first>Lluís</first><last>Màrquez</last></author>
    <author><first>Adrià</first><last>de Gispert</last></author>
    <author><first>Xavier</first><last>Carreras</last></author>
    <author><first>Lluís</first><last>Padró</last></author>
    <address>Sapporo, Japan</address>
    <bibkey>marquez-EtAl:2003:MultiNER</bibkey>
    <bibtype>inproceedings</bibtype>
    <booktitle>Proceedings of the <fixed-case>ACL</fixed-case> 2003 Workshop on Multilingual and Mixed-language Named Entity Recognition</booktitle>
    <doi>10.3115/1119384.1119388</doi>
    <month>July</month>
    <pages>25–32</pages>
    <publisher>Association for Computational Linguistics</publisher>
    <url>http://www.aclweb.org/anthology/W03-1504</url>
    <year>2003</year>
  </paper>

  <paper id="1505">
    <title><fixed-case>NE</fixed-case> Recognition Without Training Data on a Language You Don’t Speak</title>
    <author><first>Diana</first><last>Maynard</last></author>
    <author><first>Valentin</first><last>Tablan</last></author>
    <author><first>Hamish</first><last>Cunningham</last></author>
    <address>Sapporo, Japan</address>
    <bibkey>maynard-tablan-cunningham:2003:MultiNER</bibkey>
    <bibtype>inproceedings</bibtype>
    <booktitle>Proceedings of the <fixed-case>ACL</fixed-case> 2003 Workshop on Multilingual and Mixed-language Named Entity Recognition</booktitle>
    <doi>10.3115/1119384.1119389</doi>
    <month>July</month>
    <pages>33–40</pages>
    <publisher>Association for Computational Linguistics</publisher>
    <url>http://www.aclweb.org/anthology/W03-1505</url>
    <year>2003</year>
  </paper>

  <paper id="1506">
    <title>Multi-Language Named-Entity Recognition System based on <fixed-case>HMM</fixed-case></title>
    <author><first>Kuniko</first><last>Saito</last></author>
    <author><first>Masaaki</first><last>Nagata</last></author>
    <address>Sapporo, Japan</address>
    <bibkey>saito-nagata:2003:MultiNER</bibkey>
    <bibtype>inproceedings</bibtype>
    <booktitle>Proceedings of the <fixed-case>ACL</fixed-case> 2003 Workshop on Multilingual and Mixed-language Named Entity Recognition</booktitle>
    <doi>10.3115/1119384.1119390</doi>
    <month>July</month>
    <pages>41–48</pages>
    <publisher>Association for Computational Linguistics</publisher>
    <url>http://www.aclweb.org/anthology/W03-1506</url>
    <year>2003</year>
  </paper>

  <paper id="1507">
    <title>Multilingual Resources for Entity Extraction</title>
    <author><first>Stephanie</first><last>Strassel</last></author>
    <author><first>Alexis</first><last>Mitchell</last></author>
    <address>Sapporo, Japan</address>
    <bibkey>strassel-mitchell:2003:MultiNER</bibkey>
    <bibtype>inproceedings</bibtype>
    <booktitle>Proceedings of the <fixed-case>ACL</fixed-case> 2003 Workshop on Multilingual and Mixed-language Named Entity Recognition</booktitle>
    <doi>10.3115/1119384.1119391</doi>
    <month>July</month>
    <pages>49–56</pages>
    <publisher>Association for Computational Linguistics</publisher>
    <url>http://www.aclweb.org/anthology/W03-1507</url>
    <year>2003</year>
  </paper>

  <paper id="1508">
    <title>Transliteration of Proper Names in Cross-Lingual Information Retrieval</title>
    <author><first>Paola</first><last>Virga</last></author>
    <author><first>Sanjeev</first><last>Khudanpur</last></author>
    <address>Sapporo, Japan</address>
    <bibkey>virga-khudanpur:2003:MultiNER</bibkey>
    <bibtype>inproceedings</bibtype>
    <booktitle>Proceedings of the <fixed-case>ACL</fixed-case> 2003 Workshop on Multilingual and Mixed-language Named Entity Recognition</booktitle>
    <doi>10.3115/1119384.1119392</doi>
    <month>July</month>
    <pages>57–64</pages>
    <publisher>Association for Computational Linguistics</publisher>
    <url>http://www.aclweb.org/anthology/W03-1508</url>
    <year>2003</year>
  </paper>

  <paper id="1509">
    <title><fixed-case>C</fixed-case>hinese Named Entity Recognition Combining Statistical Model wih Human Knowledge</title>
    <author><first>Youzheng</first><last>Wu</last></author>
    <author><first>Jun</first><last>Zhao</last></author>
    <author><first>Bo</first><last>Xu</last></author>
    <address>Sapporo, Japan</address>
    <bibkey>wu-zhao-xu:2003:MultiNER</bibkey>
    <bibtype>inproceedings</bibtype>
    <booktitle>Proceedings of the <fixed-case>ACL</fixed-case> 2003 Workshop on Multilingual and Mixed-language Named Entity Recognition</booktitle>
    <doi>10.3115/1119384.1119393</doi>
    <month>July</month>
    <pages>65–72</pages>
    <publisher>Association for Computational Linguistics</publisher>
    <url>http://www.aclweb.org/anthology/W03-1509</url>
    <year>2003</year>
  </paper>

  <paper id="1600">
    <title>Proceedings of the Second International Workshop on Paraphrasing</title>
  </paper>

  <paper id="1601">
    <title>Generation of Single-sentence Paraphrases from Predicate/Argument Structure using Lexico-grammatical Resources</title>
    <author><first>Raymond</first><last>Kozlowski</last></author>
    <author><first>Kathleen F.</first><last>McCoy</last></author>
    <author><first>K.</first><last>Vijay-Shanker</last></author>
    <address>Sapporo, Japan</address>
    <bibkey>kozlowski-mccoy-vijay-shanker:2003:PARAPHRASE</bibkey>
    <bibtype>inproceedings</bibtype>
    <booktitle>Proceedings of the Second International Workshop on Paraphrasing</booktitle>
    <doi>10.3115/1118984.1118985</doi>
    <month>July</month>
    <pages>1–8</pages>
    <publisher>Association for Computational Linguistics</publisher>
    <url>http://www.aclweb.org/anthology/W03-1601</url>
    <year>2003</year>
  </paper>

  <paper id="1602">
    <title>Text Simplification for Reading Assistance: A Project Note</title>
    <author><first>Kentaro</first><last>Inui</last></author>
    <author><first>Atsushi</first><last>Fujita</last></author>
    <author><first>Tetsuro</first><last>Takahashi</last></author>
    <author><first>Ryu</first><last>Iida</last></author>
    <author><first>Tomoya</first><last>Iwakura</last></author>
    <address>Sapporo, Japan</address>
    <bibkey>inui-EtAl:2003:PARAPHRASE</bibkey>
    <bibtype>inproceedings</bibtype>
    <booktitle>Proceedings of the Second International Workshop on Paraphrasing</booktitle>
    <doi>10.3115/1118984.1118986</doi>
    <month>July</month>
    <pages>9–16</pages>
    <publisher>Association for Computational Linguistics</publisher>
    <url>http://www.aclweb.org/anthology/W03-1602</url>
    <year>2003</year>
  </paper>

  <paper id="1603">
    <title>Preferential Presentation of <fixed-case>J</fixed-case>apanese Near-synonyms using Definition Statements</title>
    <author><first>Hiroyuki</first><last>Okamoto</last></author>
    <author><first>Kengo</first><last>Sato</last></author>
    <author><first>Hiroaki</first><last>Saito</last></author>
    <address>Sapporo, Japan</address>
    <bibkey>okamoto-sato-saito:2003:PARAPHRASE</bibkey>
    <bibtype>inproceedings</bibtype>
    <booktitle>Proceedings of the Second International Workshop on Paraphrasing</booktitle>
    <doi>10.3115/1118984.1118987</doi>
    <month>July</month>
    <pages>17–24</pages>
    <publisher>Association for Computational Linguistics</publisher>
    <url>http://www.aclweb.org/anthology/W03-1603</url>
    <year>2003</year>
  </paper>

  <paper id="1604">
    <title>Exploiting Paraphrases in a Question Answering System</title>
    <author><first>Fabio</first><last>Rinaldi</last></author>
    <author><first>James</first><last>Dowdall</last></author>
    <author><first>Kaarel</first><last>Kaljurand</last></author>
    <author><first>Michael</first><last>Hess</last></author>
    <author><first>Diego</first><last>Mollá</last></author>
    <address>Sapporo, Japan</address>
    <bibkey>rinaldi-EtAl:2003:PARAPHRASE</bibkey>
    <bibtype>inproceedings</bibtype>
    <booktitle>Proceedings of the Second International Workshop on Paraphrasing</booktitle>
    <doi>10.3115/1118984.1118988</doi>
    <month>July</month>
    <pages>25–32</pages>
    <publisher>Association for Computational Linguistics</publisher>
    <url>http://www.aclweb.org/anthology/W03-1604</url>
    <year>2003</year>
  </paper>

  <paper id="1605">
    <title>Interrogative Reformulation Patterns and Acquisition of Question Paraphrases</title>
    <author><first>Noriko</first><last>Tomuro</last></author>
    <address>Sapporo, Japan</address>
    <bibkey>tomuro:2003:PARAPHRASE</bibkey>
    <bibtype>inproceedings</bibtype>
    <booktitle>Proceedings of the Second International Workshop on Paraphrasing</booktitle>
    <doi>10.3115/1118984.1118989</doi>
    <month>July</month>
    <pages>33–40</pages>
    <publisher>Association for Computational Linguistics</publisher>
    <url>http://www.aclweb.org/anthology/W03-1605</url>
    <year>2003</year>
  </paper>

  <paper id="1606">
    <title>Normalization and Paraphrasing Using Symbolic Methods</title>
    <author><first>Caroline</first><last>Brun</last></author>
    <author><first>Caroline</first><last>Hagège</last></author>
    <address>Sapporo, Japan</address>
    <bibkey>brun-hagege:2003:PARAPHRASE</bibkey>
    <bibtype>inproceedings</bibtype>
    <booktitle>Proceedings of the Second International Workshop on Paraphrasing</booktitle>
    <doi>10.3115/1118984.1118990</doi>
    <month>July</month>
    <pages>41–48</pages>
    <publisher>Association for Computational Linguistics</publisher>
    <url>http://www.aclweb.org/anthology/W03-1606</url>
    <year>2003</year>
  </paper>

  <paper id="1607">
    <title>Criterion for Judging Request Intention in Response Texts of Open-Ended Questionnaires</title>
    <author><first>Hiroko</first><last>Inui</last></author>
    <author><first>Masao</first><last>Utiyama</last></author>
    <author><first>Hitoshi</first><last>Isahara</last></author>
    <address>Sapporo, Japan</address>
    <bibkey>inui-utiyama-isahara:2003:PARAPHRASE</bibkey>
    <bibtype>inproceedings</bibtype>
    <booktitle>Proceedings of the Second International Workshop on Paraphrasing</booktitle>
    <doi>10.3115/1118984.1118991</doi>
    <month>July</month>
    <pages>49–56</pages>
    <publisher>Association for Computational Linguistics</publisher>
    <url>http://www.aclweb.org/anthology/W03-1607</url>
    <year>2003</year>
  </paper>

  <paper id="1608">
    <title>Extracting Structural Paraphrases from Aligned Monolingual Corpora</title>
    <author><first>Ali</first><last>Ibrahim</last></author>
    <author><first>Boris</first><last>Katz</last></author>
    <author><first>Jimmy</first><last>Lin</last></author>
    <address>Sapporo, Japan</address>
    <bibkey>ibrahim-katz-lin:2003:PARAPHRASE</bibkey>
    <bibtype>inproceedings</bibtype>
    <booktitle>Proceedings of the Second International Workshop on Paraphrasing</booktitle>
    <doi>10.3115/1118984.1118992</doi>
    <month>July</month>
    <pages>57–64</pages>
    <publisher>Association for Computational Linguistics</publisher>
    <url>http://www.aclweb.org/anthology/W03-1608</url>
    <year>2003</year>
  </paper>

  <paper id="1609">
    <title>Paraphrase Acquisition for Information Extraction</title>
    <author><first>Yusuke</first><last>Shinyama</last></author>
    <author><first>Satoshi</first><last>Sekine</last></author>
    <address>Sapporo, Japan</address>
    <bibkey>shinyama-sekine:2003:PARAPHRASE</bibkey>
    <bibtype>inproceedings</bibtype>
    <booktitle>Proceedings of the Second International Workshop on Paraphrasing</booktitle>
    <doi>10.3115/1118984.1118993</doi>
    <month>July</month>
    <pages>65–71</pages>
    <publisher>Association for Computational Linguistics</publisher>
    <url>http://www.aclweb.org/anthology/W03-1609</url>
    <year>2003</year>
  </paper>

  <paper id="1610">
    <title>Optimizing Synonym Extraction Using Monolingual and Bilingual Resources</title>
    <author><first>Hua</first><last>Wu</last></author>
    <author><first>Ming</first><last>Zhou</last></author>
    <address>Sapporo, Japan</address>
    <bibkey>wu-zhou:2003:PARAPHRASE</bibkey>
    <bibtype>inproceedings</bibtype>
    <booktitle>Proceedings of the Second International Workshop on Paraphrasing</booktitle>
    <doi>10.3115/1118984.1118994</doi>
    <month>July</month>
    <pages>72–79</pages>
    <publisher>Association for Computational Linguistics</publisher>
    <url>http://www.aclweb.org/anthology/W03-1610</url>
    <year>2003</year>
  </paper>

  <paper id="1611">
    <title>Paraphrasing <fixed-case>J</fixed-case>apanese Noun Phrases using Character-based Indexing</title>
    <author><first>Takenobu</first><last>Tokunaga</last></author>
    <author><first>Hozumi</first><last>Tanaka</last></author>
    <author><first>Kenji</first><last>Kimura</last></author>
    <address>Sapporo, Japan</address>
    <bibkey>tokunaga-tanaka-kimura:2003:PARAPHRASE</bibkey>
    <bibtype>inproceedings</bibtype>
    <booktitle>Proceedings of the Second International Workshop on Paraphrasing</booktitle>
    <doi>10.3115/1118984.1118995</doi>
    <month>July</month>
    <pages>80–87</pages>
    <publisher>Association for Computational Linguistics</publisher>
    <url>http://www.aclweb.org/anthology/W03-1611</url>
    <year>2003</year>
  </paper>

  <paper id="1612">
    <title>Paraphrasing Rules for Automatic Evaluation of Translation into <fixed-case>J</fixed-case>apanese</title>
    <author><first>Hiroshi</first><last>Kanayama</last></author>
    <address>Sapporo, Japan</address>
    <bibkey>kanayama:2003:PARAPHRASE</bibkey>
    <bibtype>inproceedings</bibtype>
    <booktitle>Proceedings of the Second International Workshop on Paraphrasing</booktitle>
    <doi>10.3115/1118984.1118996</doi>
    <month>July</month>
    <pages>88–93</pages>
    <publisher>Association for Computational Linguistics</publisher>
    <url>http://www.aclweb.org/anthology/W03-1612</url>
    <year>2003</year>
  </paper>

  <paper id="1613">
    <title>Lexical Paraphrasing for Document Retrieval and Node Identification</title>
    <author><first>Ingrid</first><last>Zukerman</last></author>
    <author><first>Sarah</first><last>George</last></author>
    <author><first>Yingying</first><last>Wen</last></author>
    <address>Sapporo, Japan</address>
    <bibkey>zukerman-george-wen:2003:PARAPHRASE</bibkey>
    <bibtype>inproceedings</bibtype>
    <booktitle>Proceedings of the Second International Workshop on Paraphrasing</booktitle>
    <doi>10.3115/1118984.1118997</doi>
    <month>July</month>
    <pages>94–101</pages>
    <publisher>Association for Computational Linguistics</publisher>
    <url>http://www.aclweb.org/anthology/W03-1613</url>
    <year>2003</year>
  </paper>

  <paper id="1700">
    <title>Proceedings of the Second <fixed-case>SIGHAN</fixed-case> Workshop on <fixed-case>C</fixed-case>hinese Language Processing</title>
  </paper>

  <paper id="1701">
    <title>Unsupervised Training for Overlapping Ambiguity Resolution in <fixed-case>C</fixed-case>hinese Word Segmentation</title>
    <author><first>Mu</first><last>Li</last></author>
    <author><first>Jianfeng</first><last>Gao</last></author>
    <author><first>Chang-Ning</first><last>Huang</last></author>
    <author><first>Jianfeng</first><last>Li</last></author>
    <address>Sapporo, Japan</address>
    <bibkey>li-EtAl:2003:SIGHAN</bibkey>
    <bibtype>inproceedings</bibtype>
    <booktitle>Proceedings of the Second <fixed-case>SIGHAN</fixed-case> Workshop on <fixed-case>C</fixed-case>hinese Language Processing</booktitle>
    <doi>10.3115/1119250.1119251</doi>
    <month>July</month>
    <pages>1–7</pages>
    <publisher>Association for Computational Linguistics</publisher>
    <url>http://www.aclweb.org/anthology/W03-1701</url>
    <year>2003</year>
  </paper>

  <paper id="1702">
    <title>Class Based Sense Definition Model for Word Sense Tagging and Disambiguation</title>
    <author><first>Tracy</first><last>Lin</last></author>
    <author><first>Jason S.</first><last>Chang</last></author>
    <address>Sapporo, Japan</address>
    <bibkey>lin-chang:2003:SIGHAN</bibkey>
    <bibtype>inproceedings</bibtype>
    <booktitle>Proceedings of the Second <fixed-case>SIGHAN</fixed-case> Workshop on <fixed-case>C</fixed-case>hinese Language Processing</booktitle>
    <doi>10.3115/1119250.1119252</doi>
    <month>July</month>
    <pages>8–15</pages>
    <publisher>Association for Computational Linguistics</publisher>
    <url>http://www.aclweb.org/anthology/W03-1702</url>
    <year>2003</year>
  </paper>

  <paper id="1703">
    <title>Utterance Segmentation Using Combined Approach Based on Bi-directional N-gram and Maximum Entropy</title>
    <author><first>Ding</first><last>Liu</last></author>
    <author><first>Chengqing</first><last>Zong</last></author>
    <address>Sapporo, Japan</address>
    <bibkey>liu-zong:2003:SIGHAN</bibkey>
    <bibtype>inproceedings</bibtype>
    <booktitle>Proceedings of the Second <fixed-case>SIGHAN</fixed-case> Workshop on <fixed-case>C</fixed-case>hinese Language Processing</booktitle>
    <doi>10.3115/1119250.1119253</doi>
    <month>July</month>
    <pages>16–23</pages>
    <publisher>Association for Computational Linguistics</publisher>
    <url>http://www.aclweb.org/anthology/W03-1703</url>
    <year>2003</year>
  </paper>

  <paper id="1704">
    <title>Two-Character <fixed-case>C</fixed-case>hinese Word Extraction Based on Hybrid of Internal and Contextual Measures</title>
    <author><first>Shengfen</first><last>Luo</last></author>
    <author><first>Maosong</first><last>Sun</last></author>
    <address>Sapporo, Japan</address>
    <bibkey>luo-sun:2003:SIGHAN</bibkey>
    <bibtype>inproceedings</bibtype>
    <booktitle>Proceedings of the Second <fixed-case>SIGHAN</fixed-case> Workshop on <fixed-case>C</fixed-case>hinese Language Processing</booktitle>
    <doi>10.3115/1119250.1119254</doi>
    <month>July</month>
    <pages>24–30</pages>
    <publisher>Association for Computational Linguistics</publisher>
    <url>http://www.aclweb.org/anthology/W03-1704</url>
    <year>2003</year>
  </paper>

  <paper id="1705">
    <title>A Bottom-up Merging Algorithm for <fixed-case>C</fixed-case>hinese Unknown Word Extraction</title>
    <author><first>Wei-Yun</first><last>Ma</last></author>
    <author><first>Keh-Jiann</first><last>Chen</last></author>
    <address>Sapporo, Japan</address>
    <bibkey>ma-chen:2003:SIGHAN</bibkey>
    <bibtype>inproceedings</bibtype>
    <booktitle>Proceedings of the Second <fixed-case>SIGHAN</fixed-case> Workshop on <fixed-case>C</fixed-case>hinese Language Processing</booktitle>
    <doi>10.3115/1119250.1119255</doi>
    <month>July</month>
    <pages>31–38</pages>
    <publisher>Association for Computational Linguistics</publisher>
    <url>http://www.aclweb.org/anthology/W03-1705</url>
    <year>2003</year>
  </paper>

  <paper id="1706">
    <title>The Effect of Rhythm on Structural Disambiguation in <fixed-case>C</fixed-case>hinese</title>
    <author><first>Honglin</first><last>Sun</last></author>
    <author><first>Dan</first><last>Jurafsky</last></author>
    <address>Sapporo, Japan</address>
    <bibkey>sun-jurafsky:2003:SIGHAN</bibkey>
    <bibtype>inproceedings</bibtype>
    <booktitle>Proceedings of the Second <fixed-case>SIGHAN</fixed-case> Workshop on <fixed-case>C</fixed-case>hinese Language Processing</booktitle>
    <doi>10.3115/1119250.1119256</doi>
    <month>July</month>
    <pages>39–46</pages>
    <publisher>Association for Computational Linguistics</publisher>
    <url>http://www.aclweb.org/anthology/W03-1706</url>
    <year>2003</year>
  </paper>

  <paper id="1707">
    <title>Annotating the Propositions in the <fixed-case>P</fixed-case>enn <fixed-case>C</fixed-case>hinese Treebank</title>
    <author><first>Nianwen</first><last>Xue</last></author>
    <author><first>Martha</first><last>Palmer</last></author>
    <address>Sapporo, Japan</address>
    <bibkey>xue-palmer:2003:SIGHAN</bibkey>
    <bibtype>inproceedings</bibtype>
    <booktitle>Proceedings of the Second <fixed-case>SIGHAN</fixed-case> Workshop on <fixed-case>C</fixed-case>hinese Language Processing</booktitle>
    <doi>10.3115/1119250.1119257</doi>
    <month>July</month>
    <pages>47–54</pages>
    <publisher>Association for Computational Linguistics</publisher>
    <url>http://www.aclweb.org/anthology/W03-1707</url>
    <year>2003</year>
  </paper>

  <paper id="1708">
    <title><fixed-case>CHINERS</fixed-case>: A <fixed-case>C</fixed-case>hinese Named Entity Recognition System for the Sports Domain</title>
    <author><first>Tianfang</first><last>Yao</last></author>
    <author><first>Wei</first><last>Ding</last></author>
    <author><first>Gregor</first><last>Erbach</last></author>
    <address>Sapporo, Japan</address>
    <bibkey>yao-ding-erbach:2003:SIGHAN</bibkey>
    <bibtype>inproceedings</bibtype>
    <booktitle>Proceedings of the Second <fixed-case>SIGHAN</fixed-case> Workshop on <fixed-case>C</fixed-case>hinese Language Processing</booktitle>
    <doi>10.3115/1119250.1119258</doi>
    <month>July</month>
    <pages>55–62</pages>
    <publisher>Association for Computational Linguistics</publisher>
    <url>http://www.aclweb.org/anthology/W03-1708</url>
    <year>2003</year>
  </paper>

  <paper id="1709">
    <title><fixed-case>C</fixed-case>hinese Lexical Analysis Using Hierarchical Hidden <fixed-case>M</fixed-case>arkov Model</title>
    <author><first>Hua-Ping</first><last>Zhang</last></author>
    <author><first>Qun</first><last>Liu</last></author>
    <author><first>Xue-Qi</first><last>Cheng</last></author>
    <author><first>Hao</first><last>Zhang</last></author>
    <author><first>Hong-Kui</first><last>Yu</last></author>
    <address>Sapporo, Japan</address>
    <bibkey>zhang-EtAl:2003:SIGHAN</bibkey>
    <bibtype>inproceedings</bibtype>
    <booktitle>Proceedings of the Second <fixed-case>SIGHAN</fixed-case> Workshop on <fixed-case>C</fixed-case>hinese Language Processing</booktitle>
    <doi>10.3115/1119250.1119259</doi>
    <month>July</month>
    <pages>63–70</pages>
    <publisher>Association for Computational Linguistics</publisher>
    <url>http://www.aclweb.org/anthology/W03-1709</url>
    <year>2003</year>
  </paper>

  <paper id="1710">
    <title>Modeling of Long Distance Context Dependency in <fixed-case>C</fixed-case>hinese</title>
    <author><first>GuoDong</first><last>Zhou</last></author>
    <address>Sapporo, Japan</address>
    <bibkey>zhou:2003:SIGHAN</bibkey>
    <bibtype>inproceedings</bibtype>
    <booktitle>Proceedings of the Second <fixed-case>SIGHAN</fixed-case> Workshop on <fixed-case>C</fixed-case>hinese Language Processing</booktitle>
    <doi>10.3115/1119250.1119260</doi>
    <month>July</month>
    <pages>71–77</pages>
    <publisher>Association for Computational Linguistics</publisher>
    <url>http://www.aclweb.org/anthology/W03-1710</url>
    <year>2003</year>
  </paper>

  <paper id="1711">
    <title>A <fixed-case>C</fixed-case>hinese Efficient Analyser Integrating Word Segmentation, Part-Of-Speech Tagging, Partial Parsing and Full Parsing</title>
    <author><first>GuoDong</first><last>Zhou</last></author>
    <author><first>Jian</first><last>Su</last></author>
    <address>Sapporo, Japan</address>
    <bibkey>zhou-su:2003:SIGHAN</bibkey>
    <bibtype>inproceedings</bibtype>
    <booktitle>Proceedings of the Second <fixed-case>SIGHAN</fixed-case> Workshop on <fixed-case>C</fixed-case>hinese Language Processing</booktitle>
    <doi>10.3115/1119250.1119261</doi>
    <month>July</month>
    <pages>78–83</pages>
    <publisher>Association for Computational Linguistics</publisher>
    <url>http://www.aclweb.org/anthology/W03-1711</url>
    <year>2003</year>
  </paper>

  <paper id="1712">
    <title>Building a Large <fixed-case>C</fixed-case>hinese Corpus Annotated with Semantic Dependency</title>
    <author><first>Mingqin</first><last>Li</last></author>
    <author><first>Juanzi</first><last>Li</last></author>
    <author><first>Zhendong</first><last>Dong</last></author>
    <author><first>Zuoying</first><last>Wang</last></author>
    <author><first>Dajin</first><last>Lu</last></author>
    <address>Sapporo, Japan</address>
    <bibkey>li-EtAl:2003:SIGHAN</bibkey>
    <bibtype>inproceedings</bibtype>
    <booktitle>Proceedings of the Second <fixed-case>SIGHAN</fixed-case> Workshop on <fixed-case>C</fixed-case>hinese Language Processing</booktitle>
    <doi>10.3115/1119250.1119262</doi>
    <month>July</month>
    <pages>84–91</pages>
    <publisher>Association for Computational Linguistics</publisher>
    <url>http://www.aclweb.org/anthology/W03-1712</url>
    <year>2003</year>
  </paper>

  <paper id="1713">
    <title>News-Oriented Automatic <fixed-case>C</fixed-case>hinese Keyword Indexing</title>
    <author><first>Sujian</first><last>Li</last></author>
    <author><first>Houfeng</first><last>Wang</last></author>
    <author><first>Shiwen</first><last>Yu</last></author>
    <author><first>Chengsheng</first><last>Xin</last></author>
    <address>Sapporo, Japan</address>
    <bibkey>li-EtAl:2003:SIGHAN</bibkey>
    <bibtype>inproceedings</bibtype>
    <booktitle>Proceedings of the Second <fixed-case>SIGHAN</fixed-case> Workshop on <fixed-case>C</fixed-case>hinese Language Processing</booktitle>
    <doi>10.3115/1119250.1119263</doi>
    <month>July</month>
    <pages>92–97</pages>
    <publisher>Association for Computational Linguistics</publisher>
    <url>http://www.aclweb.org/anthology/W03-1713</url>
    <year>2003</year>
  </paper>

  <paper id="1714">
    <title>Semantic Maps for Word Alignment in Bilingual Parallel Corpora</title>
    <author><first>Qing</first><last>Ma</last></author>
    <author><first>Yujie</first><last>Zhang</last></author>
    <author><first>Masaki</first><last>Murata</last></author>
    <author><first>Hitoshi</first><last>Isahara</last></author>
    <address>Sapporo, Japan</address>
    <bibkey>ma-EtAl:2003:SIGHAN</bibkey>
    <bibtype>inproceedings</bibtype>
    <booktitle>Proceedings of the Second <fixed-case>SIGHAN</fixed-case> Workshop on <fixed-case>C</fixed-case>hinese Language Processing</booktitle>
    <doi>10.3115/1119250.1119264</doi>
    <month>July</month>
    <pages>98–103</pages>
    <publisher>Association for Computational Linguistics</publisher>
    <url>http://www.aclweb.org/anthology/W03-1714</url>
    <year>2003</year>
  </paper>

  <paper id="1715">
    <title>Abductive Explanation-based Learning Improves Parsing Accuracy and Efficiency</title>
    <author><first>Oliver</first><last>Streiter</last></author>
    <address>Sapporo, Japan</address>
    <bibkey>streiter:2003:SIGHAN</bibkey>
    <bibtype>inproceedings</bibtype>
    <booktitle>Proceedings of the Second <fixed-case>SIGHAN</fixed-case> Workshop on <fixed-case>C</fixed-case>hinese Language Processing</booktitle>
    <doi>10.3115/1119250.1119265</doi>
    <month>July</month>
    <pages>104–111</pages>
    <publisher>Association for Computational Linguistics</publisher>
    <url>http://www.aclweb.org/anthology/W03-1715</url>
    <year>2003</year>
  </paper>

  <paper id="1716">
    <title>The semantic Knowledge-base of Contemporary <fixed-case>C</fixed-case>hinese and Its Applications in <fixed-case>WSD</fixed-case></title>
    <author><first>Hui</first><last>Wang</last></author>
    <author><first>Shiwen</first><last>Yu</last></author>
    <address>Sapporo, Japan</address>
    <bibkey>wang-yu:2003:SIGHAN</bibkey>
    <bibtype>inproceedings</bibtype>
    <booktitle>Proceedings of the Second <fixed-case>SIGHAN</fixed-case> Workshop on <fixed-case>C</fixed-case>hinese Language Processing</booktitle>
    <doi>10.3115/1119250.1119266</doi>
    <month>July</month>
    <pages>112–118</pages>
    <publisher>Association for Computational Linguistics</publisher>
    <url>http://www.aclweb.org/anthology/W03-1716</url>
    <year>2003</year>
  </paper>

  <paper id="1717">
    <title>Learning Verb-Noun Relations to Improve Parsing</title>
    <author><first>Andi</first><last>Wu</last></author>
    <address>Sapporo, Japan</address>
    <bibkey>wu:2003:SIGHAN</bibkey>
    <bibtype>inproceedings</bibtype>
    <booktitle>Proceedings of the Second <fixed-case>SIGHAN</fixed-case> Workshop on <fixed-case>C</fixed-case>hinese Language Processing</booktitle>
    <doi>10.3115/1119250.1119267</doi>
    <month>July</month>
    <pages>119–124</pages>
    <publisher>Association for Computational Linguistics</publisher>
    <url>http://www.aclweb.org/anthology/W03-1717</url>
    <year>2003</year>
  </paper>

  <paper id="1718">
    <title>Single Character <fixed-case>C</fixed-case>hinese Named Entity Recognition</title>
    <author><first>Xiaodan</first><last>Zhu</last></author>
    <author><first>Mu</first><last>Li</last></author>
    <author><first>Jianfeng</first><last>Gao</last></author>
    <author><first>Chang-Ning</first><last>Huang</last></author>
    <address>Sapporo, Japan</address>
    <bibkey>zhu-EtAl:2003:SIGHAN</bibkey>
    <bibtype>inproceedings</bibtype>
    <booktitle>Proceedings of the Second <fixed-case>SIGHAN</fixed-case> Workshop on <fixed-case>C</fixed-case>hinese Language Processing</booktitle>
    <doi>10.3115/1119250.1119268</doi>
    <month>July</month>
    <pages>125–132</pages>
    <publisher>Association for Computational Linguistics</publisher>
    <url>http://www.aclweb.org/anthology/W03-1718</url>
    <year>2003</year>
  </paper>

  <paper id="1719">
    <title>The First International <fixed-case>C</fixed-case>hinese Word Segmentation Bakeoff</title>
    <author><first>Richard</first><last>Sproat</last></author>
    <author><first>Thomas</first><last>Emerson</last></author>
    <address>Sapporo, Japan</address>
    <bibkey>sproat-emerson:2003:SIGHAN</bibkey>
    <bibtype>inproceedings</bibtype>
    <booktitle>Proceedings of the Second <fixed-case>SIGHAN</fixed-case> Workshop on <fixed-case>C</fixed-case>hinese Language Processing</booktitle>
    <doi>10.3115/1119250.1119269</doi>
    <month>July</month>
    <pages>133–143</pages>
    <publisher>Association for Computational Linguistics</publisher>
    <url>http://www.aclweb.org/anthology/W03-1719</url>
    <year>2003</year>
  </paper>

  <paper id="1720">
    <title>Combining Segmenter and Chunker for <fixed-case>C</fixed-case>hinese Word Segmentation</title>
    <author><first>Masayuki</first><last>Asahara</last></author>
    <author><first>Chooi Ling</first><last>Goh</last></author>
    <author><first>Xiaojie</first><last>Wang</last></author>
    <author><first>Yuji</first><last>Matsumoto</last></author>
    <address>Sapporo, Japan</address>
    <bibkey>asahara-EtAl:2003:SIGHAN</bibkey>
    <bibtype>inproceedings</bibtype>
    <booktitle>Proceedings of the Second <fixed-case>SIGHAN</fixed-case> Workshop on <fixed-case>C</fixed-case>hinese Language Processing</booktitle>
    <doi>10.3115/1119250.1119270</doi>
    <month>July</month>
    <pages>144–147</pages>
    <publisher>Association for Computational Linguistics</publisher>
    <url>http://www.aclweb.org/anthology/W03-1720</url>
    <year>2003</year>
  </paper>

  <paper id="1721">
    <title><fixed-case>C</fixed-case>hinese Word Segmentation Using Minimal Linguistic Knowledge</title>
    <author><first>Aitao</first><last>Chen</last></author>
    <address>Sapporo, Japan</address>
    <bibkey>chen:2003:SIGHAN</bibkey>
    <bibtype>inproceedings</bibtype>
    <booktitle>Proceedings of the Second <fixed-case>SIGHAN</fixed-case> Workshop on <fixed-case>C</fixed-case>hinese Language Processing</booktitle>
    <doi>10.3115/1119250.1119271</doi>
    <month>July</month>
    <pages>148–151</pages>
    <publisher>Association for Computational Linguistics</publisher>
    <url>http://www.aclweb.org/anthology/W03-1721</url>
    <year>2003</year>
  </paper>

  <paper id="1722">
    <title><fixed-case>C</fixed-case>hinese Word Segmentation at Peking University</title>
    <author><last>Duan</last><first>Huiming</first></author>
    <author><last>Bai</last><first>Xiaojing</first></author>
    <author><last>Chang</last><first>Baobao</first></author>
    <author><last>Yu</last><first>Shiwen</first></author>
    <address>Sapporo, Japan</address>
    <bibkey>huiming-EtAl:2003:SIGHAN</bibkey>
    <bibtype>inproceedings</bibtype>
    <booktitle>Proceedings of the Second <fixed-case>SIGHAN</fixed-case> Workshop on <fixed-case>C</fixed-case>hinese Language Processing</booktitle>
    <doi>10.3115/1119250.1119272</doi>
    <month>July</month>
    <pages>152–155</pages>
    <publisher>Association for Computational Linguistics</publisher>
    <url>http://www.aclweb.org/anthology/W03-1722</url>
    <year>2003</year>
  </paper>

  <paper id="1723">
    <title>A Two-stage Statistical Word Segmentation System for <fixed-case>C</fixed-case>hinese</title>
    <author><first>Guohong</first><last>Fu</last></author>
    <author><first>Kang-Kwong</first><last>Luke</last></author>
    <address>Sapporo, Japan</address>
    <bibkey>fu-luke:2003:SIGHAN</bibkey>
    <bibtype>inproceedings</bibtype>
    <booktitle>Proceedings of the Second <fixed-case>SIGHAN</fixed-case> Workshop on <fixed-case>C</fixed-case>hinese Language Processing</booktitle>
    <doi>10.3115/1119250.1119273</doi>
    <month>July</month>
    <pages>156–159</pages>
    <publisher>Association for Computational Linguistics</publisher>
    <url>http://www.aclweb.org/anthology/W03-1723</url>
    <year>2003</year>
  </paper>

  <paper id="1724">
    <title>Integrating Ngram Model and Case-based Learning for <fixed-case>C</fixed-case>hinese Word Segmentation </title>
    <author><first>Chunyu</first><last>Kit</last></author>
    <author><first>Zhiming</first><last>Xu</last></author>
    <author><first>Jonathan J.</first><last>Webster</last></author>
    <address>Sapporo, Japan</address>
    <bibkey>kit-xu-webster:2003:SIGHAN</bibkey>
    <bibtype>inproceedings</bibtype>
    <booktitle>Proceedings of the Second <fixed-case>SIGHAN</fixed-case> Workshop on <fixed-case>C</fixed-case>hinese Language Processing</booktitle>
    <doi>10.3115/1119250.1119274</doi>
    <month>July</month>
    <pages>160–163</pages>
    <publisher>Association for Computational Linguistics</publisher>
    <url>http://www.aclweb.org/anthology/W03-1724</url>
    <year>2003</year>
  </paper>

  <paper id="1725">
    <title>A <fixed-case>U</fixed-case>nicode Based Adaptive Segmentor</title>
    <author><first complete="Qin">Q.</first><last>Lu</last></author>
    <author><first>S. T.</first><last>Chan</last></author>
    <author><first>R. F.</first><last>Xu</last></author>
    <author><first>T. S.</first><last>Chiu</last></author>
    <author><first>B. L.</first><last>Li</last></author>
    <author><first>S. W.</first><last>Yu</last></author>
    <address>Sapporo, Japan</address>
    <bibkey>lu-EtAl:2003:SIGHAN</bibkey>
    <bibtype>inproceedings</bibtype>
    <booktitle>Proceedings of the Second <fixed-case>SIGHAN</fixed-case> Workshop on <fixed-case>C</fixed-case>hinese Language Processing</booktitle>
    <doi>10.3115/1119250.1119275</doi>
    <month>July</month>
    <pages>164–167</pages>
    <publisher>Association for Computational Linguistics</publisher>
    <url>http://www.aclweb.org/anthology/W03-1725</url>
    <year>2003</year>
  </paper>

  <paper id="1726">
    <title>Introduction to <fixed-case>CKIP</fixed-case> <fixed-case>C</fixed-case>hinese Word Segmentation System for the First International <fixed-case>C</fixed-case>hinese Word Segmentation Bakeoff</title>
    <author><first>Wei-Yun</first><last>Ma</last></author>
    <author><first>Keh-Jiann</first><last>Chen</last></author>
    <address>Sapporo, Japan</address>
    <bibkey>ma-chen:2003:SIGHAN</bibkey>
    <bibtype>inproceedings</bibtype>
    <booktitle>Proceedings of the Second <fixed-case>SIGHAN</fixed-case> Workshop on <fixed-case>C</fixed-case>hinese Language Processing</booktitle>
    <doi>10.3115/1119250.1119276</doi>
    <month>July</month>
    <pages>168–171</pages>
    <publisher>Association for Computational Linguistics</publisher>
    <url>http://www.aclweb.org/anthology/W03-1726</url>
    <year>2003</year>
  </paper>

  <paper id="1727">
    <title><fixed-case>C</fixed-case>hinese Word Segmentation in <fixed-case>MSR</fixed-case>-<fixed-case>NLP</fixed-case></title>
    <author><first>Andi</first><last>Wu</last></author>
    <address>Sapporo, Japan</address>
    <bibkey>wu:2003:SIGHAN</bibkey>
    <bibtype>inproceedings</bibtype>
    <booktitle>Proceedings of the Second <fixed-case>SIGHAN</fixed-case> Workshop on <fixed-case>C</fixed-case>hinese Language Processing</booktitle>
    <doi>10.3115/1119250.1119277</doi>
    <month>July</month>
    <pages>172–175</pages>
    <publisher>Association for Computational Linguistics</publisher>
    <url>http://www.aclweb.org/anthology/W03-1727</url>
    <year>2003</year>
  </paper>

  <paper id="1728">
    <title><fixed-case>C</fixed-case>hinese Word Segmentation as <fixed-case>LMR</fixed-case> Tagging</title>
    <author><first>Nianwen</first><last>Xue</last></author>
    <author><first>Libin</first><last>Shen</last></author>
    <address>Sapporo, Japan</address>
    <bibkey>xue-shen:2003:SIGHAN</bibkey>
    <bibtype>inproceedings</bibtype>
    <booktitle>Proceedings of the Second <fixed-case>SIGHAN</fixed-case> Workshop on <fixed-case>C</fixed-case>hinese Language Processing</booktitle>
    <doi>10.3115/1119250.1119278</doi>
    <month>July</month>
    <pages>176–179</pages>
    <publisher>Association for Computational Linguistics</publisher>
    <url>http://www.aclweb.org/anthology/W03-1728</url>
    <year>2003</year>
  </paper>

  <paper id="1729">
    <title><fixed-case>SYSTRAN</fixed-case>’s <fixed-case>C</fixed-case>hinese Word Segmentation</title>
    <author><first>Jin</first><last>Yang</last></author>
    <author><first>Jean</first><last>Senellart</last></author>
    <author><first>Remi</first><last>Zajac</last></author>
    <address>Sapporo, Japan</address>
    <bibkey>yang-senellart-zajac:2003:SIGHAN</bibkey>
    <bibtype>inproceedings</bibtype>
    <booktitle>Proceedings of the Second <fixed-case>SIGHAN</fixed-case> Workshop on <fixed-case>C</fixed-case>hinese Language Processing</booktitle>
    <doi>10.3115/1119250.1119279</doi>
    <month>July</month>
    <pages>180–183</pages>
    <publisher>Association for Computational Linguistics</publisher>
    <url>http://www.aclweb.org/anthology/W03-1729</url>
    <year>2003</year>
  </paper>

  <paper id="1730">
    <title><fixed-case>HHMM</fixed-case>-based <fixed-case>C</fixed-case>hinese Lexical Analyzer <fixed-case>ICTCLAS</fixed-case></title>
    <author><first>Hua-Ping</first><last>Zhang</last></author>
    <author><first>Hong-Kui</first><last>Yu</last></author>
    <author><first>De-Yi</first><last>Xiong</last></author>
    <author><first>Qun</first><last>Liu</last></author>
    <address>Sapporo, Japan</address>
    <bibkey>zhang-EtAl:2003:SIGHAN</bibkey>
    <bibtype>inproceedings</bibtype>
    <booktitle>Proceedings of the Second <fixed-case>SIGHAN</fixed-case> Workshop on <fixed-case>C</fixed-case>hinese Language Processing</booktitle>
    <doi>10.3115/1119250.1119280</doi>
    <month>July</month>
    <pages>184–187</pages>
    <publisher>Association for Computational Linguistics</publisher>
    <url>http://www.aclweb.org/anthology/W03-1730</url>
    <year>2003</year>
  </paper>

  <paper id="1731">
    <title>Chunking-based <fixed-case>C</fixed-case>hinese Word Tokenization</title>
    <author><first>GuoDong</first><last>Zhou</last></author>
    <address>Sapporo, Japan</address>
    <bibkey>zhou:2003:SIGHAN</bibkey>
    <bibtype>inproceedings</bibtype>
    <booktitle>Proceedings of the Second <fixed-case>SIGHAN</fixed-case> Workshop on <fixed-case>C</fixed-case>hinese Language Processing</booktitle>
    <doi>10.3115/1119250.1119281</doi>
    <month>July</month>
    <pages>188–191</pages>
    <publisher>Association for Computational Linguistics</publisher>
    <url>http://www.aclweb.org/anthology/W03-1731</url>
    <year>2003</year>
  </paper>

  <paper id="1800">
    <title>Proceedings of the <fixed-case>ACL</fixed-case> 2003 Workshop on Multiword Expressions: Analysis, Acquisition and Treatment</title>
  </paper>

  <paper id="1801">
    <title>Complex Structuring of Term Variants for Question Answering</title>
    <author><first>James</first><last>Dowdall</last></author>
    <author><first>Fabio</first><last>Rinaldi</last></author>
    <author><first>Fidelia</first><last>Ibekwe-SanJuan</last></author>
    <author><first>Eric</first><last>SanJuan</last></author>
    <address>Sapporo, Japan</address>
    <bibkey>dowdall-EtAl:2003:MWE</bibkey>
    <bibtype>inproceedings</bibtype>
    <booktitle>Proceedings of the <fixed-case>ACL</fixed-case> 2003 Workshop on Multiword Expressions: Analysis, Acquisition and Treatment</booktitle>
    <doi>10.3115/1119282.1119283</doi>
    <month>July</month>
    <pages>1–8</pages>
    <publisher>Association for Computational Linguistics</publisher>
    <url>http://www.aclweb.org/anthology/W03-1801</url>
    <year>2003</year>
  </paper>

  <paper id="1802">
    <title>Conceptual Structuring through Term Variations</title>
    <author><first>Béatrice</first><last>Daille</last></author>
    <address>Sapporo, Japan</address>
    <bibkey>daille:2003:MWE</bibkey>
    <bibtype>inproceedings</bibtype>
    <booktitle>Proceedings of the <fixed-case>ACL</fixed-case> 2003 Workshop on Multiword Expressions: Analysis, Acquisition and Treatment</booktitle>
    <doi>10.3115/1119282.1119284</doi>
    <month>July</month>
    <pages>9–16</pages>
    <publisher>Association for Computational Linguistics</publisher>
    <url>http://www.aclweb.org/anthology/W03-1802</url>
    <year>2003</year>
  </paper>

  <paper id="1803">
    <title>Noun-Noun Compound Machine Translation A Feasibility Study on Shallow Processing</title>
    <author><first>Takaaki</first><last>Tanaka</last></author>
    <author><first>Timothy</first><last>Baldwin</last></author>
    <address>Sapporo, Japan</address>
    <bibkey>tanaka-baldwin:2003:MWE</bibkey>
    <bibtype>inproceedings</bibtype>
    <booktitle>Proceedings of the <fixed-case>ACL</fixed-case> 2003 Workshop on Multiword Expressions: Analysis, Acquisition and Treatment</booktitle>
    <doi>10.3115/1119282.1119285</doi>
    <month>July</month>
    <pages>17–24</pages>
    <publisher>Association for Computational Linguistics</publisher>
    <url>http://www.aclweb.org/anthology/W03-1803</url>
    <year>2003</year>
  </paper>

  <paper id="1804">
    <title>Using Masks, Suffix Array-based Data Structures and Multidimensional Arrays to Compute Positional Ngram Statistics from Corpora</title>
    <author><first>Alexandre</first><last>Gil</last></author>
    <author><first>Gaël</first><last>Dias</last></author>
    <address>Sapporo, Japan</address>
    <bibkey>gil-dias:2003:MWE</bibkey>
    <bibtype>inproceedings</bibtype>
    <booktitle>Proceedings of the <fixed-case>ACL</fixed-case> 2003 Workshop on Multiword Expressions: Analysis, Acquisition and Treatment</booktitle>
    <doi>10.3115/1119282.1119286</doi>
    <month>July</month>
    <pages>25–32</pages>
    <publisher>Association for Computational Linguistics</publisher>
    <url>http://www.aclweb.org/anthology/W03-1804</url>
    <year>2003</year>
  </paper>

  <paper id="1805">
    <title>A Language Model Approach to Keyphrase Extraction</title>
    <author><first>Takashi</first><last>Tomokiyo</last></author>
    <author><first>Matthew</first><last>Hurst</last></author>
    <address>Sapporo, Japan</address>
    <bibkey>tomokiyo-hurst:2003:MWE</bibkey>
    <bibtype>inproceedings</bibtype>
    <booktitle>Proceedings of the <fixed-case>ACL</fixed-case> 2003 Workshop on Multiword Expressions: Analysis, Acquisition and Treatment</booktitle>
    <doi>10.3115/1119282.1119287</doi>
    <month>July</month>
    <pages>33–40</pages>
    <publisher>Association for Computational Linguistics</publisher>
    <url>http://www.aclweb.org/anthology/W03-1805</url>
    <year>2003</year>
  </paper>

  <paper id="1806">
    <title>Multiword Unit Hybrid Extraction</title>
    <author><first>Gaël</first><last>Dias</last></author>
    <address>Sapporo, Japan</address>
    <bibkey>dias:2003:MWE</bibkey>
    <bibtype>inproceedings</bibtype>
    <booktitle>Proceedings of the <fixed-case>ACL</fixed-case> 2003 Workshop on Multiword Expressions: Analysis, Acquisition and Treatment</booktitle>
    <doi>10.3115/1119282.1119288</doi>
    <month>July</month>
    <pages>41–48</pages>
    <publisher>Association for Computational Linguistics</publisher>
    <url>http://www.aclweb.org/anthology/W03-1806</url>
    <year>2003</year>
  </paper>

  <paper id="1807">
    <title>Extracting Multiword Expressions with A Semantic Tagger</title>
    <author><first>Scott S. L.</first><last>Piao</last></author>
    <author><first>Paul</first><last>Rayson</last></author>
    <author><first>Dawn</first><last>Archer</last></author>
    <author><first>Andrew</first><last>Wilson</last></author>
    <author><first>Tony</first><last>McEnery</last></author>
    <address>Sapporo, Japan</address>
    <bibkey>piao-EtAl:2003:MWE</bibkey>
    <bibtype>inproceedings</bibtype>
    <booktitle>Proceedings of the <fixed-case>ACL</fixed-case> 2003 Workshop on Multiword Expressions: Analysis, Acquisition and Treatment</booktitle>
    <doi>10.3115/1119282.1119289</doi>
    <month>July</month>
    <pages>49–56</pages>
    <publisher>Association for Computational Linguistics</publisher>
    <url>http://www.aclweb.org/anthology/W03-1807</url>
    <year>2003</year>
  </paper>

  <paper id="1808">
    <title>Verb-Particle Constructions and Lexical Resources</title>
    <author><first>Aline</first><last>Villavicencio</last></author>
    <address>Sapporo, Japan</address>
    <bibkey>villavicencio:2003:MWE</bibkey>
    <bibtype>inproceedings</bibtype>
    <booktitle>Proceedings of the <fixed-case>ACL</fixed-case> 2003 Workshop on Multiword Expressions: Analysis, Acquisition and Treatment</booktitle>
    <doi>10.3115/1119282.1119290</doi>
    <month>July</month>
    <pages>57–64</pages>
    <publisher>Association for Computational Linguistics</publisher>
    <url>http://www.aclweb.org/anthology/W03-1808</url>
    <year>2003</year>
  </paper>

  <paper id="1809">
    <title>A Statistical Approach to the Semantics of Verb-Particles</title>
    <author><first>Colin</first><last>Bannard</last></author>
    <author><first>Timothy</first><last>Baldwin</last></author>
    <author><first>Alex</first><last>Lascarides</last></author>
    <address>Sapporo, Japan</address>
    <bibkey>bannard-baldwin-lascarides:2003:MWE</bibkey>
    <bibtype>inproceedings</bibtype>
    <booktitle>Proceedings of the <fixed-case>ACL</fixed-case> 2003 Workshop on Multiword Expressions: Analysis, Acquisition and Treatment</booktitle>
    <doi>10.3115/1119282.1119291</doi>
    <month>July</month>
    <pages>65–72</pages>
    <publisher>Association for Computational Linguistics</publisher>
    <url>http://www.aclweb.org/anthology/W03-1809</url>
    <year>2003</year>
  </paper>

  <paper id="1810">
    <title>Detecting a Continuum of Compositionality in Phrasal Verbs</title>
    <author><first>Diana</first><last>McCarthy</last></author>
    <author><first>Bill</first><last>Keller</last></author>
    <author><first>John</first><last>Carroll</last></author>
    <address>Sapporo, Japan</address>
    <bibkey>mccarthy-keller-carroll:2003:MWE</bibkey>
    <bibtype>inproceedings</bibtype>
    <booktitle>Proceedings of the <fixed-case>ACL</fixed-case> 2003 Workshop on Multiword Expressions: Analysis, Acquisition and Treatment</booktitle>
    <doi>10.3115/1119282.1119292</doi>
    <month>July</month>
    <pages>73–80</pages>
    <publisher>Association for Computational Linguistics</publisher>
    <url>http://www.aclweb.org/anthology/W03-1810</url>
    <year>2003</year>
  </paper>

  <paper id="1811">
    <title>A Disambiguation Method for <fixed-case>J</fixed-case>apanese Compound Verbs</title>
    <author><first>Kiyoko</first><last>Uchiyama</last></author>
    <author><first>Shun</first><last>Ishizaki</last></author>
    <address>Sapporo, Japan</address>
    <bibkey>uchiyama-ishizaki:2003:MWE</bibkey>
    <bibtype>inproceedings</bibtype>
    <booktitle>Proceedings of the <fixed-case>ACL</fixed-case> 2003 Workshop on Multiword Expressions: Analysis, Acquisition and Treatment</booktitle>
    <doi>10.3115/1119282.1119293</doi>
    <month>July</month>
    <pages>81–88</pages>
    <publisher>Association for Computational Linguistics</publisher>
    <url>http://www.aclweb.org/anthology/W03-1811</url>
    <year>2003</year>
  </paper>

  <paper id="1812">
    <title>An Empirical Model of Multiword Expression Decomposability</title>
    <author><first>Timothy</first><last>Baldwin</last></author>
    <author><first>Colin</first><last>Bannard</last></author>
    <author><first>Takaaki</first><last>Tanaka</last></author>
    <author><first>Dominic</first><last>Widdows</last></author>
    <address>Sapporo, Japan</address>
    <bibkey>baldwin-EtAl:2003:MWE</bibkey>
    <bibtype>inproceedings</bibtype>
    <booktitle>Proceedings of the <fixed-case>ACL</fixed-case> 2003 Workshop on Multiword Expressions: Analysis, Acquisition and Treatment</booktitle>
    <doi>10.3115/1119282.1119294</doi>
    <month>July</month>
    <pages>89–96</pages>
    <publisher>Association for Computational Linguistics</publisher>
    <url>http://www.aclweb.org/anthology/W03-1812</url>
    <year>2003</year>
  </paper>

  <paper id="1813">
    <title>Licensing Complex Prepositions via Lexical Constraints</title>
    <author><first>Beata</first><last>Trawinski</last></author>
    <address>Sapporo, Japan</address>
    <bibkey>trawinski:2003:MWE</bibkey>
    <bibtype>inproceedings</bibtype>
    <booktitle>Proceedings of the <fixed-case>ACL</fixed-case> 2003 Workshop on Multiword Expressions: Analysis, Acquisition and Treatment</booktitle>
    <doi>10.3115/1119282.1119295</doi>
    <month>July</month>
    <pages>97–104</pages>
    <publisher>Association for Computational Linguistics</publisher>
    <url>http://www.aclweb.org/anthology/W03-1813</url>
    <year>2003</year>
  </paper>

  <paper id="1900">
    <title>Proceedings of the <fixed-case>ACL</fixed-case> 2003 Workshop on Linguistic Annotation: Getting the Model Right</title>
  </paper>

  <paper id="1901">
    <title>Outline of the International Standard Linguistic Annotation Framework</title>
    <author><first>Nancy</first><last>Ide</last></author>
    <author><first>Laurent</first><last>Romary</last></author>
    <address>Sapporo, Japan</address>
    <bibkey>ide-romary:2003:LingAnnot</bibkey>
    <bibtype>inproceedings</bibtype>
    <booktitle>Proceedings of <fixed-case>ACL</fixed-case> 2003 Workshop on Linguistic Annotation: Getting the Model Right</booktitle>
    <doi>10.3115/1119296.1119297</doi>
    <month>July</month>
    <pages>1–5</pages>
    <publisher>Association for Computational Linguistics</publisher>
    <url>http://www.aclweb.org/anthology/W03-1901</url>
    <year>2003</year>
  </paper>

  <paper id="1902">
    <title>From Concrete to Virtual Annotation Mark-up Language: The Case of <fixed-case>COMMO</fixed-case>n-<fixed-case>REF</fixed-case>s</title>
    <author><first>Renata</first><last>Vieira</last></author>
    <author><first>Caroline</first><last>Gasperin</last></author>
    <author><first>Rodrigo</first><last>Goulart</last></author>
    <author><first>Susanne</first><last>Salmon-Alt</last></author>
    <address>Sapporo, Japan</address>
    <bibkey>vieira-EtAl:2003:LingAnnot</bibkey>
    <bibtype>inproceedings</bibtype>
    <booktitle>Proceedings of <fixed-case>ACL</fixed-case> 2003 Workshop on Linguistic Annotation: Getting the Model Right</booktitle>
    <doi>10.3115/1119296.1119298</doi>
    <month>July</month>
    <pages>6–13</pages>
    <publisher>Association for Computational Linguistics</publisher>
    <url>http://www.aclweb.org/anthology/W03-1902</url>
    <year>2003</year>
  </paper>

  <paper id="1903">
    <title>Ontology-based Linguistic Annotation</title>
    <author><first>Philipp</first><last>Cimiano</last></author>
    <author><first>Siegfried</first><last>Handschuh</last></author>
    <address>Sapporo, Japan</address>
    <bibkey>cimiano-handschuh:2003:LingAnnot</bibkey>
    <bibtype>inproceedings</bibtype>
    <booktitle>Proceedings of <fixed-case>ACL</fixed-case> 2003 Workshop on Linguistic Annotation: Getting the Model Right</booktitle>
    <doi>10.3115/1119296.1119299</doi>
    <month>July</month>
    <pages>14–21</pages>
    <publisher>Association for Computational Linguistics</publisher>
    <url>http://www.aclweb.org/anthology/W03-1903</url>
    <year>2003</year>
  </paper>

  <paper id="1904">
    <title>Putting <fixed-case>F</fixed-case>rame<fixed-case>N</fixed-case>et Data into the <fixed-case>ISO</fixed-case> Linguistic Annotation Framework</title>
    <author><first>Srinivas</first><last>Narayanan</last></author>
    <author><first>Miriam R. L.</first><last>Petruck</last></author>
    <author><first>Collin F.</first><last>Baker</last></author>
    <author><first>Charles J.</first><last>Fillmore</last></author>
    <address>Sapporo, Japan</address>
    <bibkey>narayanan-EtAl:2003:LingAnnot</bibkey>
    <bibtype>inproceedings</bibtype>
    <booktitle>Proceedings of <fixed-case>ACL</fixed-case> 2003 Workshop on Linguistic Annotation: Getting the Model Right</booktitle>
    <doi>10.3115/1119296.1119300</doi>
    <month>July</month>
    <pages>22–29</pages>
    <publisher>Association for Computational Linguistics</publisher>
    <url>http://www.aclweb.org/anthology/W03-1904</url>
    <year>2003</year>
  </paper>

  <paper id="1905">
    <title><fixed-case>RDF</fixed-case> Instantiation of <fixed-case>ISLE</fixed-case>/<fixed-case>MILE</fixed-case> Lexical Entries</title>
    <author><first>Nancy</first><last>Ide</last></author>
    <author><first>Alessandro</first><last>Lenci</last></author>
    <author><first>Nicoletta</first><last>Calzolari</last></author>
    <address>Sapporo, Japan</address>
    <bibkey>ide-lenci-calzolari:2003:LingAnnot</bibkey>
    <bibtype>inproceedings</bibtype>
    <booktitle>Proceedings of <fixed-case>ACL</fixed-case> 2003 Workshop on Linguistic Annotation: Getting the Model Right</booktitle>
    <doi>10.3115/1119296.1119301</doi>
    <month>July</month>
    <pages>30–37</pages>
    <publisher>Association for Computational Linguistics</publisher>
    <url>http://www.aclweb.org/anthology/W03-1905</url>
    <year>2003</year>
  </paper>

  <paper id="1906">
    <title><fixed-case>P</fixed-case>armenides: An Opportunity for ISO TC37 SC4?</title>
    <author><first>Fabio</first><last>Rinaldi</last></author>
    <author><first>James</first><last>Dowdall</last></author>
    <author><first>Michael</first><last>Hess</last></author>
    <author><first>Kaarel</first><last>Kaljurand</last></author>
    <author><first>Andreas</first><last>Persidis</last></author>
    <address>Sapporo, Japan</address>
    <bibkey>rinaldi-EtAl:2003:LingAnnot</bibkey>
    <bibtype>inproceedings</bibtype>
    <booktitle>Proceedings of <fixed-case>ACL</fixed-case> 2003 Workshop on Linguistic Annotation: Getting the Model Right</booktitle>
    <doi>10.3115/1119296.1119302</doi>
    <month>July</month>
    <pages>38–46</pages>
    <publisher>Association for Computational Linguistics</publisher>
    <url>http://www.aclweb.org/anthology/W03-1906</url>
    <year>2003</year>
  </paper>

  <paper id="2000">
    <title>Proceedings of the <fixed-case>ACL</fixed-case>-2003 Workshop on Patent Corpus Processing</title>
  </paper>

  <paper id="2001">
    <title>A Patent Document Retrieval System Addressing Both Semantic and Syntactic Properties</title>
    <author><first>Liang</first><last>Chen</last></author>
    <author><first>Naoyuki</first><last>Tokuda</last></author>
    <author><first>Hisahiro</first><last>Adachi</last></author>
    <address>, </address>
    <bibkey>chen-tokuda-adachi:2003:PATENT</bibkey>
    <bibtype>inproceedings</bibtype>
    <doi>10.3115/1119303.1119304</doi>
    <month>July</month>
    <pages>1–6</pages>
    <publisher>Association for Computational Linguistics</publisher>
    <url>http://www.aclweb.org/anthology/W03-2001</url>
    <year>2003</year>
  </paper>

  <paper id="2002">
    <title>Intelligent Patent Analysis through the Use of a Neural Network: Experiment of Multi-Viewpoint Analysis with the <fixed-case>M</fixed-case>ulti<fixed-case>SOM</fixed-case> Model</title>
    <author><first>Jean-Charles</first><last>Lamirel</last></author>
    <author><first>Shadi Al</first><last>Shehabi</last></author>
    <author><first>Martial</first><last>Hoffmann</last></author>
    <author><first>Claire</first><last>Francois</last></author>
    <address>Sapporo, Japan</address>
    <bibkey>lamirel-EtAl:2003:PATENT</bibkey>
    <bibtype>inproceedings</bibtype>
    <booktitle>Proceedings of the <fixed-case>ACL</fixed-case> 2003 Workshop on Patent Corpus Processing</booktitle>
    <doi>10.3115/1119303.1119305</doi>
    <month>July</month>
    <pages>7–23</pages>
    <publisher>Association for Computational Linguistics</publisher>
    <url>http://www.aclweb.org/anthology/W03-2002</url>
    <year>2003</year>
  </paper>

  <paper id="2003">
    <title>Overview of Patent Retrieval Task at <fixed-case>NTCIR</fixed-case>-3</title>
    <author><first>Makoto</first><last>Iwayama</last></author>
    <author><first>Atsushi</first><last>Fujii</last></author>
    <author><first>Noriko</first><last>Kando</last></author>
    <author><first>Akihiko</first><last>Takano</last></author>
    <address>Sapporo, Japan</address>
    <bibkey>iwayama-EtAl:2003:PATENT</bibkey>
    <bibtype>inproceedings</bibtype>
    <booktitle>Proceedings of the <fixed-case>ACL</fixed-case> 2003 Workshop on Patent Corpus Processing</booktitle>
    <doi>10.3115/1119303.1119306</doi>
    <month>July</month>
    <pages>24–32</pages>
    <publisher>Association for Computational Linguistics</publisher>
    <url>http://www.aclweb.org/anthology/W03-2003</url>
    <year>2003</year>
  </paper>

  <paper id="2004">
    <title>Pseudo Relevance Feedback Method based on <fixed-case>T</fixed-case>aylor Expansion of Retrieval Function in <fixed-case>NTCIR</fixed-case>-3 Patent Retrieval Task</title>
    <author><first>Kazuaki</first><last>Kishida</last></author>
    <address>Sapporo, Japan</address>
    <bibkey>kishida:2003:PATENT</bibkey>
    <bibtype>inproceedings</bibtype>
    <booktitle>Proceedings of the <fixed-case>ACL</fixed-case> 2003 Workshop on Patent Corpus Processing</booktitle>
    <doi>10.3115/1119303.1119307</doi>
    <month>July</month>
    <pages>33–40</pages>
    <publisher>Association for Computational Linguistics</publisher>
    <url>http://www.aclweb.org/anthology/W03-2004</url>
    <year>2003</year>
  </paper>

  <paper id="2005">
    <title>Term Distillation in Patent Retrieval</title>
    <author><first>Hideo</first><last>Itoh</last></author>
    <author><first>Hiroko</first><last>Mano</last></author>
    <author><first>Yasushi</first><last>Ogawa</last></author>
    <address>Sapporo, Japan</address>
    <bibkey>itoh-mano-ogawa:2003:PATENT</bibkey>
    <bibtype>inproceedings</bibtype>
    <booktitle>Proceedings of the <fixed-case>ACL</fixed-case> 2003 Workshop on Patent Corpus Processing</booktitle>
    <doi>10.3115/1119303.1119308</doi>
    <month>July</month>
    <pages>41–45</pages>
    <publisher>Association for Computational Linguistics</publisher>
    <url>http://www.aclweb.org/anthology/W03-2005</url>
    <year>2003</year>
  </paper>

  <paper id="2006">
    <title>Can Text Analysis Tell us Something about Technology Progress?</title>
    <author><first>Khurshid</first><last>Ahmad</last></author>
    <author><first>AbdulMohsen</first><last>Al-Thubaity</last></author>
    <address>Sapporo, Japan</address>
    <bibkey>ahmad-al-thubaity:2003:PATENT</bibkey>
    <bibtype>inproceedings</bibtype>
    <booktitle>Proceedings of the <fixed-case>ACL</fixed-case> 2003 Workshop on Patent Corpus Processing</booktitle>
    <doi>10.3115/1119303.1119309</doi>
    <month>July</month>
    <pages>46–55</pages>
    <publisher>Association for Computational Linguistics</publisher>
    <url>http://www.aclweb.org/anthology/W03-2006</url>
    <year>2003</year>
  </paper>

  <paper id="2007">
    <title>Patent Claim Processing for Readability - Structure Analysis and Term Explanation</title>
    <author><first>Akihiro</first><last>Shinmori</last></author>
    <author><first>Manabu</first><last>Okumura</last></author>
    <author><first>Yuzo</first><last>Marukawa</last></author>
    <author><first>Makoto</first><last>Iwayama</last></author>
    <address>Sapporo, Japan</address>
    <bibkey>shinmori-EtAl:2003:PATENT</bibkey>
    <bibtype>inproceedings</bibtype>
    <booktitle>Proceedings of the <fixed-case>ACL</fixed-case> 2003 Workshop on Patent Corpus Processing</booktitle>
    <doi>10.3115/1119303.1119310</doi>
    <month>July</month>
    <pages>56–65</pages>
    <publisher>Association for Computational Linguistics</publisher>
    <url>http://www.aclweb.org/anthology/W03-2007</url>
    <year>2003</year>
  </paper>

  <paper id="2008">
    <title>Natural Language Analysis of Patent Claims</title>
    <author><first>Svetlana</first><last>Sheremetyeva</last></author>
    <address>Sapporo, Japan</address>
    <bibkey>sheremetyeva:2003:PATENT</bibkey>
    <bibtype>inproceedings</bibtype>
    <booktitle>Proceedings of the <fixed-case>ACL</fixed-case> 2003 Workshop on Patent Corpus Processing</booktitle>
    <doi>10.3115/1119303.1119311</doi>
    <month>July</month>
    <pages>66–73</pages>
    <publisher>Association for Computational Linguistics</publisher>
    <url>http://www.aclweb.org/anthology/W03-2008</url>
    <year>2003</year>
  </paper>

  <paper id="2100">
    <title>Proceedings of the Fourth <fixed-case>SIG</fixed-case>dial Workshop of Discourse and Dialogue</title>
  </paper>

  <paper id="2101">
    <title>Understanding Information Graphics: A Discourse-Level Problem</title>
    <author><first>Sandra</first><last>Carberry</last></author>
    <author><first>Stephanie</first><last>Elzer</last></author>
    <author><first>Nancy</first><last>Green</last></author>
    <author><first>Kathleen</first><last>McCoy</last></author>
    <author><first>Daniel</first><last>Chester</last></author>
    <bibkey>Carberry-etAl:2003:SIGDIAL</bibkey>
    <bibtype>inproceedings</bibtype>
    <booktitle>Proceedings of the Fourth <fixed-case>SIG</fixed-case>dial Workshop on Discourse and Dialogue</booktitle>
    <pages>1–12</pages>
    <url>http://www.aclweb.org/anthology/W03-2101</url>
    <year>2003</year>
  </paper>      

  <paper id="2102">
    <title>Annotating Opinions in the World Press</title>
    <author><first>Theresa</first><last>Wilson</last></author>
    <author><first>Janyce</first><last>Wiebe</last></author>
    <bibkey>Wilson-Wiebe:2003:SIGDIAL</bibkey>
    <bibtype>inproceedings</bibtype>
    <booktitle>Proceedings of the Fourth <fixed-case>SIG</fixed-case>dial Workshop on Discourse and Dialogue</booktitle>
    <pages>13–22</pages>
    <url>http://www.aclweb.org/anthology/W03-2102</url>
    <year>2003</year>
  </paper>
  
  <paper id="2103">
    <title>Answering Clarification Questions</title>
    <author><first>Matthew</first><last>Purver</last></author>
    <author><first>Patrick G.T.</first><last>Healey</last></author>
    <author><first>James</first><last>King</last></author>
    <author><first>Jonathan</first><last>Ginzburg</last></author>
    <author><first>Greg J.</first><last>Mills</last></author>
    <bibkey>Purver-etAl:2003:SIGDIAL</bibkey>
    <bibtype>inproceedings</bibtype>
    <booktitle>Proceedings of the Fourth <fixed-case>SIG</fixed-case>dial Workshop on Discourse and Dialogue</booktitle>
    <pages>23–33</pages>
    <url>http://www.aclweb.org/anthology/W03-2103</url>
    <year>2003</year>
  </paper>
  
  <paper id="2104">
    <title>An Information-theoretic Approach for Argument Interpretation</title>
    <author><first>Sarah</first><last>George</last></author>
    <author><first>Ingrid</first><last>Zukerman</last></author>
    <bibkey>George-Zukerman:2003:SIGDIAL</bibkey>
    <bibtype>inproceedings</bibtype>
    <booktitle>Proceedings of the Fourth <fixed-case>SIG</fixed-case>dial Workshop on Discourse and Dialogue</booktitle>
    <pages>44–52</pages>
    <url>http://www.aclweb.org/anthology/W03-2104</url>
    <year>2003</year>
  </paper>
  
  <paper id="2105">
    <title>Conversational inferences: the hard way and the easy way</title>
    <author><first>Yukiko</first><last>Kawaguchi</last></author>
    <bibkey>Kawaguchi:2003:SIGDIAL</bibkey>
    <bibtype>inproceedings</bibtype>
    <booktitle>Proceedings of the Fourth <fixed-case>SIG</fixed-case>dial Workshop on Discourse and Dialogue</booktitle>
    <pages>53–61</pages>
    <url>http://www.aclweb.org/anthology/W03-2105</url>
    <year>2003</year>
  </paper>
  
  <paper id="2106">
    <title>The interpretation of non-sentential utterances in dialogue</title>
    <author><first>David</first><last>Schlangen</last></author>
    <author><first>Alex</first><last>Lascarides</last></author>
    <bibkey>Schlangen-etAl:2003:SIGDIAL</bibkey>
    <bibtype>inproceedings</bibtype>
    <booktitle>Proceedings of the Fourth <fixed-case>SIG</fixed-case>dial Workshop on Discourse and Dialogue</booktitle>
    <pages>62–71</pages>
    <url>http://www.aclweb.org/anthology/W03-2106</url>
    <year>2003</year>
  </paper>
  
  <paper id="2107">
    <title>Flexible Spoken Dialogue System based on User Models and Dynamic Generation of <fixed-case>V</fixed-case>oice<fixed-case>XML</fixed-case> Scripts</title>
    <author><first>Kazunori</first><last>Komatani</last></author>
    <author><first>Fumihiro</first><last>Adachi</last></author>
    <author><first>Shinichi</first><last>Ueno</last></author>
    <author><first>Tatsuya</first><last>Kawahara</last></author>
    <author><first>Hiroshi G.</first><last>Okuno</last></author>
    <bibkey>Komatani-etAl:2003:SIGDIAL</bibkey>
    <bibtype>inproceedings</bibtype>
    <booktitle>Proceedings of the Fourth <fixed-case>SIG</fixed-case>dial Workshop on Discourse and Dialogue</booktitle>
    <pages>87–96</pages>
    <url>http://www.aclweb.org/anthology/W03-2107</url>
    <year>2003</year>
  </paper>
  
  <paper id="2108">
    <title>Building a New <fixed-case>I</fixed-case>nternet Chat System for Sharing Timing Information</title>
    <author><first>Kanayo</first><last>Ogura</last></author>
    <author><first>Takeshi</first><last>Masuda</last></author>
    <author><first>Masato</first><last>Ishizaki</last></author>
    <bibkey>Ogura-etAl:2003:SIGDIAL</bibkey>
    <bibtype>inproceedings</bibtype>
    <booktitle>Proceedings of the Fourth <fixed-case>SIG</fixed-case>dial Workshop on Discourse and Dialogue</booktitle>
    <pages>97–104</pages>
    <url>http://www.aclweb.org/anthology/W03-2108</url>
    <year>2003</year>
  </paper>
  
  <paper id="2109">
    <title>Interpreter for Highly Portable Spoken Dialogue System</title>
    <author><first>Masamitsu</first><last>Umeda</last></author>
    <author><first>Satoru</first><last>Kogure</last></author>
    <author><first>Seiichi</first><last>Nakagawa</last></author>
    <bibkey>Umeda-etAl:2003:SIGDIAL</bibkey>
    <bibtype>inproceedings</bibtype>
    <booktitle>Proceedings of the Fourth <fixed-case>SIG</fixed-case>dial Workshop on Discourse and Dialogue</booktitle>
    <pages>105–114</pages>
    <url>http://www.aclweb.org/anthology/W03-2109</url>
    <year>2003</year>
  </paper>
  
  <paper id="2110">
    <title>Spoken Dialogue for Virtual Advisers in a semi-immersive Command and Control environment</title>
    <author><first>Dominique</first><last>Estival</last></author>
    <author><first>Michael</first><last>Broughton</last></author>
    <author><first>Andrew</first><last>Zschorn</last></author>
    <author><first>Elizabeth</first><last>Pronger</last></author>
    <bibkey>Estival-etAl:2003:SIGDIAL</bibkey>
    <bibtype>inproceedings</bibtype>
    <booktitle>Proceedings of the Fourth <fixed-case>SIG</fixed-case>dial Workshop on Discourse and Dialogue</booktitle>
    <pages>125–134</pages>
    <url>http://www.aclweb.org/anthology/W03-2110</url>
    <year>2003</year>
  </paper>
  
  <paper id="2111">
    <title>Using Wizard-of-<fixed-case>O</fixed-case>z simulations to bootstrap Reinforcement - Learning based dialog management systems</title>
    <author><first>Jason D.</first><last>Williams</last></author>
    <author><first>Steve</first><last>Young</last></author>
    <bibkey>Williams-Young:2003:SIGDIAL</bibkey>
    <bibtype>inproceedings</bibtype>
    <booktitle>Proceedings of the Fourth <fixed-case>SIG</fixed-case>dial Workshop on Discourse and Dialogue</booktitle>
    <pages>135–139</pages>
    <url>http://www.aclweb.org/anthology/W03-2111</url>
    <year>2003</year>
  </paper>
  
  <paper id="2112">
    <title>Example-based Spoken Dialogue System using <fixed-case>WOZ</fixed-case> System Log</title>
    <author><first>Hiroya</first><last>Murao</last></author>
    <author><first>Nobuo</first><last>Kawaguchi</last></author>
    <author><first>Shigeki</first><last>Matsubara</last></author>
    <author><first>Yukiko</first><last>Yamaguchi</last></author>
    <author><first>Yasuyoshi</first><last>Inagaki</last></author>
    <bibkey>Murao-etAl:2003:SIGDIAL</bibkey>
    <bibtype>inproceedings</bibtype>
    <booktitle>Proceedings of the Fourth <fixed-case>SIG</fixed-case>dial Workshop on Discourse and Dialogue</booktitle>
    <pages>140–148</pages>
    <url>http://www.aclweb.org/anthology/W03-2112</url>
    <year>2003</year>
  </paper>
  
  <paper id="2113">
    <title>Some empirical findings on dialogue management and domain ontologies in dialogue systems - Implications from an evaluation of <fixed-case>B</fixed-case>ird<fixed-case>Q</fixed-case>uest</title>
    <author><first>Annika</first><last>Flycht-Eriksson</last></author>
    <author><first>Arne</first><last>Jönsson</last></author>
    <bibkey>FlychtEriksson-Joensson:2003:SIGDIAL</bibkey>
    <bibtype>inproceedings</bibtype>
    <booktitle>Proceedings of the Fourth <fixed-case>SIG</fixed-case>dial Workshop on Discourse and Dialogue</booktitle>
    <pages>158–167</pages>
    <url>http://www.aclweb.org/anthology/W03-2113</url>
    <year>2003</year>
  </paper>
  
  <paper id="2114">
    <title>Managing Dialogue Interaction: A Multi-Layered Approach</title>
    <author><first>Oliver</first><last>Lemon</last></author>
    <author><first>Lawrence</first><last>Cavedon</last></author>
    <author><first>Barbara</first><last>Kelly</last></author>
    <bibkey>Lemon-etAl:2003:SIGDIAL</bibkey>
    <bibtype>inproceedings</bibtype>
    <booktitle>Proceedings of the Fourth <fixed-case>SIG</fixed-case>dial Workshop on Discourse and Dialogue</booktitle>
    <pages>168–177</pages>
    <url>http://www.aclweb.org/anthology/W03-2114</url>
    <year>2003</year>
  </paper>
  
  <paper id="2115">
    <title>Ontology-based Contextual Coherence Scoring</title>
    <author><first>Robert</first><last>Porzel</last></author>
    <author><first>Iryna</first><last>Gurevych</last></author>
    <author><first>Christof E.</first><last>Müller</last></author>
    <bibkey>Porzel-etAl:2003:SIGDIAL</bibkey>
    <bibtype>inproceedings</bibtype>
    <booktitle>Proceedings of the Fourth <fixed-case>SIG</fixed-case>dial Workshop on Discourse and Dialogue</booktitle>
    <pages>178–186</pages>
    <url>http://www.aclweb.org/anthology/W03-2115</url>
    <year>2003</year>
  </paper>
  
  <paper id="2116">
    <title>An Annotation Tool for Multimodal Dialogue Corpora using Global Document Annotation</title>
    <author><first>Kazunari</first><last>Ito</last></author>
    <author><first>Hiroaki</first><last>Saito</last></author>
    <bibkey>Ito-Saito:2003:SIGDIAL</bibkey>
    <bibtype>inproceedings</bibtype>
    <booktitle>Proceedings of the Fourth <fixed-case>SIG</fixed-case>dial Workshop on Discourse and Dialogue</booktitle>
    <pages>192–197</pages>
    <url>http://www.aclweb.org/anthology/W03-2116</url>
    <year>2003</year>
  </paper>
  
  <paper id="2117">
    <title>Multi-Level Annotation in <fixed-case>MMAX</fixed-case></title>
    <author><first>Christoph</first><last>Müller</last></author>
    <author><first>Michael</first><last>Strube</last></author>
    <bibkey>Mueller-Strube:2003:SIGDIAL</bibkey>
    <bibtype>inproceedings</bibtype>
    <booktitle>Proceedings of the Fourth <fixed-case>SIG</fixed-case>dial Workshop on Discourse and Dialogue</booktitle>
    <pages>198–207</pages>
    <url>http://www.aclweb.org/anthology/W03-2117</url>
    <year>2003</year>
  </paper>
  
  <paper id="2118">
    <title>Domain Specific Speech Acts for Spoken Language Translation</title>
    <author><first>Lori</first><last>Levin</last></author>
    <author><first>Chad</first><last>Langley</last></author>
    <author><first>Alon</first><last>Lavie</last></author>
    <author><first>Donna</first><last>Gates</last></author>
    <author><first>Dorcas</first><last>Wallace</last></author>
    <author><first>Kay</first><last>Peterson</last></author>
    <bibkey>Levin-etAl:2003:SIGDIAL</bibkey>
    <bibtype>inproceedings</bibtype>
    <booktitle>Proceedings of the Fourth <fixed-case>SIG</fixed-case>dial Workshop on Discourse and Dialogue</booktitle>
    <pages>208–217</pages>
    <url>http://www.aclweb.org/anthology/W03-2118</url>
    <year>2003</year>
  </paper>
  
  <paper id="2119">
    <title>Turn-taking in Graphical Communication: an exploratory study </title>
    <author><first>Atsue</first><last>Takeoka</last></author>
    <author><first>Atsushi</first><last>Shimojima</last></author>
    <author><first>Yasuhiro</first><last>Katagiri</last></author>
    <bibkey>Takeoka-etAl:2003:SIGDIAL</bibkey>
    <bibtype>inproceedings</bibtype>
    <booktitle>Proceedings of the Fourth <fixed-case>SIG</fixed-case>dial Workshop on Discourse and Dialogue</booktitle>
    <pages>34–38</pages>
    <url>http://www.aclweb.org/anthology/W03-2119</url>
    <year>2003</year>
  </paper>
  
  <paper id="2120">
    <title><fixed-case>PAL</fixed-case>ink<fixed-case>A</fixed-case>: A highly customisable tool for discourse annotation </title>
    <author><first>Constantin</first><last>Orăsan</last></author>
    <bibkey>Orasan:2003:SIGDIAL</bibkey>
    <bibtype>inproceedings</bibtype>
    <booktitle>Proceedings of the Fourth <fixed-case>SIG</fixed-case>dial Workshop on Discourse and Dialogue</booktitle>
    <pages>39–43</pages>
    <url>http://www.aclweb.org/anthology/W03-2120</url>
    <year>2003</year>
  </paper>
  
  <paper id="2121">
    <title>Speaker-independent context update rules for dialogue management </title>
    <author><first>Samson</first><last>de Jager</last></author>
    <author><first>Nick</first><last>Wright</last></author>
    <author><first>Alistair</first><last>Knott</last></author>
    <bibkey>DeJager-etAl:2003:SIGDIAL</bibkey>
    <bibtype>inproceedings</bibtype>
    <booktitle>Proceedings of the Fourth <fixed-case>SIG</fixed-case>dial Workshop on Discourse and Dialogue</booktitle>
    <pages>72–78</pages>
    <url>http://www.aclweb.org/anthology/W03-2121</url>
    <year>2003</year>
  </paper>
  
  <paper id="2122">
    <title>A Method for Forming Mutual Beliefs for Communication through Human-robot Multi-modal Interaction </title>
    <author><first>Naoto</first><last>Iwahashi</last></author>
    <bibkey>Iwahashi:2003:SIGDIAL</bibkey>
    <bibtype>inproceedings</bibtype>
    <booktitle>Proceedings of the Fourth <fixed-case>SIG</fixed-case>dial Workshop on Discourse and Dialogue</booktitle>
    <pages>79–86</pages>
    <url>http://www.aclweb.org/anthology/W03-2122</url>
    <year>2003</year>
  </paper>
  
  <paper id="2123">
    <title><fixed-case>DIPPER</fixed-case>: Description and Formalisation of an Information-State Update Dialogue System Architecture </title>
    <author><first>Johan</first><last>Bos</last></author>
    <author><first>Ewan</first><last>Klein</last></author>
    <author><first>Oliver</first><last>Lemon</last></author>
    <author><first>Tetsushi</first><last>Oka</last></author>
    <bibkey>Bos-etAl:2003:SIGDIAL</bibkey>
    <bibtype>inproceedings</bibtype>
    <booktitle>Proceedings of the Fourth <fixed-case>SIG</fixed-case>dial Workshop on Discourse and Dialogue</booktitle>
    <pages>115–124</pages>
    <url>http://www.aclweb.org/anthology/W03-2123</url>
    <year>2003</year>
  </paper>
  
  <paper id="2124">
    <title>Learning to Speak to a Spoken Language System: Vocabulary Convergence in Novice Users</title>
    <author><first>Gina-Anne</first><last>Levow</last></author>
    <bibkey>Levow:2003:SIGDIAL</bibkey>
    <bibtype>inproceedings</bibtype>
    <booktitle>Proceedings of the Fourth <fixed-case>SIG</fixed-case>dial Workshop on Discourse and Dialogue</booktitle>
    <pages>149–153</pages>
    <url>http://www.aclweb.org/anthology/W03-2124</url>
    <year>2003</year>
  </paper>
  
  <paper id="2125">
    <title>A procedure assistant for astronauts in a functional programming architecture, with step previewing and spoken correction of dialogue moves</title>
    <author><first>Gregory</first><last>Aist</last></author>
    <author><first>Manny</first><last>Rayner</last></author>
    <author><first>John</first><last>Dowding</last></author>
    <author><first>Beth Ann</first><last>Hockey</last></author>
    <author><first>Susana</first><last>Early</last></author>
    <author><first>Jim</first><last>Hieronymus</last></author>
    <bibkey>Aist-etAl:2003:SIGDIAL</bibkey>
    <bibtype>inproceedings</bibtype>
    <booktitle>Proceedings of the Fourth <fixed-case>SIG</fixed-case>dial Workshop on Discourse and Dialogue</booktitle>
    <pages>154–157</pages>
    <url>http://www.aclweb.org/anthology/W03-2125</url>
    <year>2003</year>
  </paper>
  
  <paper id="2126">
    <title>Dialog Input Ranking in a Multi-Domain Environment Using Transferable Belief Model</title>
    <author><first>Hong-I</first><last>Ng</last></author>
    <author><first>Kim-Teng</first><last>Lua</last></author>
    <bibkey>Ng-Lua:2003:SIGDIAL</bibkey>
    <bibtype>inproceedings</bibtype>
    <booktitle>Proceedings of the Fourth <fixed-case>SIG</fixed-case>dial Workshop on Discourse and Dialogue</booktitle>
    <pages>187–191</pages>
    <url>http://www.aclweb.org/anthology/W03-2126</url>
    <year>2003</year>
  </paper>
  
  <paper id="2127">
    <title>Annotating emotion in dialogue</title>
    <author><first>Richard</first><last>Craggs</last></author>
    <author><first>Mary McGee</first><last>Wood</last></author>
    <bibkey>Craggs-Woodl:2003:SIGDIAL</bibkey>
    <bibtype>inproceedings</bibtype>
    <booktitle>Proceedings of the Fourth <fixed-case>SIG</fixed-case>dial Workshop on Discourse and Dialogue</booktitle>
    <pages>218–225</pages>
    <url>http://www.aclweb.org/anthology/W03-2127</url>
    <year>2003</year>
  </paper>
  
  <paper id="2128">
    <title>Developing a Typology of Dialogue Acts: Some Boundary Problems </title>
    <author><first>Tiit</first><last>Hennoste</last></author>
    <author><first>Mare</first><last>Koit</last></author>
    <author><first>Andriela</first><last>Rääbis</last></author>
    <author><first>Krista</first><last>Strandson</last></author>
    <author><first>Maret</first><last>Valdisoo</last></author>
    <author><first>Evely</first><last>Vutt</last></author>
    <bibkey>Hennoste-etAl:2003:SIGDIAL</bibkey>
    <bibtype>inproceedings</bibtype>
    <booktitle>Proceedings of the Fourth <fixed-case>SIG</fixed-case>dial Workshop on Discourse and Dialogue</booktitle>
    <pages>226–235</pages>
    <url>http://www.aclweb.org/anthology/W03-2128</url>
    <year>2003</year>
  </paper>

  <paper id="2200">
    <title>Proceedings of the 7th International <fixed-case>EAMT</fixed-case> workshop on <fixed-case>MT</fixed-case> and other language technology tools, Improving <fixed-case>MT</fixed-case> through other language technology tools, Resource and tools for building <fixed-case>MT</fixed-case> at <fixed-case>EACL</fixed-case> 2003</title>
  </paper>
>>>>>>> ca54c138
	
  <paper id="2201">
    <title>Improving Machine Translation Quality with Automatic Named Entity Recognition</title>
    <author><first>Bogdan</first><last>Babych</last></author>
    <author><first>Anthony</first><last>Hartley</last></author>
  </paper>

  <paper id="2202">
    <title>An Evaluation of a Lexicographers’ Workbench: building lexicons for Machine Translation</title>
    <author><first>Rob</first><last>Koeling</last></author>
    <author><first>Adam</first><last>Kilgarriff</last></author>
    <author><first>David</first><last>Tugwell</last></author>
    <author><first>Roger</first><last>Evans</last></author>
  </paper>

  <paper id="2203">
    <title>Two Approaches to Aspect Assignment in an <fixed-case>E</fixed-case>nglish-Polish Machine Translation System</title>
    <author><first>Anna</first><last>Kupsc</last></author>
  </paper>

  <paper id="2204">
    <title>Multi-language Machine Translation through Interactive Document Normalization</title>
    <author><first>Aurélien</first><last>Max</last></author>
  </paper>

  <paper id="2205">
    <title>Parallel Corpora Segmentation Using Anchor Words</title>
    <author><first>Francisco</first><last>Nevado</last></author>
    <author><first>Francisco</first><last>Casacuberta</last></author>
    <author><first>Enrique</first><last>Vidal</last></author>
  </paper>

  <paper id="2206">
    <title>Computer-based Support for Patients with Limited <fixed-case>E</fixed-case>nglish</title>
    <author><first>Harold</first><last>Somers</last></author>
    <author><first>Hermione</first><last>Lovel</last></author>
  </paper>

  <paper id="2207">
    <title>Author Index</title>
  </paper>

  <paper id="2300">
    <title>Proceedings of the 9th <fixed-case>E</fixed-case>uropean Workshop on Natural Language Generation (<fixed-case>ENLG</fixed-case>-2003) at <fixed-case>EACL</fixed-case> 2003</title>
  </paper>

  <paper id="2301">
    <title>Dynamic Generation of Cooperative Natural Language Responses in <fixed-case>WEBCOOP</fixed-case></title>
    <author><first>Farah</first><last>Benamara</last></author>
    <author><first>Patrick</first><last>Saint Dizier</last></author>
  </paper>

  <paper id="2302">
    <title>Restricting the rhetorical input for the non-hierarchical planning of document structures</title>
    <author><first>Nadjet</first><last>Bouayad-Agha</last></author>
  </paper>

  <paper id="2303">
    <title>Multilingual Revision</title>
    <author><first>Charles</first><last>Callaway</last></author>
  </paper>

  <paper id="2304">
    <title>Learning to Order Facts for Discourse Planning in Natural Language Generation</title>
    <author><first>Aggeliki</first><last>Dimitromanolaki</last></author>
    <author><first>Ion</first><last>Androutsopoulos</last></author>
  </paper>

  <paper id="2305">
    <title>Corpus-analysis for <fixed-case>NLG</fixed-case></title>
    <author><first>Sabine</first><last>Geldof</last></author>
  </paper>

  <paper id="2306">
    <title>Handling Dependencies in Reorganizing Content Specifications A Case Study of Case Analysis</title>
    <author><first>Helmut</first><last>Horacek</last></author>
  </paper>

  <paper id="2307">
    <title>A New Model for Generating Multimodal Referring Expressions</title>
    <author><first>Emiel</first><last>Krahmer</last></author>
    <author><first>Ielka</first><last>van der Sluis</last></author>
  </paper>

  <paper id="2308">
    <title>Applied <fixed-case>NLG</fixed-case> system evaluation: <fixed-case>F</fixed-case>lexy<fixed-case>CAT</fixed-case></title>
    <author><first>Nestor</first><last>Miliaev</last></author>
    <author><first>Alison</first><last>Cawsey</last></author>
    <author><first>Greg</first><last>Michaelson</last></author>
  </paper>

  <paper id="2309">
    <title>Phrasal Generator for Describing Relational Database Queries</title>
    <author><first>Michael J.</first><last>Minock</last></author>
  </paper>

  <paper id="2310">
    <title>Porting to an <fixed-case>I</fixed-case>talian Surface Realizer: A Case Study</title>
    <author><first>Alessandra</first><last>Novello</last></author>
    <author><first>Charles B.</first><last>Callaway</last></author>
  </paper>

  <paper id="2311">
    <title>Incremental Generation by Incremental Parsing: Tactical Generation in Dynamic Syntax</title>
    <author><first>Matthew</first><last>Purver</last></author>
    <author><first>Masayuki</first><last>Otsuka</last></author>
  </paper>

  <paper id="2312">
    <title>Acquiring and Using Limited User Models in <fixed-case>NLG</fixed-case></title>
    <author><first>Ehud</first><last>Reiter</last></author>
    <author><first>Somayajulu</first><last>Sripada</last></author>
    <author><first>Sandra</first><last>Williams</last></author>
  </paper>

  <paper id="2313">
    <title>Generation of Video Documentaries from Discourse Structures</title>
    <author><first>Cesare</first><last>Rocchi</last></author>
    <author><first>Massimo</first><last>Zancanaro</last></author>
  </paper>

  <paper id="2314">
    <title>Preserving Discourse Structure when Simplifying Text</title>
    <author><first>Advaith</first><last>Siddharthan</last></author>
  </paper>

  <paper id="2315">
    <title>Deriving the Communicative Structure in Applied <fixed-case>NLG</fixed-case></title>
    <author><first>Leo</first><last>Wanner</last></author>
    <author><first>Bernd</first><last>Bohnet</last></author>
    <author><first>Mark</first><last>Giereth</last></author>
  </paper>

  <paper id="2316">
    <title>Adapting Chart Realization to <fixed-case>CCG</fixed-case></title>
    <author><first>Michael</first><last>White</last></author>
    <author><first>Jason</first><last>Baldridge</last></author>
  </paper>

  <paper id="2317">
    <title>Experiments with discourse-level choices and readability</title>
    <author><first>Sandra</first><last>Williams</last></author>
    <author><first>Ehud</first><last>Reiter</last></author>
    <author><first>Liesl</first><last>Osman</last></author>
  </paper>

  <paper id="2318">
    <title>Author Index</title>
  </paper>

  <paper id="2400">
    <title>Proceedings of 4th International Workshop on Linguistically Interpreted Corpora (<fixed-case>LINC</fixed-case>-03) at <fixed-case>EACL</fixed-case> 2003</title>
  </paper>

  <paper id="2401">
    <title>The <fixed-case>PARC</fixed-case> 700 Dependency Bank</title>
    <author><first>Tracy Holloway</first><last>King</last></author>
    <author><first>Richard</first><last>Crouch</last></author>
    <author><first>Stefan</first><last>Riezler</last></author>
    <author><first>Mary</first><last>Dalrymple</last></author>
    <author><first>Ronald M.</first><last>Kaplan</last></author>
  </paper>

  <paper id="2402">
    <title>Issues in the Syntactic Annotation of <fixed-case>C</fixed-case>ast3<fixed-case>LB</fixed-case></title>
    <author><first>Montserrat</first><last>Civit</last></author>
    <author><first>Ma. Antònia</first><last>Martí</last></author>
    <author><first>Borja</first><last>Navarro</last></author>
    <author><first>Núria</first><last>Bufí</last></author>
    <author><first>Belén</first><last>Fernández</last></author>
    <author><first>Raquel</first><last>Marcos</last></author>
  </paper>

  <paper id="2403">
    <title>Practical Annotation Scheme for an <fixed-case>HPSG</fixed-case> Treebank of <fixed-case>B</fixed-case>ulgarian</title>
    <author><first>Kiril</first><last>Simov</last></author>
    <author><first>Petya</first><last>Osenova</last></author>
  </paper>

  <paper id="2404">
    <title>Treebank Conversion - Establishing a testsuite for a broad-coverage <fixed-case>LFG</fixed-case> from the <fixed-case>TIGER</fixed-case> treebank</title>
    <author><first>Martin</first><last>Forst</last></author>
  </paper>

  <paper id="2405">
    <title>The Annotation Process in the <fixed-case>T</fixed-case>urkish Treebank</title>
    <author><first>Nart B.</first><last>Atalay</last></author>
    <author><first>Kemal</first><last>Oflazer</last></author>
    <author><first>Bilge</first><last>Say</last></author>
  </paper>

  <paper id="2406">
    <title>Automatic Multi-Layer Corpus Annotation for Evaluation Question Answering Methods: <fixed-case>CBC</fixed-case>4<fixed-case>K</fixed-case>ids</title>
    <author><first>Jochen L.</first><last>Leidner</last></author>
    <author><first>Tiphaine</first><last>Dalmas</last></author>
    <author><first>Bonnie</first><last>Webber</last></author>
    <author><first>Johan</first><last>Bos</last></author>
    <author><first>Claire</first><last>Grover</last></author>
  </paper>

  <paper id="2407">
    <title>Text as Binary Sequence: A Case of Characteristic Constant of Text</title>
    <author><first>Petar</first><last>Milin</last></author>
    <author><first>Nada</first><last>Ilic</last></author>
  </paper>

  <paper id="2408">
    <title>Open Mind Word Expert: Creating Large Annotated Data Collections with Web Users’ Help</title>
    <author><first>Rada</first><last>Mihalcea</last></author>
    <author><first>Timothy</first><last>Chklovski</last></author>
  </paper>

  <paper id="2409">
    <title>Limits to annotation precision</title>
    <author><first>Geoffrey</first><last>Sampson</last></author>
    <author><first>Anna</first><last>Babarczy</last></author>
  </paper>

  <paper id="2410">
    <title>Which bridges for bridging definite descriptions?</title>
    <author><first>Claire</first><last>Gardent</last></author>
    <author><first>Hélène</first><last>Manuélian</last></author>
    <author><first>Eric</first><last>Kow</last></author>
  </paper>

  <paper id="2411">
    <title>Step by step: underspecified markup in incremental rhetorical analysis </title>
    <author><first>David</first><last>Reitter</last></author>
    <author><first>Manfred</first><last>Stede</last></author>
  </paper>

  <paper id="2412">
    <title>Exploitation of an <fixed-case>SFL</fixed-case>-annotated multilingual register corpus</title>
    <author><first>Stella</first><last>Neumann</last></author>
  </paper>

  <paper id="2413">
    <title>The Spoken <fixed-case>D</fixed-case>utch Corpus and its Exploitation Environment</title>
    <author><first>Nelleke</first><last>Oostdijk</last></author>
    <author><first>Daan</first><last>Broeder</last></author>
  </paper>

  <paper id="2414">
    <title><fixed-case>CGN</fixed-case>, an annotated corpus of spoken <fixed-case>D</fixed-case>utch</title>
    <author><first>Ineke</first><last>Schuurman</last></author>
    <author><first>Machteld</first><last>Schouppe</last></author>
    <author><first>Heleen</first><last>Hoekstra</last></author>
    <author><first>Ton</first><last>van der Wouden</last></author>
  </paper>

  <paper id="2415">
    <title>The Unberable Lightness of Tagging* A Case Study in Morphosyntactic Tagging of Polish</title>
    <author><first>Adam</first><last>Przepiórkowski</last></author>
    <author><first>Marcin</first><last>Woliński</last></author>
  </paper>

  <paper id="2416">
    <title>Stretching <fixed-case>TEI</fixed-case>: Converting the <fixed-case>G</fixed-case>enia Corpus</title>
    <author><first>Tomaz</first><last>Erjavec</last></author>
    <author><first>Jin-Dong</first><last>Kim</last></author>
    <author><first>Tomoko</first><last>Ohta</last></author>
    <author><first>Yuka</first><last>Tateisi</last></author>
    <author><first>Jun-ichi</first><last>Tsujii</last></author>
  </paper>

  <paper id="2417">
    <title>The <fixed-case>M</fixed-case>eta<fixed-case>G</fixed-case>rammar: a cross-framework and cross-language test-suite generation tool</title>
    <author><first>Alexandra</first><last>Kinyon</last></author>
    <author><first>Owen</first><last>Rambow</last></author>
  </paper>

  <paper id="2418">
    <title>Author Index</title>
  </paper>

  <paper id="2500">
    <title>Proceedings of the 2003 <fixed-case>EACL</fixed-case> Workshop on Language Modeling for Text Entry Methods</title>
  </paper>

  <paper id="2501">
    <title>Exploiting Long Distance Collocational Relations in Predictive Typing</title>
    <author><first>Johannes</first><last>Matiasek</last></author>
    <author><first>Marco</first><last>Baroni</last></author>
  </paper>

  <paper id="2502">
    <title>Testing the Efficacy of Part-of-Speech Information in Word Completion</title>
    <author><first>Afsaneh</first><last>Fazly</last></author>
    <author><first>Graeme</first><last>Hirst</last></author>
  </paper>

  <paper id="2503">
    <title>Language-Models for Questions</title>
    <author><first>Ed</first><last>Schofield</last></author>
  </paper>

  <paper id="2504">
    <title>Automatic Acquisition of Word Interaction Patterns from Corpora</title>
    <author><first>Veska</first><last>Noncheva</last></author>
    <author><first>Joaqium Ferreira</first><last>da Silva</last></author>
    <author><first>Gabriel</first><last>Lopes</last></author>
  </paper>

  <paper id="2505">
    <title>Barriers to Adoption of Dictionary-Based Text-Entry Methods: A Field Study</title>
    <author><first>Howard</first><last>Gutowitz</last></author>
  </paper>

  <paper id="2506">
    <title><fixed-case>HMS</fixed-case>: A Predictive Text Entry Method Using Bigrams</title>
    <author><first>Jon</first><last>Hasselgren</last></author>
    <author><first>Erik</first><last>Montnemery</last></author>
    <author><first>Pierre</first><last>Nugues</last></author>
    <author><first>Markus</first><last>Svensson</last></author>
  </paper>

  <paper id="2507">
    <title>Word N-Grams for Cluster Keyboards</title>
    <author><first>Nils</first><last>Klarlund</last></author>
    <author><first>Michael</first><last>Riley</last></author>
  </paper>

  <paper id="2508">
    <title>Language Technology in a Predictive, Restricted On-Screen Keyboard with Dynamic Layout for Severely Disabled People</title>
    <author><first>Anders S.</first><last>Johansen</last></author>
    <author><first>John P.</first><last>Hansen</last></author>
    <author><first>Dan W.</first><last>Hansen</last></author>
    <author><first>Kenji</first><last>Itoh</last></author>
    <author><first>Satoru</first><last>Mashino</last></author>
  </paper>

  <paper id="2509">
    <title>Domain-Specific Disambiguation for Typing with Ambiguous Keyboards</title>
    <author><first>Karin</first><last>Harbusch</last></author>
    <author><first>Sasa</first><last>Hasan</last></author>
    <author><first>Hajo</first><last>Hoffmann</last></author>
    <author><first>Michael</first><last>Kühn</last></author>
    <author><first>Bernhard</first><last>Schüler</last></author>
  </paper>

  <paper id="2510">
    <title>Author Index</title>
  </paper>

  <paper id="2600">
    <title>Proceedings of the 2003 <fixed-case>EACL</fixed-case> Workshop on The Computational Treatment of Anaphora</title>
  </paper>

  <paper id="2601">
    <title>Intermediate Parsing for Anaphora Resolution? Implementing the Lappin and Leass non-coreference filters</title>
    <author><first>Judita</first><last>Preiss</last></author>
    <author><first>Ted</first><last>Briscoe</last></author>
  </paper>

  <paper id="2602">
    <title>Resolving Pronouns Robustly: Plumbing the Depths of Shallowness</title>
    <author><first>Advaith</first><last>Siddharthan</last></author>
  </paper>

  <paper id="2603">
    <title>Doing <fixed-case>D</fixed-case>utch Pronouns Automatically in Optimality Theory</title>
    <author><first>Gerlof</first><last>Bouma</last></author>
  </paper>

  <paper id="2604">
    <title>Incorporating Contextual Cues in Trainable Models for Coreference Resolution</title>
    <author><first>Ryu</first><last>Iida</last></author>
    <author><first>Kentaro</first><last>Inui</last></author>
    <author><first>Hiroya</first><last>Takamura</last></author>
    <author><first>Yuji</first><last>Matsumoto</last></author>
  </paper>

  <paper id="2605">
    <title>Associative Descriptions and Salience: A Preliminary Investigation</title>
    <author><first>Massimo</first><last>Poesio</last></author>
  </paper>

  <paper id="2606">
    <title>Using the Web for Nominal Anaphora Resolution</title>
    <author><first>Katja</first><last>Markert</last></author>
    <author><first>Malvina</first><last>Nissim</last></author>
    <author><first>Natalia</first><last>Modjeska</last></author>
  </paper>

  <paper id="2607">
    <title>Associative Anaphora Resolution: A Web-Based Approach</title>
    <author><first>Razvan</first><last>Bunescu</last></author>
  </paper>

  <paper id="2608">
    <title>Anaphoric arguments of discourse connectives: Semantic properties of antecedents versus non-antecedents</title>
    <author><first>Eleni</first><last>Miltsakaki</last></author>
    <author><first>Cassandre</first><last>Creswell</last></author>
    <author><first>Katherine</first><last>Forbes</last></author>
    <author><first>Aravind</first><last>Joshi</last></author>
    <author><first>Bonnie</first><last>Webber</last></author>
  </paper>

  <paper id="2609">
    <title>Demonstrative Pronouns and Personal Pronouns: <fixed-case>G</fixed-case>erman der vs er</title>
    <author><first>Peter</first><last>Bosch</last></author>
    <author><first>Tom</first><last>Rozario</last></author>
    <author><first>Yufan</first><last>Zhao</last></author>
  </paper>

  <paper id="2610">
    <title>Author Index</title>
  </paper>

  <paper id="2700">
    <title>Proceedings of the 2003 <fixed-case>EACL</fixed-case> Workshop on Dialogue Systems: interaction, adaptation and styes of management</title>
  </paper>

  <paper id="2701">
    <title><fixed-case>I</fixed-case>ntroduction: Dialogue Systems: Interaction, Adaptation and Styles of Management</title>
    <author><first>Kristiina</first><last>Jokinen</last></author>
    <author><first>Björn</first><last>Gämback</last></author>
    <author><first>William</first><last>Black</last></author>
    <author><first>Roberta</first><last>Catizone</last></author>
    <author><first>Yorick</first><last>Wilks</last></author>
  </paper>

  <paper id="2702">
    <title>Why a Static Interpretation Is Not Sufficient in Spatial Communication</title>
    <author><first>John A.</first><last>Bateman</last></author>
    <author><first>Kerstin</first><last>Fischer</last></author>
    <author><first>Thora</first><last>Tenbrink</last></author>
  </paper>

  <paper id="2703">
    <title>Learning to Classify Utterances in a Task-Oriented Dialogue</title>
    <author><first>William</first><last>Black</last></author>
    <author><first>Paul</first><last>Thompson</last></author>
    <author><first>Adam</first><last>Funk</last></author>
    <author><first>Andrew</first><last>Conroy</last></author>
  </paper>

  <paper id="2704">
    <title>Flexibility and Efficiency through Personalisation?  Experiments with a conversational Program Guide Information System</title>
    <author><first>Péter</first><last>Boda</last></author>
    <author><first>Suresh</first><last>Chande</last></author>
    <author><first>Elviira</first><last>Hartikainen</last></author>
    <author><first>Nidhi</first><last>Gupta</last></author>
    <author><first>Sirpa</first><last>Autere</last></author>
  </paper>

  <paper id="2705">
    <title>Multimodal Dialogue Management in the <fixed-case>COMIC</fixed-case> Project</title>
    <author><first>Roberta</first><last>Catizone</last></author>
    <author><first>Andrea</first><last>Setzer</last></author>
    <author><first>Yorick</first><last>Wilks</last></author>
  </paper>

  <paper id="2706">
    <title>Policies and Procedure for Spoken Dialogue Systems</title>
    <author><first>Matthias</first><last>Denecke</last></author>
  </paper>

  <paper id="2707">
    <title>Automating Hinting in Mathematical Tutorial Dialogue</title>
    <author><first>Armin</first><last>Fiedler</last></author>
    <author><first>Dimitra</first><last>Tsovaltzi</last></author>
  </paper>

  <paper id="2708">
    <title>Distributed Dialogue Management in a Blackboard Architecture</title>
    <author><first>Antti</first><last>Kerminen</last></author>
    <author><first>Kristiina</first><last>Jokinen</last></author>
  </paper>

  <paper id="2709">
    <title>Multi-Level Architecture for Natural Activity-Oriented Dialogue</title>
    <author><first>Oliver</first><last>Lemon</last></author>
    <author><first>Lawrence</first><last>Cavedon</last></author>
  </paper>

  <paper id="2710">
    <title>Machine Learning for Shallow Interpretation of User Utterances in Spoken Dialogue Systems</title>
    <author><first>Piroska</first><last>Lendvai</last></author>
    <author><first>Antal</first><last>van den Bosch</last></author>
    <author><first>Emiel</first><last>Krahmer</last></author>
  </paper>

  <paper id="2711">
    <title>The Interactive Navigation to the Stored Q&amp;A data using Simple Questions</title>
    <author><first>Kunio</first><last>Matsui</last></author>
    <author><first>Hozumi</first><last>Tanaka</last></author>
  </paper>

  <paper id="2712">
    <title>An Agent Design for Effective Negotiation Dialogues</title>
    <author><first>Bryan</first><last>McEleney</last></author>
    <author><first>Gregory</first><last>O’Hare</last></author>
  </paper>

  <paper id="2713">
    <title><fixed-case>S</fixed-case>esa<fixed-case>ME</fixed-case>: A Framework for Personalised and Adaptive Speech Interfaces</title>
    <author><first>Botond</first><last>Pakucs</last></author>
  </paper>

  <paper id="2714">
    <title>A Constructive View of Discourse Operators</title>
    <author><first>Allan</first><last>Ramsay</last></author>
    <author><first>Helen</first><last>Gaylard</last></author>
  </paper>

  <paper id="2715">
    <title>Generic Dialogue Structure for Vocal Access to Indexed Databases</title>
    <author><first>Christophe</first><last>Dupriez</last></author>
    <author><first>Mélanie</first><last>Roland</last></author>
  </paper>

  <paper id="2716">
    <title>Author Index</title>
  </paper>

  <paper id="2800">
    <title>Proceedings of the <fixed-case>EACL</fixed-case> 2003 Workshop on Evaluation Initiatives in Natural Language Processing: are evaluation methods, metrics and resources reusable?</title>
    <editor><first>Katerina</first><last>Pastra</last></editor>
    <month>April</month>
    <year>2003</year>
    <address>Columbus, Ohio</address>
    <publisher>Association for Computational Linguistics</publisher>
    <url>http://www.aclweb.org/anthology/W03-28</url>
  </paper>

  <paper id="2801">
    <title>Reuse and Challenges in Evaluating Language Generation Systems: Position Paper</title>
    <author><first>Kalina</first><last>Bontcheva</last></author>
    <booktitle>Proceedings of the <fixed-case>EACL</fixed-case> 2003 Workshop on Evaluation Initiatives in Natural Language Processing: are evaluation methods, metrics and resources reusable?</booktitle>
    <month>April</month>
    <year>2003</year>
    <address>Columbus, Ohio</address>
    <publisher>Association for Computational Linguistics</publisher>
    <pages>3-10</pages>
    <url>http://www.aclweb.org/anthology/W03-2801</url>
  </paper>

  <paper id="2802">
    <title>The <fixed-case>PEACE</fixed-case> <fixed-case>SLDS</fixed-case> understanding evaluation paradigm of the <fixed-case>F</fixed-case>rench <fixed-case>MEDIA</fixed-case> campaign</title>
    <author><first>Laurence</first><last>Devillers</last></author>
    <author><first>Hélène</first><last>Maynard</last></author>
    <author><first>Patrick</first><last>Paroubek</last></author>
    <author><first>Sophie</first><last>Rosset</last></author>
    <booktitle>Proceedings of the <fixed-case>EACL</fixed-case> 2003 Workshop on Evaluation Initiatives in Natural Language Processing: are evaluation methods, metrics and resources reusable?</booktitle>
    <month>April</month>
    <year>2003</year>
    <address>Columbus, Ohio</address>
    <publisher>Association for Computational Linguistics</publisher>
    <pages>11-18</pages>
    <url>http://www.aclweb.org/anthology/W03-2802</url>
  </paper>

  <paper id="2803">
    <title>Some statistical methods for evaluating information extraction systems</title>
    <author><first>Will</first><last>Lowe</last></author>
    <author><first>Gary</first><last>King</last></author>
    <booktitle>Proceedings of the <fixed-case>EACL</fixed-case> 2003 Workshop on Evaluation Initiatives in Natural Language Processing: are evaluation methods, metrics and resources reusable?</booktitle>
    <month>April</month>
    <year>2003</year>
    <address>Columbus, Ohio</address>
    <publisher>Association for Computational Linguistics</publisher>
    <pages>19-26</pages>
    <url>http://www.aclweb.org/anthology/W03-2803</url>
  </paper>

  <paper id="2804">
    <title>A Quantitative Method for Machine Translation Evaluation</title>
    <author><first>Jesús</first><last>Tomás</last></author>
    <author><first>Josep Àngel</first><last>Mas</last></author>
    <author><first>Francisco</first><last>Casacuberta</last></author>
    <booktitle>Proceedings of the <fixed-case>EACL</fixed-case> 2003 Workshop on Evaluation Initiatives in Natural Language Processing: are evaluation methods, metrics and resources reusable?</booktitle>
    <month>April</month>
    <year>2003</year>
    <address>Columbus, Ohio</address>
    <publisher>Association for Computational Linguistics</publisher>
    <pages>27-34</pages>
    <url>http://www.aclweb.org/anthology/W03-2804</url>
  </paper>

  <paper id="2805">
    <title>Colouring Summaries <fixed-case>BLEU</fixed-case></title>
    <author><first>Katerina</first><last>Pastra</last></author>
    <author><first>Horacio</first><last>Saggion</last></author>
    <booktitle>Proceedings of the <fixed-case>EACL</fixed-case> 2003 Workshop on Evaluation Initiatives in Natural Language Processing: are evaluation methods, metrics and resources reusable?</booktitle>
    <month>April</month>
    <year>2003</year>
    <address>Columbus, Ohio</address>
    <publisher>Association for Computational Linguistics</publisher>
    <pages>35-42</pages>
    <url>http://www.aclweb.org/anthology/W03-2805</url>
  </paper>

  <paper id="2806">
    <title>Intrinsic versus Extrinsic Evaluations of Parsing Systems</title>
    <author><first>Diego</first><last>Mollá</last></author>
    <author><first>Ben</first><last>Hutchinson</last></author>
    <booktitle>Proceedings of the <fixed-case>EACL</fixed-case> 2003 Workshop on Evaluation Initiatives in Natural Language Processing: are evaluation methods, metrics and resources reusable?</booktitle>
    <month>April</month>
    <year>2003</year>
    <address>Columbus, Ohio</address>
    <publisher>Association for Computational Linguistics</publisher>
    <pages>43-50</pages>
    <url>http://www.aclweb.org/anthology/W03-2806</url>
  </paper>

  <paper id="2807">
    <title>Adaptation of the F-measure to Cluster Based Lexicon Quality Evaluation</title>
    <author><first>Angelo</first><last>Dalli</last></author>
    <booktitle>Proceedings of the <fixed-case>EACL</fixed-case> 2003 Workshop on Evaluation Initiatives in Natural Language Processing: are evaluation methods, metrics and resources reusable?</booktitle>
    <month>April</month>
    <year>2003</year>
    <address>Columbus, Ohio</address>
    <publisher>Association for Computational Linguistics</publisher>
    <pages>51-56</pages>
    <url>http://www.aclweb.org/anthology/W03-2807</url>
  </paper>

  <paper id="2808">
    <title>No-bureaucracy evaluation</title>
    <author><first>Adam</first><last>Kilgarriff</last></author>
    <booktitle>Proceedings of the <fixed-case>EACL</fixed-case> 2003 Workshop on Evaluation Initiatives in Natural Language Processing: are evaluation methods, metrics and resources reusable?</booktitle>
    <month>April</month>
    <year>2003</year>
    <address>Columbus, Ohio</address>
    <publisher>Association for Computational Linguistics</publisher>
    <pages>57-64</pages>
    <url>http://www.aclweb.org/anthology/W03-2808</url>
  </paper>

  <paper id="2809">
    <title>Living up to standards</title>
    <author><first>Maghi</first><last>King</last></author>
    <booktitle>Proceedings of the <fixed-case>EACL</fixed-case> 2003 Workshop on Evaluation Initiatives in Natural Language Processing: are evaluation methods, metrics and resources reusable?</booktitle>
    <month>April</month>
    <year>2003</year>
    <address>Columbus, Ohio</address>
    <publisher>Association for Computational Linguistics</publisher>
    <pages>65-72</pages>
    <url>http://www.aclweb.org/anthology/W03-2809</url>
  </paper>

  <paper id="2810">
    <title>Setting up an Evaluation Infrastructure for Human Language Technologies in <fixed-case>E</fixed-case>urope</title>
    <author><first>Kevin</first><last>McTait</last></author>
    <author><first>Khalid</first><last>Choukri</last></author>
    <booktitle>Proceedings of the <fixed-case>EACL</fixed-case> 2003 Workshop on Evaluation Initiatives in Natural Language Processing: are evaluation methods, metrics and resources reusable?</booktitle>
    <month>April</month>
    <year>2003</year>
    <address>Columbus, Ohio</address>
    <publisher>Association for Computational Linguistics</publisher>
    <pages>7377</pages>
    <url>http://www.aclweb.org/anthology/W03-2810</url>
  </paper>

  <paper id="2900">
    <title>Proceedings of the 2003 <fixed-case>EACL</fixed-case> Workshop on Morphological Processing of <fixed-case>S</fixed-case>lavic Languages</title>
    <url>http://www.aclweb.org/anthology/W03-2900</url>
  </paper>

  <paper id="2901">
    <title>Relations between Inflectional and Derivation Patterns</title>
    <author><first>Karel</first><last>Pala</last></author>
    <author><first>Radek</first><last>Sedláček</last></author>
    <author><first>Marek</first><last>Veber</last></author>
    <url>http://www.aclweb.org/anthology/W03-2901</url>
    <address>Budapest, Hungary</address>
    <bibkey>pala-sedlacek-veber:2003:InflDerivPatterns</bibkey>
    <bibtype>inproceedings</bibtype>
    <booktitle>Proceedings of the <fixed-case>EACL</fixed-case> 2003 Workshop on Morphological Processing of <fixed-case>S</fixed-case>lavic Languages</booktitle>
    <month>April</month>
    <pages>1–8</pages>
    <publisher>Association for Computational Linguistics</publisher>
    <year>2003</year>
  </paper>

  <paper id="2902">
    <title>A Large-scale Inheritance-based Morphological Lexicon for <fixed-case>R</fixed-case>ussian</title>
    <author><first>Roger</first><last>Evans</last></author>
    <author><first>Carole</first><last>Tiberius</last></author>
    <author><first>Dunstan</first><last>Brown</last></author>
    <author><first>Greville C.</first><last>Corbett</last></author>
    <url>http://www.aclweb.org/anthology/W03-2902</url>
    <address>Budapest, Hungary</address>
    <bibkey>evans-tiberius-brown-greville:2003:MorphLexiconRussian</bibkey>
    <bibtype>inproceedings</bibtype>
    <booktitle>Proceedings of the <fixed-case>EACL</fixed-case> 2003 Workshop on Morphological Processing of <fixed-case>S</fixed-case>lavic Languages</booktitle>
    <month>April</month>
    <pages>9–16</pages>
    <publisher>Association for Computational Linguistics</publisher>
    <year>2003</year>
  </paper>

  <paper id="2903">
    <title>Automatic Lexical Acquisition from Raw Corpora: An Application to <fixed-case>R</fixed-case>ussian</title>
    <author><first>Antoni</first><last>Oliver</last></author>
    <author><first>Irene</first><last>Castellón</last></author>
    <author><first>Lluís</first><last>Màrquez</last></author>
    <url>http://www.aclweb.org/anthology/W03-2903</url>
    <address>Budapest, Hungary</address>
    <bibkey>oliver-castellon-marquez:2003:LexicalAcquisitionRussian</bibkey>
    <bibtype>inproceedings</bibtype>
    <booktitle>Proceedings of the <fixed-case>EACL</fixed-case> 2003 Workshop on Morphological Processing of <fixed-case>S</fixed-case>lavic Languages</booktitle>
    <month>April</month>
    <pages>17–24</pages>
    <publisher>Association for Computational Linguistics</publisher>
    <year>2003</year>
  </paper>

  <paper id="2904">
    <title>The <fixed-case>MULTEXT</fixed-case>-East Morphosyntactic Specification for <fixed-case>S</fixed-case>lavic Languages</title>
    <author><first>Tomaž</first><last>Erjavec</last></author>
    <author><first>Cvetana</first><last>Krstev</last></author>
    <author><first>Vladimír</first><last>Petkevič</last></author>
    <author><first>Kiril</first><last>Simov</last></author>
    <author><first>Marko</first><last>Tadić</last></author>
    <author><first>Duško</first><last>Vitas</last></author>
    <url>http://www.aclweb.org/anthology/W03-2904</url>
    <address>Budapest, Hungary</address>
    <bibkey>erjavec-krstev-petkevic-simov-tadic-vitas:2003:MULTEXTEastSlavic</bibkey>
    <bibtype>inproceedings</bibtype>
    <booktitle>Proceedings of the <fixed-case>EACL</fixed-case> 2003 Workshop on Morphological Processing of <fixed-case>S</fixed-case>lavic Languages</booktitle>
    <month>April</month>
    <pages>25–32</pages>
    <publisher>Association for Computational Linguistics</publisher>
    <year>2003</year>
  </paper>

  <paper id="2905">
    <title>A Flexemic Tagset for Polish</title>
    <author><first>Adam</first><last>Przepiórkowski</last></author>
    <author><first>Marcin</first><last>Woliński</last></author>
    <url>http://www.aclweb.org/anthology/W03-2905</url>
    <address>Budapest, Hungary</address>
    <bibkey>przepiorkowski-wolinski:2003:FlexemicTagsetPolish</bibkey>
    <bibtype>inproceedings</bibtype>
    <booktitle>Proceedings of the <fixed-case>EACL</fixed-case> 2003 Workshop on Morphological Processing of <fixed-case>S</fixed-case>lavic Languages</booktitle>
    <month>April</month>
    <pages>33–40</pages>
    <publisher>Association for Computational Linguistics</publisher>
    <year>2003</year>
  </paper>

  <paper id="2906">
    <title>Building the <fixed-case>C</fixed-case>roatian Morphological Lexicon</title>
    <author><first>Marko</first><last>Tadić</last></author>
    <author><first>Sanja</first><last>Fulgosi</last></author>
    <url>http://www.aclweb.org/anthology/W03-2906</url>
    <address>Budapest, Hungary</address>
    <bibkey>tadic-fulgosi:2003:CroatianMorphLexicon</bibkey>
    <bibtype>inproceedings</bibtype>
    <booktitle>Proceedings of the <fixed-case>EACL</fixed-case> 2003 Workshop on Morphological Processing of <fixed-case>S</fixed-case>lavic Languages</booktitle>
    <month>April</month>
    <pages>41–45</pages>
    <publisher>Association for Computational Linguistics</publisher>
    <year>2003</year>
  </paper>

  <paper id="2907">
    <title>Unsupervised Learning of <fixed-case>B</fixed-case>ulgarian <fixed-case>POS</fixed-case> Tags</title>
    <author><first>Derrick</first><last>Higgins</last></author>
    <url>http://www.aclweb.org/anthology/W03-2907</url>
    <address>Budapest, Hungary</address>
    <bibkey>higgins:2003:UnsupervisedLearningBulgarian</bibkey>
    <bibtype>inproceedings</bibtype>
    <booktitle>Proceedings of the <fixed-case>EACL</fixed-case> 2003 Workshop on Morphological Processing of <fixed-case>S</fixed-case>lavic Languages</booktitle>
    <month>April</month>
    <pages>47–54</pages>
    <publisher>Association for Computational Linguistics</publisher>
    <year>2003</year>
  </paper>

  <paper id="2908">
    <title>Composite Tense Recognition and Tagging in <fixed-case>S</fixed-case>erbian</title>
    <author><first>Duško</first><last>Vitas</last></author>
    <author><first>Cvetana</first><last>Krstev</last></author>
    <url>http://www.aclweb.org/anthology/W03-2908</url>
    <address>Budapest, Hungary</address>
    <bibkey>vitas-krstev:2003:CompositeTenseSerbian</bibkey>
    <bibtype>inproceedings</bibtype>
    <booktitle>Proceedings of the <fixed-case>EACL</fixed-case> 2003 Workshop on Morphological Processing of <fixed-case>S</fixed-case>lavic Languages</booktitle>
    <month>April</month>
    <pages>55–62</pages>
    <publisher>Association for Computational Linguistics</publisher>
    <year>2003</year>
  </paper>

  <paper id="2909">
    <title>A Reconfigurable Stochastic Tagger for Languages with Complex Tag Structure</title>
    <author><first>Łukasz</first><last>Dębowski</last></author>
    <url>http://www.aclweb.org/anthology/W03-2909</url>
    <address>Budapest, Hungary</address>
    <bibkey>debowski:2003:ReconfigurableStochasticTagger</bibkey>
    <bibtype>inproceedings</bibtype>
    <booktitle>Proceedings of the <fixed-case>EACL</fixed-case> 2003 Workshop on Morphological Processing of <fixed-case>S</fixed-case>lavic Languages</booktitle>
    <month>April</month>
    <pages>63–70</pages>
    <publisher>Association for Computational Linguistics</publisher>
    <year>2003</year>
  </paper>

  <paper id="2910">
    <title>Some Aspects of the Morphological Processing of <fixed-case>B</fixed-case>ulgarian</title>
    <author><first>Milena</first><last>Slavcheva</last></author>
    <url>http://www.aclweb.org/anthology/W03-2910</url>
    <address>Budapest, Hungary</address>
    <bibkey>debowski:2003:MorphProcessingBulgarian</bibkey>
    <bibtype>inproceedings</bibtype>
    <booktitle>Proceedings of the <fixed-case>EACL</fixed-case> 2003 Workshop on Morphological Processing of <fixed-case>S</fixed-case>lavic Languages</booktitle>
    <month>April</month>
    <pages>71–77</pages>
    <publisher>Association for Computational Linguistics</publisher>
    <year>2003</year>
  </paper>

  <paper id="2911">
    <title>Morpho-syntactic Clues for Terminological Processing in <fixed-case>S</fixed-case>erbian</title>
    <author><first>Goran</first><last>Nenadić</last></author>
    <author><first>Irena</first><last>Spasić</last></author>
    <author><first>Sophia</first><last>Ananiadou</last></author>
    <url>http://www.aclweb.org/anthology/W03-2911</url>
    <address>Budapest, Hungary</address>
    <bibkey>nenadic-spasic-ananiadou:2003:MorphCluesSerbian</bibkey>
    <bibtype>inproceedings</bibtype>
    <booktitle>Proceedings of the <fixed-case>EACL</fixed-case> 2003 Workshop on Morphological Processing of <fixed-case>S</fixed-case>lavic Languages</booktitle>
    <month>April</month>
    <pages>79–86</pages>
    <publisher>Association for Computational Linguistics</publisher>
    <year>2003</year>
  </paper>

  <paper id="2912">
    <title><fixed-case>R</fixed-case>ussian Morphology: Ressources and <fixed-case>J</fixed-case>ava Software Application</title>
    <author><first>Serge</first><last>Yablonsky</last></author>
    <url>http://www.aclweb.org/anthology/W03-2912</url>
    <address>Budapest, Hungary</address>
    <bibkey>yablonsky:2003:RussianMorphologyJava</bibkey>
    <bibtype>inproceedings</bibtype>
    <booktitle>Proceedings of the <fixed-case>EACL</fixed-case> 2003 Workshop on Morphological Processing of <fixed-case>S</fixed-case>lavic Languages</booktitle>
    <month>April</month>
    <pages>87–94</pages>
    <publisher>Association for Computational Linguistics</publisher>
    <year>2003</year>
  </paper>

  <paper id="3000">
    <title>Proceedings of the Eighth International Conference on Parsing Technologies</title>
  </paper>
  <paper id="3001">
    <title>Parsing Tree Adjoining Grammars and Tree Insertion Grammars with Simultaneous Adjunctions</title>
    <author><first>Miguel A.</first><last>Alonso</last></author>
    <author><first>Víctor J.</first><last>Díaz</last></author>
    <booktitle>Proceedings of the Eighth International Conference on Parsing Technologies</booktitle>
    <month>April</month>
    <year>2003</year>
    <address>Nancy, France</address>
    <abstract>A large part of wide coverage Tree Adjoining Grammars (TAG) is formed by trees that satisfy the restrictions imposed by Tree Insertion Grammars (TIG). This characteristic can be used to reduce the practical complexity of TAG parsing, applying the standard adjunction operation only in those cases in which the simpler cubic-time TIG adjunction cannot be applied. In this paper, we describe a parsing algorithm managing simultaneous adjunctions in TAG and TIG.</abstract>
    <pages>19–30</pages>
    <url>https://www.aclweb.org/anthology/W03-3001</url>
    <bibtype>inproceedings</bibtype>
    <bibkey>W03-3001</bibkey>
  </paper>
  <paper id="3002">
    <title>Implémentation du système MASPAR selon une approche multi-agent</title>
    <author><first>Chafik</first><last>Aloulou</last></author>
    <author><first>Lamia</first><last>Hadrich Belguith</last></author>
    <author><first>Ahmed</first><last>Hadj Kacem</last></author>
    <author><first>Souha</first><last>Hammami Mezghani</last></author>
    <booktitle>Proceedings of the Eighth International Conference on Parsing Technologies</booktitle>
    <month>April</month>
    <year>2003</year>
    <address>Nancy, France</address>
    <abstract>Le traitement automatique du langage naturel est un axe de recherche qui connaît chaque jour de nouvelles théories et approches. Les systèmes d’analyse automatique qui sont fondés sur une approche séquentielle présentent plusieurs inconvénients. Afin de pallier ces limites, nous nous sommes intéressés à la réalisation d’un système d’analyse syntaxique de textes arabes basé sur l’approche multi-agent : MASPAR « Multi-Agent System for Parsing ARabic ».</abstract>
    <url>https://www.aclweb.org/anthology/W03-3002</url>
    <bibtype>inproceedings</bibtype>
    <bibkey>W03-3002</bibkey>
  </paper>
  <paper id="3003">
    <title>Incremental Parsing Of Lambek Calculus Using Proof-Net Interfaces</title>
    <author><first>Denis</first><last>Béchet</last></author>
    <booktitle>Proceedings of the Eighth International Conference on Parsing Technologies</booktitle>
    <month>April</month>
    <year>2003</year>
    <address>Nancy, France</address>
    <abstract>The paper describes an incremental parsing algorithm for natural languages that uses normalized interfaces of modules of proof-nets. This algorithm produces at each step the different possible partial syntactical analyses of the first words of a sentence. Thus, it can analyze texts on the fly leaving partially analyzed sentences.</abstract>
    <pages>31–42</pages>
    <url>https://www.aclweb.org/anthology/W03-3003</url>
    <bibtype>inproceedings</bibtype>
    <bibkey>W03-3003</bibkey>
  </paper>
  <paper id="3004">
    <title>Meta-Level Contstraints for Linguistic Domain Interaction</title>
    <author><first>Philippe</first><last>Blache</last></author>
    <booktitle>Proceedings of the Eighth International Conference on Parsing Technologies</booktitle>
    <month>April</month>
    <year>2003</year>
    <address>Nancy, France</address>
    <abstract>This paper presents a technique for the representation and the implementation of interaction relations between different domains of linguistic analysis. This solution relies on the localization of the linguistic objects in the context. The relations are then implemented by means of interaction constraints, each domain information being expressed independently.</abstract>
    <url>https://www.aclweb.org/anthology/W03-3004</url>
    <bibtype>inproceedings</bibtype>
    <bibkey>W03-3004</bibkey>
  </paper>
  <paper id="3005">
    <title>Guided Earley Parsing</title>
    <author><first>Pierre</first><last>Boullier</last></author>
    <booktitle>Proceedings of the Eighth International Conference on Parsing Technologies</booktitle>
    <month>April</month>
    <year>2003</year>
    <address>Nancy, France</address>
    <abstract>In this paper, we present a method which may speed up Earley parsers in practice. A first pass called a guiding parser builds an intermediate structure called a guide which is used by a second pass, an Earley parser, called a guided parser whose Predictor phase is slightly modified in such a way that it selects an initial item only if this item is in the guide. This approach is validated by practical experiments preformed on a large test set with an English context-free grammar.</abstract>
    <pages>43–54</pages>
    <url>https://www.aclweb.org/anthology/W03-3005</url>
    <bibtype>inproceedings</bibtype>
    <bibkey>W03-3005</bibkey>
  </paper>
  <paper id="3006">
    <title>Supertagging: A Non-Statistical Parsing-Based Approach</title>
    <author><first>Pierre</first><last>Boullier</last></author>
    <booktitle>Proceedings of the Eighth International Conference on Parsing Technologies</booktitle>
    <month>April</month>
    <year>2003</year>
    <address>Nancy, France</address>
    <abstract>We present a novel approach to supertagging w.r.t. some lexicalized grammar G. It differs from previous approaches in several ways:
- These supertaggers rely only on structural information: they do not need any training phase;
- These supertaggers do not compute the “best“ supertag for each word, but rather a set of supertags. These sets of supertags do not exclude any supertag that will eventually be used in a valid complete derivation (i.e., we have a recall score of 100%);
- These supertaggers are in fact true parsers which accept supersets of L(G) that can be more efficiently parsed than the sentences of L(G).</abstract>
    <pages>55–65</pages>
    <url>https://www.aclweb.org/anthology/W03-3006</url>
    <bibtype>inproceedings</bibtype>
    <bibkey>W03-3006</bibkey>
  </paper>
  <paper id="3007">
    <title>Parsing Strategies for the Integration of Two Stochastic Context-Free Grammars</title>
    <author><first>Anna</first><last>Corazza</last></author>
    <booktitle>Proceedings of the Eighth International Conference on Parsing Technologies</booktitle>
    <month>April</month>
    <year>2003</year>
    <address>Nancy, France</address>
    <abstract>Integration of two stochastic context-free grammars can be useful in two pass approaches used, for example, in speech recognition and understanding. Based on an algorithm proposed by [Nederhof and Satta, 2002] for the non-probabilistic case, left-to-right strategies for the search for the best solution based on CKY and Earley parsers are discussed. The restriction that one of the two grammars must be non recursive does not represent a problem in the considered applications.</abstract>
    <url>https://www.aclweb.org/anthology/W03-3007</url>
    <bibtype>inproceedings</bibtype>
    <bibkey>W03-3007</bibkey>
  </paper>
  <paper id="3008">
    <title>Visual Language Editors based on LR Parsing Techniques</title>
    <author><first>Gennaro</first><last>Costagliola</last></author>
    <author><first>Vincenzo</first><last>Deufemia</last></author>
    <booktitle>Proceedings of the Eighth International Conference on Parsing Technologies</booktitle>
    <month>April</month>
    <year>2003</year>
    <address>Nancy, France</address>
    <abstract>Visual language editors should provide a user-friendly environment where users are supported in an effective way in the construction of visual sentences. In this paper, we propose an approach for the construction of syntax-directed visual language editors by integrating incremental parsers into freehand editors. The approach combines the LR-based techniques for parsing visual languages with the more general incremental Generalized LR parsing techniques developed for string languages.</abstract>
    <pages>78–90</pages>
    <url>https://www.aclweb.org/anthology/W03-3008</url>
    <bibtype>inproceedings</bibtype>
    <bibkey>W03-3008</bibkey>
  </paper>
  <paper id="3009">
    <title>Subtree Parsing to Speed up Deep Analysis</title>
    <author><first>Kilian</first><last>Foth</last></author>
    <author><first>Wolfgang</first><last>Menzel</last></author>
    <booktitle>Proceedings of the Eighth International Conference on Parsing Technologies</booktitle>
    <month>April</month>
    <year>2003</year>
    <address>Nancy, France</address>
    <abstract>Within a grammar formalism that treats syntax analysis as a global optimization problem, methods are investigated to improve parsing performance by recombining the solutions of smaller and easier subproblems. The robust nature of the formalism allows the application of this technique with little change to the original grammar.</abstract>
    <pages>91–102</pages>
    <url>https://www.aclweb.org/anthology/W03-3009</url>
    <bibtype>inproceedings</bibtype>
    <bibkey>W03-3009</bibkey>
  </paper>
  <paper id="3010">
    <title>Constraint relaxation with weighted feature structures</title>
    <author><first>Frederik</first><last>Fouvry</last></author>
    <booktitle>Proceedings of the Eighth International Conference on Parsing Technologies</booktitle>
    <month>April</month>
    <year>2003</year>
    <address>Nancy, France</address>
    <abstract>In this paper, we present a definition of unification of weighted feature structures designed to deal with constraint relaxation. The application of phrase structure rules in a unification-based Natural Language Processing system is adapted such that inconsistent values do not lead to failure, but are penalised. These penalties are based on the signature and the shape of the feature structures, and thus realise an elegant and general approach to relaxation.</abstract>
    <pages>103–114</pages>
    <url>https://www.aclweb.org/anthology/W03-3010</url>
    <bibtype>inproceedings</bibtype>
    <bibkey>W03-3010</bibkey>
  </paper>
  <paper id="3011">
    <title>Generative versus Discriminative Models for Statistical Left-Corner Parsing</title>
    <author><first>James</first><last>Henderson</last></author>
    <booktitle>Proceedings of the Eighth International Conference on Parsing Technologies</booktitle>
    <month>April</month>
    <year>2003</year>
    <address>Nancy, France</address>
    <abstract>We propose two statistical left-corner parsers and investigate their accuracy at varying speeds. The parser based on a generative probability model achieves state-of-the-art accuracy when sufficient time is available, but when high speed is required the parser based on a discriminative probability model performs better. Neural network probability estimation is used to handle conditioning on both the unbounded parse histories and the unbounded lookahead strings.</abstract>
    <pages>115–126</pages>
    <url>https://www.aclweb.org/anthology/W03-3011</url>
    <bibtype>inproceedings</bibtype>
    <bibkey>W03-3011</bibkey>
  </paper>
  <paper id="3012">
    <title>PACE — Parser Comparison and Evaluation</title>
    <author><first>Vladimir</first><last>Kadlec</last></author>
    <author><first>Pavel</first><last>Smrz</last></author>
    <booktitle>Proceedings of the Eighth International Conference on Parsing Technologies</booktitle>
    <month>April</month>
    <year>2003</year>
    <address>Nancy, France</address>
    <abstract>The paper introduces PACE — a parser comparison and evaluation system for the syntactic processing of natural languages. The analysis is based on context free grammar with contextual extensions (constraints). The system is able to manage very large and extremely ambiguous CF grammars. It is independent of the parsing algorithm used. The tool can solve the contextual constraints on the resulting CF structure, select the best parsing trees according to their probabilities, or combine them. We discuss the advantages and disadvantages of our modular design as well as how efficiently it processes the standard evaluation grammars.</abstract>
    <pages>211–212</pages>
    <url>https://www.aclweb.org/anthology/W03-3012</url>
    <bibtype>inproceedings</bibtype>
    <bibkey>W03-3012</bibkey>
  </paper>
  <paper id="3013">
    <title>GLR Parser with Conditional Action Model using Surface Phrasal Types for Korean</title>
    <author><first>Yong-Jae</first><last>Kwak</last></author>
    <author><first>So-Young</first><last>Park</last></author>
    <author><first>Hae-Chang</first><last>Rim</last></author>
    <booktitle>Proceedings of the Eighth International Conference on Parsing Technologies</booktitle>
    <month>April</month>
    <year>2003</year>
    <address>Nancy, France</address>
    <abstract>In this paper, we propose a new probabilistic GLR parsing method that can solve the problems of conventional methods. Our proposed Conditional Action Model uses Surface Phrasal Types (SPTs) encoding the functional word sequences of the sub-trees for describing structural characteristics of the partial parse. And, the proposed GLR model outperforms the previous methods by about 6~8%.</abstract>
    <pages>213–214</pages>
    <url>https://www.aclweb.org/anthology/W03-3013</url>
    <bibtype>inproceedings</bibtype>
    <bibkey>W03-3013</bibkey>
  </paper>
  <paper id="3014">
    <title>Parsing Domain Actions with Phrase-Level Grammars and Memory-Based Learners</title>
    <author><first>Chad</first><last>Langley</last></author>
    <author><first>Alon</first><last>Lavie</last></author>
    <booktitle>Proceedings of the Eighth International Conference on Parsing Technologies</booktitle>
    <month>April</month>
    <year>2003</year>
    <address>Nancy, France</address>
    <abstract>In this paper, we describe an approach to analysis for spoken language translation that combines phrase-level grammar-based parsing and automatic domain action classification. The job of the analyzer is to transform utterances into a shallow semantic task-oriented interlingua representation. The goal of our hybrid approach is to provide accurate real-time analyses and to improve robustness and portability to new domains and languages.</abstract>
    <pages>127–136</pages>
    <url>https://www.aclweb.org/anthology/W03-3014</url>
    <bibtype>inproceedings</bibtype>
    <bibkey>W03-3014</bibkey>
  </paper>
  <paper id="3015">
    <title>Intelligent Parsing in Natural Language Processing</title>
    <author><first>Sanghamitra</first><last>Mohanty</last></author>
    <author><first>Rakesh Chandra</first><last>Balabantaray</last></author>
    <booktitle>Proceedings of the Eighth International Conference on Parsing Technologies</booktitle>
    <month>April</month>
    <year>2003</year>
    <address>Nancy, France</address>
    <abstract>Parser does the part of speech (POS) identification in a sentence, which is required for Machine Translation (MT). An intelligent parser is a parser, which takes care of semantics along with the POS in a sentence. Use of such intelligent parser will reduce the complexity in semantics during MT apriori.</abstract>
    <url>https://www.aclweb.org/anthology/W03-3015</url>
    <bibtype>inproceedings</bibtype>
    <bibkey>W03-3015</bibkey>
  </paper>
  <paper id="3016">
    <title>Probabilistic Parsing as Intersection</title>
    <author><first>Mark-Jan</first><last>Nederhof</last></author>
    <author><first>Giorgio</first><last>Satta</last></author>
    <booktitle>Proceedings of the Eighth International Conference on Parsing Technologies</booktitle>
    <month>April</month>
    <year>2003</year>
    <address>Nancy, France</address>
    <abstract>We show that a well-known algorithm to compute the intersection of a context-fre language and a regular language can be extended to apply to a probabilistic context-free grammar and a probabilistic finite automaton, provided the two probabilistic models are combined through multiplication. The result is a probabilistic context-free grammar that contains joint information about the original grammar and automaton.</abstract>
    <pages>137-148</pages>
    <url>https://www.aclweb.org/anthology/W03-3016</url>
    <bibtype>inproceedings</bibtype>
    <bibkey>W03-3016</bibkey>
  </paper>
  <paper id="3017">
    <title>An Efficient Algorithm for Projective Dependency Parsing</title>
    <author><first>Joakim</first><last>Nivre</last></author>
    <booktitle>Proceedings of the Eighth International Workshop on Parsing Technologies (IWPT</booktitle>
    <month>April</month>
    <year>2003</year>
    <address>Nancy, France</address>
    <abstract>This paper presents a deterministic parsing algorithm for projective dependency grammar. The running time of the algorithm is linear in the length of the input string, and the dependency graph produced is guaranteed to be projective and acyclic. The algorithm has been experimentally evaluated in parsing unrestricted Swedish text, achieving an accuracy above 85% with a very simple grammar.</abstract>
    <pages>149–160</pages>
    <url>https://www.aclweb.org/anthology/W03-3017</url>
    <bibtype>inproceedings</bibtype>
    <bibkey>W03-3017</bibkey>
  </paper>
  <paper id="3018">
    <title>Dependency parsing using dependency graph for storing alternative structures</title>
    <author><first>Tomasz</first><last>Obrebski</last></author>
    <booktitle>Proceedings of the Eighth International Conference on Parsing Technologies</booktitle>
    <month>April</month>
    <year>2003</year>
    <address>Nancy, France</address>
    <abstract>In this paper an efficient algorithm for dependency parsing is described in which ambiguous dependency structure of a sentence is represented in the form of a graph. The idea of the algorithm is shortly outlined and some issues as to its time complexity are discussed.</abstract>
    <url>https://www.aclweb.org/anthology/W03-3018</url>
    <bibtype>inproceedings</bibtype>
    <bibkey>W03-3018</bibkey>
  </paper>
  <paper id="3019">
    <title>Combining Rule-based and Data-driven Techniques for Grammatical Relation Extraction in Spoken Language</title>
    <author><first>Kenji</first><last>Sagae</last></author>
    <author><first>Alon</first><last>Lavie</last></author>
    <booktitle>Proceedings of the Eighth International Conference on Parsing Technologies</booktitle>
    <month>April</month>
    <year>2003</year>
    <address>Nancy, France</address>
    <abstract>We investigate an aspect of the relationship between parsing and corpus-based methods in NLP that has received relatively little attention: coverage augmentation in rule-based parsers. In the specific task of determining grammatical relations (such as subjects and objects) in transcribed spoken language, we show that a combination of rule-based and corpus-based approaches, where a rule-based system is used as the teacher (or an automatic data annotator) to a corpus-based system, outperforms either system in isolation.</abstract>
    <url>https://www.aclweb.org/anthology/W03-3019</url>
    <bibtype>inproceedings</bibtype>
    <bibkey>W03-3019</bibkey>
  </paper>
  <paper id="3020">
    <title>Partially Ordered Multiset Context-free Grammars and Free-word-order Parsing</title>
    <author><first>Mark-Jan</first><last>Nederhof</last></author>
    <author><first>Giorgio</first><last>Satta</last></author>
    <author><first>Stuart</first><last>Shieber</last></author>
    <booktitle>Proceedings of the Eighth International Conference on Parsing Technologies</booktitle>
    <month>April</month>
    <year>2003</year>
    <address>Nancy, France</address>
    <abstract>We present a new formalism, partially ordered multiset context-free grammars (poms-CFG), along with an Earley-style parsing algorithm. The formalism, which can be thought of as a generalization of context-free grammars with partially ordered right-hand sides, is of interest in its own right, and also as infrastructure for obtaining tighter complexity bounds for more expressive context-free formalisms intended to express free or multiple word-order, such as ID/LP grammars. We reduce ID/LP grammars to poms-grammars, thereby getting finer-grained bounds on the parsing complexity of ID/LP grammars. We argue that in practice, the width of attested ID/LP grammars is small, yielding effectively polynomial time complexity for ID/LP grammar parsing.</abstract>
    <pages>171–182</pages>
    <url>https://www.aclweb.org/anthology/W03-3020</url>
    <bibtype>inproceedings</bibtype>
    <bibkey>W03-3020</bibkey>
  </paper>
  <paper id="3021">
    <title>On maximizing metrics for syntactic disambiguation</title>
    <author><first>Khalil</first><last>Sima’an</last></author>
    <booktitle>Proceedings of the Eighth International Conference on Parsing Technologies</booktitle>
    <month>April</month>
    <year>2003</year>
    <address>Nancy, France</address>
    <abstract>Given a probabilistic parsing model and an evaluation metric for scoring the match between parse-trees, e.g., PARSEVAL [Black et al., 1991], this paper addresses the problem of how to select the on average best scoring parse-tree for an input sentence. Common wisdom dictates that it is optimal to select the parse with the highest probability, regardless of the evaluation metric. In contrast, the Maximizing Metrics (MM) method [Goodman, 1998, Stolcke et al., 1997] proposes that an algorithm that optimizes the evaluation metric itself constitutes the optimal choice. We study the MM method within parsing. We observe that the MM does not always hold for tree-bank models, and that optimizing weak metrics is not interesting for semantic processing. Subsequently, we state an alternative proposition: the optimal algorithm must maximize the metric that scores parse-trees according to linguistically relevant features. We present new algorithms that optimize metrics that take into account increasingly more linguistic features, and exhibit experiments in support of our claim.</abstract>
    <pages>183–194</pages>
    <url>https://www.aclweb.org/anthology/W03-3021</url>
    <bibtype>inproceedings</bibtype>
    <bibkey>W03-3021</bibkey>
  </paper>
  <paper id="3022">
    <title>Automatic Acquistion of Constraints for Efficient Korean Parsing</title>
    <author><first>So-Young</first><last>Park</last></author>
    <author><first>Yong-Jae</first><last>Kwak</last></author>
    <author><first>Hoo-Jung</first><last>Chung</last></author>
    <author><first>Young-Sook</first><last>Hwang</last></author>
    <author><first>Hae-Chang</first><last>Rim</last></author>
    <booktitle>Proceedings of the Eighth International Conference on Parsing Technologies</booktitle>
    <month>April</month>
    <year>2003</year>
    <address>Nancy, France</address>
    <url>https://www.aclweb.org/anthology/W03-3022</url>
    <bibtype>inproceedings</bibtype>
    <bibkey>W03-3022</bibkey>
  </paper>
  <paper id="3023">
    <title>Statistical Dependency Analysis with Support Vector Machines</title>
    <author><first>Hiroyasu</first><last>Yamada</last></author>
    <author><first>Yuji</first><last>Matsumoto</last></author>
    <booktitle>Proceedings of the Eighth International Conference on Parsing Technologies</booktitle>
    <month>April</month>
    <year>2003</year>
    <address>Nancy, France</address>
    <abstract>In this paper, we propose a method for analyzing word-word dependencies using deterministic bottom-up manner using Support Vector machines. We experimented with dependency trees converted from Penn treebank data, and achieved over 90% accuracy of word-word dependency. Though the result is little worse than the most up-to-date phrase structure based parsers, it looks satisfactorily accurate considering that our parser uses no information from phrase structures.</abstract>
    <pages>195–206</pages>
    <url>https://www.aclweb.org/anthology/W03-3023</url>
    <bibtype>inproceedings</bibtype>
    <bibkey>W03-3023</bibkey>
  </paper>
</volume><|MERGE_RESOLUTION|>--- conflicted
+++ resolved
@@ -1,4757 +1,5 @@
 <?xml version='1.0' encoding='UTF-8'?>
 <volume id="W03">
-<<<<<<< HEAD
-   <paper id="0100">
-        <title>Proceedings of the <fixed-case>HLT</fixed-case>-<fixed-case>NAACL</fixed-case> 2003 Workshop on Analysis of Geographic References</title>
-   </paper>
-
-   <paper id="0101">
-        <title>Experiments with geographic knowledge for information extraction</title>
-        <author><first>Dimitar</first><last>Manov</last></author>
-        <author><first>Atanas</first><last>Kiryakov</last></author>
-        <author><first>Borislav</first><last>Popov</last></author>
-        <author><first>Kalina</first><last>Bontcheva</last></author>
-        <author><first>Diana</first><last>Maynard</last></author>
-        <author><first>Hamish</first><last>Cunningham</last></author>
-        <bibkey>Manov-etAl:2003:GEOREF</bibkey>
-        <bibtype>inproceedings</bibtype>
-        <booktitle>Proceedings of the <fixed-case>HLT</fixed-case>-<fixed-case>NAACL</fixed-case> 2003 Workshop on Analysis of Geographic References</booktitle>
-        <pages>1–9</pages>
-        <url>http://www.aclweb.org/anthology/W03-0101.pdf</url>
-        <year>2003</year>
-   </paper>
-
-   <paper id="0102">
-        <title>Pointing to places in a deductive geospatial theory</title>
-        <author><first>Richard</first><last>Waldinger</last></author>
-        <author><first>Peter</first><last>Jarvis</last></author>
-        <author><first>Jennifer</first><last>Dungan</last></author>
-        <bibkey>Waldinger-etAl:2003:GEOREF</bibkey>
-        <bibtype>inproceedings</bibtype>
-        <booktitle>Proceedings of the <fixed-case>HLT</fixed-case>-<fixed-case>NAACL</fixed-case> 2003 Workshop on Analysis of Geographic References</booktitle>
-        <pages>10–17</pages>
-        <url>http://www.aclweb.org/anthology/W03-0102.pdf</url>
-        <year>2003</year>
-   </paper>
-
-   <paper id="0103">
-        <title>Semi-supervised learning of geographical gazetteer from the internet</title>
-        <author><first>Olga</first><last>Uryupina</last></author>
-        <bibkey>Uryupina:2003:GEOREF</bibkey>
-        <bibtype>inproceedings</bibtype>
-        <booktitle>Proceedings of the <fixed-case>HLT</fixed-case>-<fixed-case>NAACL</fixed-case> 2003 Workshop on Analysis of Geographic References</booktitle>
-        <pages>18–25</pages>
-        <url>http://www.aclweb.org/anthology/W03-0103.pdf</url>
-        <year>2003</year>
-   </paper>
-
-   <paper id="0104">
-        <title><fixed-case>G</fixed-case>eo<fixed-case>N</fixed-case>ame: a system for back-transliterating pinyin place names</title>
-        <author><first>Kui Lam</first><last>Kwok</last></author>
-        <author><first>Qiang</first><last>Deng</last></author>
-        <bibkey>Kwok-Deng:2003:GEOREF</bibkey>
-        <bibtype>inproceedings</bibtype>
-        <booktitle>Proceedings of the <fixed-case>HLT</fixed-case>-<fixed-case>NAACL</fixed-case> 2003 Workshop on Analysis of Geographic References</booktitle>
-        <pages>26–30</pages>
-        <url>http://www.aclweb.org/anthology/W03-0104.pdf</url>
-        <year>2003</year>
-   </paper>
-
-   <paper id="0105">
-        <title>Grounding spatial named entities for information extraction and question answering</title>
-        <author><first>Jochen L.</first><last>Leidner</last></author>
-        <author><first>Gail</first><last>Sinclair</last></author>
-        <author><first>Bonnie</first><last>Webber</last></author>
-        <bibkey>Leidner-etAl:2003:GEOREF</bibkey>
-        <bibtype>inproceedings</bibtype>
-        <booktitle>Proceedings of the <fixed-case>HLT</fixed-case>-<fixed-case>NAACL</fixed-case> 2003 Workshop on Analysis of Geographic References</booktitle>
-        <pages>31–38</pages>
-        <url>http://www.aclweb.org/anthology/W03-0105.pdf</url>
-        <year>2003</year>
-   </paper>
-
-   <paper id="0106">
-        <title><fixed-case>I</fixed-case>nfo<fixed-case>X</fixed-case>tract location normalization: a hybrid approach to geographic references in information extraction</title>
-        <author><first>Huifeng</first><last>Li</last></author>
-        <author><first>K. Rohini</first><last>Srihari</last></author>
-        <author><first>Cheng</first><last>Niu</last></author>
-        <author><first>Wei</first><last>Li</last></author>
-        <bibkey>Li-etAl:2003:GEOREF</bibkey>
-        <bibtype>inproceedings</bibtype>
-        <booktitle>Proceedings of the <fixed-case>HLT</fixed-case>-<fixed-case>NAACL</fixed-case> 2003 Workshop on Analysis of Geographic References</booktitle>
-        <pages>39–44</pages>
-        <url>http://www.aclweb.org/anthology/W03-0106.pdf</url>
-        <year>2003</year>
-   </paper>
-
-   <paper id="0107">
-        <title>Bootstrapping toponym classifiers</title>
-        <author><first>David A.</first><last>Smith</last></author>
-        <author><first>Gideon S.</first><last>Mann</last></author>
-        <bibkey>Smith-Mann:2003:GEOREF</bibkey>
-        <bibtype>inproceedings</bibtype>
-        <booktitle>Proceedings of the <fixed-case>HLT</fixed-case>-<fixed-case>NAACL</fixed-case> 2003 Workshop on Analysis of Geographic References</booktitle>
-        <pages>45–49</pages>
-        <url>http://www.aclweb.org/anthology/W03-0107.pdf</url>
-        <year>2003</year>
-   </paper>
-
-   <paper id="0108">
-        <title>A confidence-based framework for disambiguating geographic terms</title>
-        <author><first>Erik</first><last>Rauch</last></author>
-        <author><first>Michael</first><last>Bukatin</last></author>
-        <author><first>Kenneth</first><last>Baker</last></author>
-        <bibkey>Rauch-etAl:2003:GEOREF</bibkey>
-        <bibtype>inproceedings</bibtype>
-        <booktitle>Proceedings of the <fixed-case>HLT</fixed-case>-<fixed-case>NAACL</fixed-case> 2003 Workshop on Analysis of Geographic References</booktitle>
-        <pages>50–54</pages>
-        <url>http://www.aclweb.org/anthology/W03-0108.pdf</url>
-        <year>2003</year>
-   </paper>
-
-   <paper id="0109">
-        <title>Geographic reference analysis for geographic document querying</title>
-        <author><first>Frédérik</first><last>Bilhaut</last></author>
-        <author><first>Thierry</first><last>Charnois</last></author>
-        <author><first>Patrice</first><last>Enjalbert</last></author>
-        <author><first>Yann</first><last>Mathet</last></author>
-        <bibkey>Bilhaut-etAl:2003:GEOREF</bibkey>
-        <bibtype>inproceedings</bibtype>
-        <booktitle>Proceedings of the <fixed-case>HLT</fixed-case>-<fixed-case>NAACL</fixed-case> 2003 Workshop on Analysis of Geographic References</booktitle>
-        <pages>55–62</pages>
-        <url>http://www.aclweb.org/anthology/W03-0109.pdf</url>
-        <year>2003</year>
-   </paper>
-
-   <paper id="0110">
-        <title>On building a high performance gazetteer database</title>
-        <author><first>Amittai</first><last>Axelrod</last></author>
-        <bibkey>Axelrod:2003:GEOREF</bibkey>
-        <bibtype>inproceedings</bibtype>
-        <booktitle>Proceedings of the <fixed-case>HLT</fixed-case>-<fixed-case>NAACL</fixed-case> 2003 Workshop on Analysis of Geographic References</booktitle>
-        <pages>63–68</pages>
-        <url>http://www.aclweb.org/anthology/W03-0110.pdf</url>
-        <year>2003</year>
-   </paper>
-
-   <paper id="0111">
-        <title>Defining and identifying the roles of geographic references within text</title>
-        <author><first>Humphrey</first><last>Southall</last></author>
-        <bibkey>Southall:2003:GEOREF</bibkey>
-        <bibtype>inproceedings</bibtype>
-        <booktitle>Proceedings of the <fixed-case>HLT</fixed-case>-<fixed-case>NAACL</fixed-case> 2003 Workshop on Analysis of Geographic References</booktitle>
-        <pages>69–78</pages>
-        <url>http://www.aclweb.org/anthology/W03-0111.pdf</url>
-        <year>2003</year>
-   </paper>
-
-   <paper id="0112">
-        <title>System Demo: A geo-coding service encompassing a geo-parsing tool and integrated digital gazetteer service</title>
-        <author><first>Ian</first><last>Densham</last></author>
-        <author><first>James</first><last>Reid</last></author>
-        <bibkey>Densham-Reid:2003:GEOREF</bibkey>
-        <bibtype>inproceedings</bibtype>
-        <booktitle>Proceedings of the <fixed-case>HLT</fixed-case>-<fixed-case>NAACL</fixed-case> 2003 Workshop on Analysis of Geographic References</booktitle>
-        <pages>79–80</pages>
-        <url>http://www.aclweb.org/anthology/W03-0112.pdf</url>
-        <year>2003</year>
-   </paper>
-
-   <paper id="0200">
-        <title>Proceedings of the <fixed-case>HLT</fixed-case>-<fixed-case>NAACL</fixed-case> 03 Workshop on Building Educational Applications Using Natural Language Processing</title>
-   </paper>
-
-   <paper id="0201">
-        <title>Utterance Classification in <fixed-case>A</fixed-case>uto<fixed-case>T</fixed-case>utor</title>
-        <author><first>Andrew</first><last>Olney</last></author>
-        <author><first>Max</first><last>Louwerse</last></author>
-        <author><first>Eric</first><last>Matthews</last></author>
-        <author><first>Johanna</first><last>Marineau</last></author>
-        <author><first>Heather</first><last>Hite-Mitchell</last></author>
-        <author><first>Arthur</first><last>Graesser</last></author>
-        <bibkey>Olney-etAl:2003:EDUC</bibkey>
-        <bibtype>inproceedings</bibtype>
-        <booktitle>Proceedings of the <fixed-case>HLT</fixed-case>-<fixed-case>NAACL</fixed-case> 03 Workshop on Building Educational Applications Using Natural Language Processing</booktitle>
-        <pages>1–8</pages>
-        <url>http://www.aclweb.org/anthology/W03-0201.pdf</url>
-        <year>2003</year>
-   </paper>
-
-   <paper id="0202">
-        <title>Learning to Identify Student Preconceptions from Text</title>
-        <author><first>Adam</first><last>Carlson</last></author>
-        <author><first>Steven L.</first><last>Tanimoto</last></author>
-        <bibkey>Carlson-Tanimoto:2003:EDUC</bibkey>
-        <bibtype>inproceedings</bibtype>
-        <booktitle>Proceedings of the <fixed-case>HLT</fixed-case>-<fixed-case>NAACL</fixed-case> 03 Workshop on Building Educational Applications Using Natural Language Processing</booktitle>
-        <pages>9–16</pages>
-        <url>http://www.aclweb.org/anthology/W03-0202.pdf</url>
-        <year>2003</year>
-   </paper>
-
-   <paper id="0203">
-        <title>Computer-Aided Generation of Multiple-Choice Tests</title>
-        <author><first>Ruslan</first><last>Mitkov</last></author>
-        <author><first>Le An</first><last>Ha</last></author>
-        <bibkey>Mitkov-Ha:2003:EDUC</bibkey>
-        <bibtype>inproceedings</bibtype>
-        <booktitle>Proceedings of the <fixed-case>HLT</fixed-case>-<fixed-case>NAACL</fixed-case> 03 Workshop on Building Educational Applications Using Natural Language Processing</booktitle>
-        <pages>17–22</pages>
-        <url>http://www.aclweb.org/anthology/W03-0203.pdf</url>
-        <year>2003</year>
-   </paper>
-
-   <paper id="0204">
-        <title><fixed-case>PLASER</fixed-case>: Pronunciation Learning via Automatic Speech Recognition</title>
-        <author><first>Brian</first><last>Mak</last></author>
-        <author><first>Manhung</first><last>Siu</last></author>
-        <author><first>Mimi</first><last>Ng</last></author>
-        <author><first>Yik-Cheung</first><last>Tam</last></author>
-        <author><first>Yu-Chung</first><last>Chan</last></author>
-        <author><first>Kin-Wah</first><last>Chan</last></author>
-        <author><first>Ka-Yee</first><last>Leung</last></author>
-        <author><first>Simon</first><last>Ho</last></author>
-        <author><first>Jimmy</first><last>Wong</last></author>
-        <author><first>Jacqueline</first><last>Lo</last></author>
-        <bibkey>Mak-etAl:2003:EDUC</bibkey>
-        <bibtype>inproceedings</bibtype>
-        <booktitle>Proceedings of the <fixed-case>HLT</fixed-case>-<fixed-case>NAACL</fixed-case> 03 Workshop on Building Educational Applications Using Natural Language Processing</booktitle>
-        <pages>23–29</pages>
-        <url>http://www.aclweb.org/anthology/W03-0204.pdf</url>
-        <year>2003</year>
-   </paper>
-
-   <paper id="0205">
-        <title>A Comparison of Tutor and Student Behavior in Speech Versus Text Based Tutoring</title>
-        <author><first>Carolyn P.</first><last>Rosé</last></author>
-        <author><first>Diane</first><last>Litman</last></author>
-        <author><first>Dumisizwe</first><last>Bhembe</last></author>
-        <author><first>Kate</first><last>Forbes</last></author>
-        <author><first>Scott</first><last>Silliman</last></author>
-        <author><first>Ramesh</first><last>Srivastava</last></author>
-        <author><first>Kurt</first><last>VanLehn</last></author>
-        <bibkey>Rose-etAl:2003:EDUC</bibkey>
-        <bibtype>inproceedings</bibtype>
-        <booktitle>Proceedings of the <fixed-case>HLT</fixed-case>-<fixed-case>NAACL</fixed-case> 03 Workshop on Building Educational Applications Using Natural Language Processing</booktitle>
-        <pages>30–37</pages>
-        <url>http://www.aclweb.org/anthology/W03-0205.pdf</url>
-        <year>2003</year>
-   </paper>
-
-   <paper id="0206">
-        <title>Transforming Grammar Checking Technology into a Learning Environment for Second Language Writing</title>
-        <author><first>Ola</first><last>Knutsson</last></author>
-        <author><first>Teresa</first><last>Cerrato Pargman</last></author>
-        <author><first>Kerstin</first><last>Severinson Eklundh</last></author>
-        <bibkey>Knutsson-etAl:2003:EDUC</bibkey>
-        <bibtype>inproceedings</bibtype>
-        <booktitle>Proceedings of the <fixed-case>HLT</fixed-case>-<fixed-case>NAACL</fixed-case> 03 Workshop on Building Educational Applications Using Natural Language Processing</booktitle>
-        <pages>38–45</pages>
-        <url>http://www.aclweb.org/anthology/W03-0206.pdf</url>
-        <year>2003</year>
-   </paper>
-
-   <paper id="0207">
-        <title>Pasteur’s Quadrant: Computational Linguistics, <fixed-case>LSA</fixed-case>, and Education</title>
-        <author><first>Thomas</first><last>Landauer</last></author>
-        <bibkey>Landauer:2003:EDUC</bibkey>
-        <bibtype>inproceedings</bibtype>
-        <booktitle>Proceedings of the <fixed-case>HLT</fixed-case>-<fixed-case>NAACL</fixed-case> 03 Workshop on Building Educational Applications Using Natural Language Processing</booktitle>
-        <pages>46–52</pages>
-        <url>http://www.aclweb.org/anthology/W03-0207.pdf</url>
-        <year>2003</year>
-   </paper>
-
-   <paper id="0208">
-        <title>Automatic Evaluation of Students’ Answers using Syntactically Enhanced <fixed-case>LSA</fixed-case></title>
-        <author><first>Dharmendra</first><last>Kanejiya</last></author>
-        <author><first>Arun</first><last>Kumar</last></author>
-        <author><first>Surendra</first><last>Prasad</last></author>
-        <bibkey>Kanejiya-etAl:2003:EDUC</bibkey>
-        <bibtype>inproceedings</bibtype>
-        <booktitle>Proceedings of the <fixed-case>HLT</fixed-case>-<fixed-case>NAACL</fixed-case> 03 Workshop on Building Educational Applications Using Natural Language Processing</booktitle>
-        <pages>53–60</pages>
-        <url>http://www.aclweb.org/anthology/W03-0208.pdf</url>
-        <year>2003</year>
-   </paper>
-
-   <paper id="0209">
-        <title>Automated Rating of <fixed-case>ESL</fixed-case> Essays</title>
-        <author><first>Deryle</first><last>Lonsdale</last></author>
-        <author><first>Diane</first><last>Strong-Krause</last></author>
-        <bibkey>Lonsdale-StrongKrause:2003:EDUC</bibkey>
-        <bibtype>inproceedings</bibtype>
-        <booktitle>Proceedings of the <fixed-case>HLT</fixed-case>-<fixed-case>NAACL</fixed-case> 03 Workshop on Building Educational Applications Using Natural Language Processing</booktitle>
-        <pages>61–67</pages>
-        <url>http://www.aclweb.org/anthology/W03-0209.pdf</url>
-        <year>2003</year>
-   </paper>
-
-   <paper id="0210">
-        <title>A Hybrid Text Classification Approach for Analysis of Student Essays</title>
-        <author><first>Carolyn P.</first><last>Rosé</last></author>
-        <author><first>Antonio</first><last>Roque</last></author>
-        <author><first>Dumisizwe</first><last>Bhembe</last></author>
-        <author><first>Kurt</first><last>VanLehn</last></author>
-        <bibkey>Rose-etAl2:2003:EDUC</bibkey>
-        <bibtype>inproceedings</bibtype>
-        <booktitle>Proceedings of the <fixed-case>HLT</fixed-case>-<fixed-case>NAACL</fixed-case> 03 Workshop on Building Educational Applications Using Natural Language Processing</booktitle>
-        <pages>68–75</pages>
-        <url>http://www.aclweb.org/anthology/W03-0210.pdf</url>
-        <year>2003</year>
-   </paper>
-
-   <paper id="0300">
-        <title>Proceedings of the <fixed-case>HLT</fixed-case>-<fixed-case>NAACL</fixed-case> 2003 Workshop on Building and Using Parallel Texts: Data Driven Machine Translation and Beyond</title>
-   </paper>
-
-   <paper id="0301">
-        <title>An Evaluation Exercise for Word Alignment</title>
-        <author><first>Rada</first><last>Mihalcea</last></author>
-        <author><first>Ted</first><last>Pedersen</last></author>
-        <bibkey>Mihalcea-Pedersen:2003:PARALLEL</bibkey>
-        <bibtype>inproceedings</bibtype>
-        <booktitle>Proceedings of the <fixed-case>HLT</fixed-case>-<fixed-case>NAACL</fixed-case> 2003 Workshop on Building and Using Parallel Texts: Data Driven Machine Translation and Beyond</booktitle>
-        <pages>1–10</pages>
-        <url>http://www.aclweb.org/anthology/W03-0301.pdf</url>
-        <year>2003</year>
-   </paper>
-
-   <paper id="0302">
-        <title><fixed-case>P</fixed-case>ro<fixed-case>A</fixed-case>lign: Shared Task System Description</title>
-        <author><first>Dekang</first><last>Lin</last></author>
-        <author><first>Colin</first><last>Cherry</last></author>
-        <bibkey>Lin-Cherry:2003:PARALLEL</bibkey>
-        <bibtype>inproceedings</bibtype>
-        <booktitle>Proceedings of the <fixed-case>HLT</fixed-case>-<fixed-case>NAACL</fixed-case> 2003 Workshop on Building and Using Parallel Texts: Data Driven Machine Translation and Beyond</booktitle>
-        <pages>11–14</pages>
-        <url>http://www.aclweb.org/anthology/W03-0302.pdf</url>
-        <year>2003</year>
-   </paper>
-
-   <paper id="0303">
-        <title>Word Alignment Based on Bilingual Bracketing</title>
-        <author><first>Bing</first><last>Zhao</last></author>
-        <author><first>Stephan</first><last>Vogel</last></author>
-        <bibkey>Zhao-Vogel:2003:PARALLEL</bibkey>
-        <bibtype>inproceedings</bibtype>
-        <booktitle>Proceedings of the <fixed-case>HLT</fixed-case>-<fixed-case>NAACL</fixed-case> 2003 Workshop on Building and Using Parallel Texts: Data Driven Machine Translation and Beyond</booktitle>
-        <pages>15–18</pages>
-        <url>http://www.aclweb.org/anthology/W03-0303.pdf</url>
-        <year>2003</year>
-   </paper>
-
-   <paper id="0304">
-        <title>Statistical Translation Alignment with Compositionality Constraints</title>
-        <author><first>Michel</first><last>Simard</last></author>
-        <author><first>Philippe</first><last>Langlais</last></author>
-        <bibkey>Simard-Langlais:2003:PARALLEL</bibkey>
-        <bibtype>inproceedings</bibtype>
-        <booktitle>Proceedings of the <fixed-case>HLT</fixed-case>-<fixed-case>NAACL</fixed-case> 2003 Workshop on Building and Using Parallel Texts: Data Driven Machine Translation and Beyond</booktitle>
-        <pages>19–22</pages>
-        <url>http://www.aclweb.org/anthology/W03-0304.pdf</url>
-        <year>2003</year>
-   </paper>
-
-   <paper id="0305">
-        <title>Reducing Parameter Space for Word Alignment</title>
-        <author><first>Herve</first><last>Dejean</last></author>
-        <author><first>Eric</first><last>Gaussier</last></author>
-        <author><first>Cyril</first><last>Goutte</last></author>
-        <author><first>Kenji</first><last>Yamada</last></author>
-        <bibkey>Dejean-etAl:2003:PARALLEL</bibkey>
-        <bibtype>inproceedings</bibtype>
-        <booktitle>Proceedings of the <fixed-case>HLT</fixed-case>-<fixed-case>NAACL</fixed-case> 2003 Workshop on Building and Using Parallel Texts: Data Driven Machine Translation and Beyond</booktitle>
-        <pages>23–26</pages>
-        <url>http://www.aclweb.org/anthology/W03-0305.pdf</url>
-        <year>2003</year>
-   </paper>
-
-   <paper id="0306">
-        <title>Word Alignment Baselines</title>
-        <author><first>John C.</first><last>Henderson</last></author>
-        <bibkey>Henderson:2003:PARALLEL</bibkey>
-        <bibtype>inproceedings</bibtype>
-        <booktitle>Proceedings of the <fixed-case>HLT</fixed-case>-<fixed-case>NAACL</fixed-case> 2003 Workshop on Building and Using Parallel Texts: Data Driven Machine Translation and Beyond</booktitle>
-        <pages>27–30</pages>
-        <url>http://www.aclweb.org/anthology/W03-0306.pdf</url>
-        <year>2003</year>
-   </paper>
-
-   <paper id="0307">
-        <title>Phrase-based Evaluation of Word-to-Word Alignments</title>
-        <author><first>Michael</first><last>Carl</last></author>
-        <author><first>Sisay</first><last>Fissaha</last></author>
-        <bibkey>Carl-Fissaha:2003:PARALLEL</bibkey>
-        <bibtype>inproceedings</bibtype>
-        <booktitle>Proceedings of the <fixed-case>HLT</fixed-case>-<fixed-case>NAACL</fixed-case> 2003 Workshop on Building and Using Parallel Texts: Data Driven Machine Translation and Beyond</booktitle>
-        <pages>31–35</pages>
-        <url>http://www.aclweb.org/anthology/W03-0307.pdf</url>
-        <year>2003</year>
-   </paper>
-
-   <paper id="0308">
-        <title><fixed-case>TREQ</fixed-case>-<fixed-case>AL</fixed-case>: A word alignment system with limited language resources</title>
-        <author><first>Dan</first><last>Tufiş</last></author>
-        <author><first>Ana-Maria</first><last>Barbu</last></author>
-        <author><first>Radu</first><last>Ion</last></author>
-        <bibkey>Tufics-etAl:2003:PARALLEL</bibkey>
-        <bibtype>inproceedings</bibtype>
-        <booktitle>Proceedings of the <fixed-case>HLT</fixed-case>-<fixed-case>NAACL</fixed-case> 2003 Workshop on Building and Using Parallel Texts: Data Driven Machine Translation and Beyond</booktitle>
-        <pages>36–39</pages>
-        <url>http://www.aclweb.org/anthology/W03-0308.pdf</url>
-        <year>2003</year>
-   </paper>
-
-   <paper id="0309">
-        <title>The <fixed-case>D</fixed-case>uluth Word Alignment System</title>
-        <author><first>Bridget Thomson</first><last>McInnes</last></author>
-        <author><first>Ted</first><last>Pedersen</last></author>
-        <bibkey>McInnes-Pedersen:2003:PARALLEL</bibkey>
-        <bibtype>inproceedings</bibtype>
-        <booktitle>Proceedings of the <fixed-case>HLT</fixed-case>-<fixed-case>NAACL</fixed-case> 2003 Workshop on Building and Using Parallel Texts: Data Driven Machine Translation and Beyond</booktitle>
-        <pages>40–43</pages>
-        <url>http://www.aclweb.org/anthology/W03-0309.pdf</url>
-        <year>2003</year>
-   </paper>
-
-   <paper id="0310">
-        <title>Bootstrapping Parallel Corpora</title>
-        <author><first>Chris</first><last>Callison-Burch</last></author>
-        <author><first>Miles</first><last>Osborne</last></author>
-        <bibkey>CallisonBurch-Osborne:2003:PARALLEL</bibkey>
-        <bibtype>inproceedings</bibtype>
-        <booktitle>Proceedings of the <fixed-case>HLT</fixed-case>-<fixed-case>NAACL</fixed-case> 2003 Workshop on Building and Using Parallel Texts: Data Driven Machine Translation and Beyond</booktitle>
-        <pages>44–49</pages>
-        <url>http://www.aclweb.org/anthology/W03-0310.pdf</url>
-        <year>2003</year>
-   </paper>
-
-   <paper id="0311">
-        <title>Retrieving Meaning-equivalent Sentences for Example-based Rough Translation</title>
-        <author><first>Mitsuo</first><last>Shimohata</last></author>
-        <author><first>Eiichiro</first><last>Sumita</last></author>
-        <author><first>Yuji</first><last>Matsumoto</last></author>
-        <bibkey>Shimohata-etAl:2003:PARALLEL</bibkey>
-        <bibtype>inproceedings</bibtype>
-        <booktitle>Proceedings of the <fixed-case>HLT</fixed-case>-<fixed-case>NAACL</fixed-case> 2003 Workshop on Building and Using Parallel Texts: Data Driven Machine Translation and Beyond</booktitle>
-        <pages>50–56</pages>
-        <url>http://www.aclweb.org/anthology/W03-0311.pdf</url>
-        <year>2003</year>
-   </paper>
-
-   <paper id="0312">
-        <title>Word Selection for <fixed-case>EBMT</fixed-case> based on Monolingual Similarity and Translation Confidence</title>
-        <author><first>Eiji</first><last>Aramaki</last></author>
-        <author><first>Sadao</first><last>Kurohashi</last></author>
-        <author><first>Hideki</first><last>Kashioka</last></author>
-        <author><first>Hideki</first><last>Tanaka</last></author>
-        <bibkey>Aramaki-etAl:2003:PARALLEL</bibkey>
-        <bibtype>inproceedings</bibtype>
-        <booktitle>Proceedings of the <fixed-case>HLT</fixed-case>-<fixed-case>NAACL</fixed-case> 2003 Workshop on Building and Using Parallel Texts: Data Driven Machine Translation and Beyond</booktitle>
-        <pages>57–64</pages>
-        <url>http://www.aclweb.org/anthology/W03-0312.pdf</url>
-        <year>2003</year>
-   </paper>
-
-   <paper id="0313">
-        <title>Translation Spotting for Translation Memories</title>
-        <author><first>Michel</first><last>Simard</last></author>
-        <bibkey>Simard:2003:PARALLEL</bibkey>
-        <bibtype>inproceedings</bibtype>
-        <booktitle>Proceedings of the <fixed-case>HLT</fixed-case>-<fixed-case>NAACL</fixed-case> 2003 Workshop on Building and Using Parallel Texts: Data Driven Machine Translation and Beyond</booktitle>
-        <pages>65–72</pages>
-        <url>http://www.aclweb.org/anthology/W03-0313.pdf</url>
-        <year>2003</year>
-   </paper>
-
-   <paper id="0314">
-        <title>Learning Sequence-to-Sequence Correspondences from Parallel Corpora via Sequential Pattern Mining</title>
-        <author><first>Kaoru</first><last>Yamamoto</last></author>
-        <author><first>Taku</first><last>Kudo</last></author>
-        <author><first>Yuta</first><last>Tsuboi</last></author>
-        <author><first>Yuji</first><last>Matsumoto</last></author>
-        <bibkey>Yamamoto-etAl:2003:PARALLEL</bibkey>
-        <bibtype>inproceedings</bibtype>
-        <booktitle>Proceedings of the <fixed-case>HLT</fixed-case>-<fixed-case>NAACL</fixed-case> 2003 Workshop on Building and Using Parallel Texts: Data Driven Machine Translation and Beyond</booktitle>
-        <pages>73–80</pages>
-        <url>http://www.aclweb.org/anthology/W03-0314.pdf</url>
-        <year>2003</year>
-   </paper>
-
-   <paper id="0315">
-        <title>Efficient Optimization for Bilingual Sentence Alignment Based on Linear Regression</title>
-        <author><first>Bing</first><last>Zhao</last></author>
-        <author><first>Klaus</first><last>Zechner</last></author>
-        <author><first>Stephen</first><last>Vogel</last></author>
-        <author><first>Alex</first><last>Waibel</last></author>
-        <bibkey>Zhao-etAl:2003:PARALLEL</bibkey>
-        <bibtype>inproceedings</bibtype>
-        <booktitle>Proceedings of the <fixed-case>HLT</fixed-case>-<fixed-case>NAACL</fixed-case> 2003 Workshop on Building and Using Parallel Texts: Data Driven Machine Translation and Beyond</booktitle>
-        <pages>81–87</pages>
-        <url>http://www.aclweb.org/anthology/W03-0315.pdf</url>
-        <year>2003</year>
-   </paper>
-
-   <paper id="0316">
-        <title><fixed-case>POS</fixed-case>-Tagger for <fixed-case>E</fixed-case>nglish-<fixed-case>V</fixed-case>ietnamese Bilingual Corpus</title>
-        <author><first>Dinh</first><last>Dien</last></author>
-        <author><first>Hoang</first><last>Kiem</last></author>
-        <bibkey>Dien-Kiem:2003:PARALLEL</bibkey>
-        <bibtype>inproceedings</bibtype>
-        <booktitle>Proceedings of the <fixed-case>HLT</fixed-case>-<fixed-case>NAACL</fixed-case> 2003 Workshop on Building and Using Parallel Texts: Data Driven Machine Translation and Beyond</booktitle>
-        <pages>88–95</pages>
-        <url>http://www.aclweb.org/anthology/W03-0316.pdf</url>
-        <year>2003</year>
-   </paper>
-
-   <paper id="0317">
-        <title>Acquisition of <fixed-case>E</fixed-case>nglish-<fixed-case>C</fixed-case>hinese Transliterated Word Pairs from Parallel-Aligned Texts using a Statistical Machine Transliteration Model</title>
-        <author><first>Chun-Jen</first><last>Lee</last></author>
-        <author><first>Jason S.</first><last>Chang</last></author>
-        <bibkey>Lee-Chang:2003:PARALLEL</bibkey>
-        <bibtype>inproceedings</bibtype>
-        <booktitle>Proceedings of the <fixed-case>HLT</fixed-case>-<fixed-case>NAACL</fixed-case> 2003 Workshop on Building and Using Parallel Texts: Data Driven Machine Translation and Beyond</booktitle>
-        <pages>96–103</pages>
-        <url>http://www.aclweb.org/anthology/W03-0317.pdf</url>
-        <year>2003</year>
-   </paper>
-
-   <paper id="0318">
-        <title>Input Sentence Splitting and Translating</title>
-        <author><first>Takao</first><last>Doi</last></author>
-        <author><first>Eiichiro</first><last>Sumita</last></author>
-        <bibkey>Doi-Sumita:2003:PARALLEL</bibkey>
-        <bibtype>inproceedings</bibtype>
-        <booktitle>Proceedings of the <fixed-case>HLT</fixed-case>-<fixed-case>NAACL</fixed-case> 2003 Workshop on Building and Using Parallel Texts: Data Driven Machine Translation and Beyond</booktitle>
-        <pages>104–110</pages>
-        <url>http://www.aclweb.org/anthology/W03-0318.pdf</url>
-        <year>2003</year>
-   </paper>
-
-   <paper id="0319">
-        <title>An <fixed-case>LSA</fixed-case> Implementation Against Parallel Texts in <fixed-case>F</fixed-case>rench and <fixed-case>E</fixed-case>nglish</title>
-        <author><first>Katri A.</first><last>Clodfelder</last></author>
-        <bibkey>Clodfelder:2003:PARALLEL</bibkey>
-        <bibtype>inproceedings</bibtype>
-        <booktitle>Proceedings of the <fixed-case>HLT</fixed-case>-<fixed-case>NAACL</fixed-case> 2003 Workshop on Building and Using Parallel Texts: Data Driven Machine Translation and Beyond</booktitle>
-        <pages>111–114</pages>
-        <url>http://www.aclweb.org/anthology/W03-0319.pdf</url>
-        <year>2003</year>
-   </paper>
-
-   <paper id="0320">
-        <title>Aligning and Using an <fixed-case>E</fixed-case>nglish-<fixed-case>I</fixed-case>nuktitut Parallel Corpus</title>
-        <author><first>Joel</first><last>Martin</last></author>
-        <author><first>Howard</first><last>Johnson</last></author>
-        <author><first>Benoit</first><last>Farley</last></author>
-        <author><first>Anna</first><last>Maclachlan</last></author>
-        <bibkey>Martin-etAl:2003:PARALLEL</bibkey>
-        <bibtype>inproceedings</bibtype>
-        <booktitle>Proceedings of the <fixed-case>HLT</fixed-case>-<fixed-case>NAACL</fixed-case> 2003 Workshop on Building and Using Parallel Texts: Data Driven Machine Translation and Beyond</booktitle>
-        <pages>115–118</pages>
-        <url>http://www.aclweb.org/anthology/W03-0320.pdf</url>
-        <year>2003</year>
-   </paper>
-
-   <paper id="0321">
-        <title>Comparing the Sentence Alignment Yield from Two News Corpora Using a Dictionary-Based Alignment System</title>
-        <author><first>Stephen</first><last>Nightingale</last></author>
-        <author><first>Hideki</first><last>Tanaka</last></author>
-        <bibkey>Nightingale-Tanaka:2003:PARALLEL</bibkey>
-        <bibtype>inproceedings</bibtype>
-        <booktitle>Proceedings of the <fixed-case>HLT</fixed-case>-<fixed-case>NAACL</fixed-case> 2003 Workshop on Building and Using Parallel Texts: Data Driven Machine Translation and Beyond</booktitle>
-        <pages>119–122</pages>
-        <url>http://www.aclweb.org/anthology/W03-0321.pdf</url>
-        <year>2003</year>
-   </paper>
-
-   <paper id="0400">
-        <title>Proceedings of the Seventh Conference on Natural Language Learning at <fixed-case>HLT</fixed-case>-<fixed-case>NAACL</fixed-case> 2003</title>
-   </paper>
-
-   <paper id="0401">
-        <title>A model of syntactic disambiguation based on lexicalized grammars</title>
-        <author><first>Yusuke</first><last>Miyao</last></author>
-        <author><first>Jun’ichi</first><last>Tsujii</last></author>
-        <bibkey>Miyao-Tsujii:2003:CONLL</bibkey>
-        <bibtype>inproceedings</bibtype>
-        <booktitle>Proceedings of the Seventh Conference on Natural Language Learning at <fixed-case>HLT</fixed-case>-<fixed-case>NAACL</fixed-case> 2003</booktitle>
-        <pages>1–8</pages>
-        <url>http://www.aclweb.org/anthology/W03-0401.pdf</url>
-        <year>2003</year>
-   </paper>
-
-   <paper id="0402">
-        <title>An <fixed-case>SVM</fixed-case>-based voting algorithm with application to parse reranking</title>
-        <author><first>Libin</first><last>Shen</last></author>
-        <author><first>Aravind K.</first><last>Joshi</last></author>
-        <bibkey>Shen-Joshi:2003:CONLL</bibkey>
-        <bibtype>inproceedings</bibtype>
-        <booktitle>Proceedings of the Seventh Conference on Natural Language Learning at <fixed-case>HLT</fixed-case>-<fixed-case>NAACL</fixed-case> 2003</booktitle>
-        <pages>9–16</pages>
-        <url>http://www.aclweb.org/anthology/W03-0402.pdf</url>
-        <year>2003</year>
-   </paper>
-
-   <paper id="0403">
-        <title>Active learning for <fixed-case>HPSG</fixed-case> parse selection</title>
-        <author><first>Jason</first><last>Baldridge</last></author>
-        <author><first>Miles</first><last>Osborne</last></author>
-        <bibkey>Baldridge-Osborne:2003:CONLL</bibkey>
-        <bibtype>inproceedings</bibtype>
-        <booktitle>Proceedings of the Seventh Conference on Natural Language Learning at <fixed-case>HLT</fixed-case>-<fixed-case>NAACL</fixed-case> 2003</booktitle>
-        <pages>17–24</pages>
-        <url>http://www.aclweb.org/anthology/W03-0403.pdf</url>
-        <year>2003</year>
-   </paper>
-
-   <paper id="0404">
-        <title>Learning subjective nouns using extraction pattern bootstrapping</title>
-        <author><first>Ellen</first><last>Riloff</last></author>
-        <author><first>Janyce</first><last>Wiebe</last></author>
-        <author><first>Theresa</first><last>Wilson</last></author>
-        <bibkey>Riloff-etAl:2003:CONLL</bibkey>
-        <bibtype>inproceedings</bibtype>
-        <booktitle>Proceedings of the Seventh Conference on Natural Language Learning at <fixed-case>HLT</fixed-case>-<fixed-case>NAACL</fixed-case> 2003</booktitle>
-        <pages>25–32</pages>
-        <url>http://www.aclweb.org/anthology/W03-0404.pdf</url>
-        <year>2003</year>
-   </paper>
-
-   <paper id="0405">
-        <title>Unsupervised Personal Name Disambiguation</title>
-        <author><first>Gideon</first><last>Mann</last></author>
-        <author><first>David</first><last>Yarowsky</last></author>
-        <bibkey>Mann-Yarowsky:2003:CONLL</bibkey>
-        <bibtype>inproceedings</bibtype>
-        <booktitle>Proceedings of the Seventh Conference on Natural Language Learning at <fixed-case>HLT</fixed-case>-<fixed-case>NAACL</fixed-case> 2003</booktitle>
-        <pages>33–40</pages>
-        <url>http://www.aclweb.org/anthology/W03-0405.pdf</url>
-        <year>2003</year>
-   </paper>
-
-   <paper id="0406">
-        <title>Unsupervised learning of word sense disambiguation rules by estimating an optimum iteration number in the <fixed-case>EM</fixed-case> algorithm</title>
-        <author><first>Hiroyuki</first><last>Shinnou</last></author>
-        <author><first>Minoru</first><last>Sasaki</last></author>
-        <bibkey>Shinnou-Sasaki:2003:CONLL</bibkey>
-        <bibtype>inproceedings</bibtype>
-        <booktitle>Proceedings of the Seventh Conference on Natural Language Learning at <fixed-case>HLT</fixed-case>-<fixed-case>NAACL</fixed-case> 2003</booktitle>
-        <pages>41–48</pages>
-        <url>http://www.aclweb.org/anthology/W03-0406.pdf</url>
-        <year>2003</year>
-   </paper>
-
-   <paper id="0407">
-        <title>Bootstrapping <fixed-case>POS</fixed-case>-taggers using unlabelled data</title>
-        <author><first>Stephen</first><last>Clark</last></author>
-        <author><first>James</first><last>Curran</last></author>
-        <author><first>Miles</first><last>Osborne</last></author>
-        <bibkey>Clark-etAl:2003:CONLL</bibkey>
-        <bibtype>inproceedings</bibtype>
-        <booktitle>Proceedings of the Seventh Conference on Natural Language Learning at <fixed-case>HLT</fixed-case>-<fixed-case>NAACL</fixed-case> 2003</booktitle>
-        <pages>49–55</pages>
-        <url>http://www.aclweb.org/anthology/W03-0407.pdf</url>
-        <year>2003</year>
-   </paper>
-
-   <paper id="0408">
-        <title>Updating an <fixed-case>NLP</fixed-case> system to fit new domains: an empirical study on the sentence segmentation problem</title>
-        <author><first>Tong</first><last>Zhang</last></author>
-        <author><first>Fred</first><last>Damerau</last></author>
-        <author><first>David</first><last>Johnson</last></author>
-        <bibkey>Zhang-etAl:2003:CONLL</bibkey>
-        <bibtype>inproceedings</bibtype>
-        <booktitle>Proceedings of the Seventh Conference on Natural Language Learning at <fixed-case>HLT</fixed-case>-<fixed-case>NAACL</fixed-case> 2003</booktitle>
-        <pages>56–62</pages>
-        <url>http://www.aclweb.org/anthology/W03-0408.pdf</url>
-        <year>2003</year>
-   </paper>
-
-   <paper id="0409">
-        <title>Exceptionality and Natural Language Learning</title>
-        <author><first>Mihai</first><last>Rotaru</last></author>
-        <author><first>Diane J.</first><last>Litman</last></author>
-        <bibkey>Rotaru-Litman:2003:CONLL</bibkey>
-        <bibtype>inproceedings</bibtype>
-        <booktitle>Proceedings of the Seventh Conference on Natural Language Learning at <fixed-case>HLT</fixed-case>-<fixed-case>NAACL</fixed-case> 2003</booktitle>
-        <pages>63–70</pages>
-        <url>http://www.aclweb.org/anthology/W03-0409.pdf</url>
-        <year>2003</year>
-   </paper>
-
-   <paper id="0410">
-        <title>Semi-supervised Verb Class Discovery Using Noisy Features</title>
-        <author><first>Suzanne</first><last>Stevenson</last></author>
-        <author><first>Eric</first><last>Joanis</last></author>
-        <bibkey>Stevenson-Joanis:2003:CONLL</bibkey>
-        <bibtype>inproceedings</bibtype>
-        <booktitle>Proceedings of the Seventh Conference on Natural Language Learning at <fixed-case>HLT</fixed-case>-<fixed-case>NAACL</fixed-case> 2003</booktitle>
-        <pages>71–78</pages>
-        <url>http://www.aclweb.org/anthology/W03-0410.pdf</url>
-        <year>2003</year>
-   </paper>
-
-   <paper id="0411">
-        <title>Preposition Semantic Classification via Treebank and <fixed-case>F</fixed-case>rame<fixed-case>N</fixed-case>et</title>
-        <author><first>Tom</first><last>O’Hara</last></author>
-        <author><first>Janyce</first><last>Wiebe</last></author>
-        <bibkey>OHara-Wiebe:2003:CONLL</bibkey>
-        <bibtype>inproceedings</bibtype>
-        <booktitle>Proceedings of the Seventh Conference on Natural Language Learning at <fixed-case>HLT</fixed-case>-<fixed-case>NAACL</fixed-case> 2003</booktitle>
-        <pages>79–86</pages>
-        <url>http://www.aclweb.org/anthology/W03-0411.pdf</url>
-        <year>2003</year>
-   </paper>
-
-   <paper id="0412">
-        <title><fixed-case>P</fixed-case>hrasenet: towards context sensitive lexical semantics</title>
-        <author><first>Xin</first><last>Li</last></author>
-        <author><first>Dan</first><last>Roth</last></author>
-        <author><first>Yuancheng</first><last>Tu</last></author>
-        <bibkey>Li-etAl:2003:CONLL</bibkey>
-        <bibtype>inproceedings</bibtype>
-        <booktitle>Proceedings of the Seventh Conference on Natural Language Learning at <fixed-case>HLT</fixed-case>-<fixed-case>NAACL</fixed-case> 2003</booktitle>
-        <pages>87–94</pages>
-        <url>http://www.aclweb.org/anthology/W03-0412.pdf</url>
-        <year>2003</year>
-   </paper>
-
-   <paper id="0413">
-        <title>Confidence estimation for translation prediction</title>
-        <author><first>Simona</first><last>Gandrabur</last></author>
-        <author><first>George</first><last>Foster</last></author>
-        <bibkey>Gandrabur-Foster:2003:CONLL</bibkey>
-        <bibtype>inproceedings</bibtype>
-        <booktitle>Proceedings of the Seventh Conference on Natural Language Learning at <fixed-case>HLT</fixed-case>-<fixed-case>NAACL</fixed-case> 2003</booktitle>
-        <pages>95–102</pages>
-        <url>http://www.aclweb.org/anthology/W03-0413.pdf</url>
-        <year>2003</year>
-   </paper>
-
-   <paper id="0414">
-        <title>Using ‘smart’ bilingual projection to feature-tag a monolingual dictionary</title>
-        <author><first>Katharina</first><last>Probst</last></author>
-        <bibkey>Probst:2003:CONLL</bibkey>
-        <bibtype>inproceedings</bibtype>
-        <booktitle>Proceedings of the Seventh Conference on Natural Language Learning at <fixed-case>HLT</fixed-case>-<fixed-case>NAACL</fixed-case> 2003</booktitle>
-        <pages>103–110</pages>
-        <url>http://www.aclweb.org/anthology/W03-0414.pdf</url>
-        <year>2003</year>
-   </paper>
-
-   <paper id="0415">
-        <title>Using <fixed-case>LSA</fixed-case> and Noun Coordination Information to Improve the Recall and Precision of Automatic Hyponymy Extraction</title>
-        <author><first>Scott</first><last>Cederberg</last></author>
-        <author><first>Dominic</first><last>Widdows</last></author>
-        <bibkey>Cederberg-Widdows:2003:CONLL</bibkey>
-        <bibtype>inproceedings</bibtype>
-        <booktitle>Proceedings of the Seventh Conference on Natural Language Learning at <fixed-case>HLT</fixed-case>-<fixed-case>NAACL</fixed-case> 2003</booktitle>
-        <pages>111–118</pages>
-        <url>http://www.aclweb.org/anthology/W03-0415.pdf</url>
-        <year>2003</year>
-   </paper>
-
-   <paper id="0416">
-        <title>An efficient clustering algorithm for class-based language models</title>
-        <author><first>Takuya</first><last>Matsuzaki</last></author>
-        <author><first>Yusuke</first><last>Miyao</last></author>
-        <author><first>Jun’ichi</first><last>Tsujii</last></author>
-        <bibkey>Matsuzaki-etAl:2003:CONLL</bibkey>
-        <bibtype>inproceedings</bibtype>
-        <booktitle>Proceedings of the Seventh Conference on Natural Language Learning at <fixed-case>HLT</fixed-case>-<fixed-case>NAACL</fixed-case> 2003</booktitle>
-        <pages>119–126</pages>
-        <url>http://www.aclweb.org/anthology/W03-0416.pdf</url>
-        <year>2003</year>
-   </paper>
-
-   <paper id="0417">
-        <title>Training a Naive <fixed-case>B</fixed-case>ayes Classifier via the <fixed-case>EM</fixed-case> Algorithm with a Class Distribution Constraint</title>
-        <author><first>Yoshimasa</first><last>Tsuruoka</last></author>
-        <author><first>Jun’ichi</first><last>Tsujii</last></author>
-        <bibkey>Tsuruoka-Tsujii:2003:CONLL</bibkey>
-        <bibtype>inproceedings</bibtype>
-        <booktitle>Proceedings of the Seventh Conference on Natural Language Learning at <fixed-case>HLT</fixed-case>-<fixed-case>NAACL</fixed-case> 2003</booktitle>
-        <pages>127–134</pages>
-        <url>http://www.aclweb.org/anthology/W03-0417.pdf</url>
-        <year>2003</year>
-   </paper>
-
-   <paper id="0418">
-        <title>Identifying Events using Similarity and Context</title>
-        <author><first>Dominic R.</first><last>Jones</last></author>
-        <author><first>Cynthia A.</first><last>Thompson</last></author>
-        <bibkey>Jones-Thompson:2003:CONLL</bibkey>
-        <bibtype>inproceedings</bibtype>
-        <booktitle>Proceedings of the Seventh Conference on Natural Language Learning at <fixed-case>HLT</fixed-case>-<fixed-case>NAACL</fixed-case> 2003</booktitle>
-        <pages>135–141</pages>
-        <url>http://www.aclweb.org/anthology/W03-0418.pdf</url>
-        <year>2003</year>
-   </paper>
-
-   <paper id="0419">
-        <title>Introduction to the <fixed-case>C</fixed-case>o<fixed-case>NLL</fixed-case>-2003 Shared Task: Language-Independent Named Entity Recognition</title>
-        <author><first>Erik F.</first><last>Tjong Kim Sang</last></author>
-        <author><first>Fien</first><last>De Meulder</last></author>
-        <bibkey>TjongKimSang-DeMeulder:2003:CONLL</bibkey>
-        <bibtype>inproceedings</bibtype>
-        <booktitle>Proceedings of the Seventh Conference on Natural Language Learning at <fixed-case>HLT</fixed-case>-<fixed-case>NAACL</fixed-case> 2003</booktitle>
-        <pages>142–147</pages>
-        <url>http://www.aclweb.org/anthology/W03-0419.pdf</url>
-        <year>2003</year>
-   </paper>
-
-   <paper id="0420">
-        <title>Maximum Entropy Models for Named Entity Recognition</title>
-        <author><first>Oliver</first><last>Bender</last></author>
-        <author><first>Franz Josef</first><last>Och</last></author>
-        <author><first>Hermann</first><last>Ney</last></author>
-        <bibkey>Bender-etAl:2003:CONLL</bibkey>
-        <bibtype>inproceedings</bibtype>
-        <booktitle>Proceedings of the Seventh Conference on Natural Language Learning at <fixed-case>HLT</fixed-case>-<fixed-case>NAACL</fixed-case> 2003</booktitle>
-        <pages>148–151</pages>
-        <url>http://www.aclweb.org/anthology/W03-0420.pdf</url>
-        <year>2003</year>
-   </paper>
-
-   <paper id="0421">
-        <title>A Simple Named Entity Extractor using <fixed-case>A</fixed-case>da<fixed-case>B</fixed-case>oost</title>
-        <author><first>Xavier</first><last>Carreras</last></author>
-        <author><first>Lluís</first><last>Màrquez</last></author>
-        <author><first>Lluís</first><last>Padró</last></author>
-        <bibkey>Carreras-etAl:2003:CONLL</bibkey>
-        <bibtype>inproceedings</bibtype>
-        <booktitle>Proceedings of the Seventh Conference on Natural Language Learning at <fixed-case>HLT</fixed-case>-<fixed-case>NAACL</fixed-case> 2003</booktitle>
-        <pages>152–155</pages>
-        <url>http://www.aclweb.org/anthology/W03-0421.pdf</url>
-        <year>2003</year>
-   </paper>
-
-   <paper id="0422">
-        <title>Learning a Perceptron-Based Named Entity Chunker via Online Recognition Feedback</title>
-        <author><first>Xavier</first><last>Carreras</last></author>
-        <author><first>Lluís</first><last>Màrquez</last></author>
-        <author><first>Lluís</first><last>Padró</last></author>
-        <bibkey>Carreras-etAl2:2003:CONLL</bibkey>
-        <bibtype>inproceedings</bibtype>
-        <booktitle>Proceedings of the Seventh Conference on Natural Language Learning at <fixed-case>HLT</fixed-case>-<fixed-case>NAACL</fixed-case> 2003</booktitle>
-        <pages>156–159</pages>
-        <url>http://www.aclweb.org/anthology/W03-0422.pdf</url>
-        <year>2003</year>
-   </paper>
-
-   <paper id="0423">
-        <title>Named Entity Recognition with a Maximum Entropy Approach</title>
-        <author><first>Hai Leong</first><last>Chieu</last></author>
-        <author><first>Hwee Tou</first><last>Ng</last></author>
-        <bibkey>Chieu-Ng:2003:CONLL</bibkey>
-        <bibtype>inproceedings</bibtype>
-        <booktitle>Proceedings of the Seventh Conference on Natural Language Learning at <fixed-case>HLT</fixed-case>-<fixed-case>NAACL</fixed-case> 2003</booktitle>
-        <pages>160–163</pages>
-        <url>http://www.aclweb.org/anthology/W03-0423.pdf</url>
-        <year>2003</year>
-   </paper>
-
-   <paper id="0424">
-        <title>Language Independent <fixed-case>NER</fixed-case> using a Maximum Entropy Tagger</title>
-        <author><first>James</first><last>Curran</last></author>
-        <author><first>Stephen</first><last>Clark</last></author>
-        <bibkey>Curran-Clark:2003:CONLL</bibkey>
-        <bibtype>inproceedings</bibtype>
-        <booktitle>Proceedings of the Seventh Conference on Natural Language Learning at <fixed-case>HLT</fixed-case>-<fixed-case>NAACL</fixed-case> 2003</booktitle>
-        <pages>164–167</pages>
-        <url>http://www.aclweb.org/anthology/W03-0424.pdf</url>
-        <year>2003</year>
-   </paper>
-
-   <paper id="0425">
-        <title>Named Entity Recognition through Classifier Combination</title>
-        <author><first>Radu</first><last>Florian</last></author>
-        <author><first>Abe</first><last>Ittycheriah</last></author>
-        <author><first>Hongyan</first><last>Jing</last></author>
-        <author><first>Tong</first><last>Zhang</last></author>
-        <bibkey>Florian-etAl:2003:CONLL</bibkey>
-        <bibtype>inproceedings</bibtype>
-        <booktitle>Proceedings of the Seventh Conference on Natural Language Learning at <fixed-case>HLT</fixed-case>-<fixed-case>NAACL</fixed-case> 2003</booktitle>
-        <pages>168–171</pages>
-        <url>http://www.aclweb.org/anthology/W03-0425.pdf</url>
-        <year>2003</year>
-   </paper>
-
-   <paper id="0426">
-        <title>Named Entity Recognition with Long Short-Term Memory</title>
-        <author><first>James</first><last>Hammerton</last></author>
-        <bibkey>Hammerton:2003:CONLL</bibkey>
-        <bibtype>inproceedings</bibtype>
-        <booktitle>Proceedings of the Seventh Conference on Natural Language Learning at <fixed-case>HLT</fixed-case>-<fixed-case>NAACL</fixed-case> 2003</booktitle>
-        <pages>172–175</pages>
-        <url>http://www.aclweb.org/anthology/W03-0426.pdf</url>
-        <year>2003</year>
-   </paper>
-
-   <paper id="0427">
-        <title>Memory-based one-step named-entity recognition: Effects of seed list features, classifier stacking, and unannotated data</title>
-        <author><first>Iris</first><last>Hendrickx</last></author>
-        <author><first>Antal</first><last>van den Bosch</last></author>
-        <bibkey>Hendrickx-Bosch:2003:CONLL</bibkey>
-        <bibtype>inproceedings</bibtype>
-        <booktitle>Proceedings of the Seventh Conference on Natural Language Learning at <fixed-case>HLT</fixed-case>-<fixed-case>NAACL</fixed-case> 2003</booktitle>
-        <pages>176–179</pages>
-        <url>http://www.aclweb.org/anthology/W03-0427.pdf</url>
-        <year>2003</year>
-   </paper>
-
-   <paper id="0428">
-        <title>Named Entity Recognition with Character-Level Models</title>
-        <author><first>Dan</first><last>Klein</last></author>
-        <author><first>Joseph</first><last>Smarr</last></author>
-        <author><first>Huy</first><last>Nguyen</last></author>
-        <author><first>Christopher D.</first><last>Manning</last></author>
-        <bibkey>Klein-etAl:2003:CONLL</bibkey>
-        <bibtype>inproceedings</bibtype>
-        <booktitle>Proceedings of the Seventh Conference on Natural Language Learning at <fixed-case>HLT</fixed-case>-<fixed-case>NAACL</fixed-case> 2003</booktitle>
-        <pages>180–183</pages>
-        <url>http://www.aclweb.org/anthology/W03-0428.pdf</url>
-        <year>2003</year>
-   </paper>
-
-   <paper id="0429">
-        <title>Named Entity Recognition using Hundreds of Thousands of Features</title>
-        <author><first>James</first><last>Mayfield</last></author>
-        <author><first>Paul</first><last>McNamee</last></author>
-        <author><first>Christine</first><last>Piatko</last></author>
-        <bibkey>Mayfield-etAl:2003:CONLL</bibkey>
-        <bibtype>inproceedings</bibtype>
-        <booktitle>Proceedings of the Seventh Conference on Natural Language Learning at <fixed-case>HLT</fixed-case>-<fixed-case>NAACL</fixed-case> 2003</booktitle>
-        <pages>184–187</pages>
-        <url>http://www.aclweb.org/anthology/W03-0429.pdf</url>
-        <year>2003</year>
-   </paper>
-
-   <paper id="0430">
-        <title>Early results for Named Entity Recognition with Conditional Random Fields, Feature Induction and Web-Enhanced Lexicons</title>
-        <author><first>Andrew</first><last>McCallum</last></author>
-        <author><first>Wei</first><last>Li</last></author>
-        <bibkey>McCallum-Li:2003:CONLL</bibkey>
-        <bibtype>inproceedings</bibtype>
-        <booktitle>Proceedings of the Seventh Conference on Natural Language Learning at <fixed-case>HLT</fixed-case>-<fixed-case>NAACL</fixed-case> 2003</booktitle>
-        <pages>188–191</pages>
-        <url>http://www.aclweb.org/anthology/W03-0430.pdf</url>
-        <year>2003</year>
-   </paper>
-
-   <paper id="0431">
-        <title>Meta-Learning Orthographic and Contextual Models for Language Independent Named Entity Recognition</title>
-        <author><first>Robert</first><last>Munro</last></author>
-        <author><first>Daren</first><last>Ler</last></author>
-        <author><first>Jon</first><last>Patrick</last></author>
-        <bibkey>Munro-etAl:2003:CONLL</bibkey>
-        <bibtype>inproceedings</bibtype>
-        <booktitle>Proceedings of the Seventh Conference on Natural Language Learning at <fixed-case>HLT</fixed-case>-<fixed-case>NAACL</fixed-case> 2003</booktitle>
-        <pages>192–195</pages>
-        <url>http://www.aclweb.org/anthology/W03-0431.pdf</url>
-        <year>2003</year>
-   </paper>
-
-   <paper id="0432">
-        <title>Named Entity Recognition Using a Character-based Probabilistic Approach</title>
-        <author><first>Casey</first><last>Whitelaw</last></author>
-        <author><first>Jon</first><last>Patrick</last></author>
-        <bibkey>Whitelaw-Patrick:2003:CONLL</bibkey>
-        <bibtype>inproceedings</bibtype>
-        <booktitle>Proceedings of the Seventh Conference on Natural Language Learning at <fixed-case>HLT</fixed-case>-<fixed-case>NAACL</fixed-case> 2003</booktitle>
-        <pages>196–199</pages>
-        <url>http://www.aclweb.org/anthology/W03-0432.pdf</url>
-        <year>2003</year>
-   </paper>
-
-   <paper id="0433">
-        <title>A Stacked, Voted, Stacked Model for Named Entity Recognition</title>
-        <author><first>Dekai</first><last>Wu</last></author>
-        <author><first>Grace</first><last>Ngai</last></author>
-        <author><first>Marine</first><last>Carpuat</last></author>
-        <bibkey>Wu-etAl:2003:CONLL</bibkey>
-        <bibtype>inproceedings</bibtype>
-        <booktitle>Proceedings of the Seventh Conference on Natural Language Learning at <fixed-case>HLT</fixed-case>-<fixed-case>NAACL</fixed-case> 2003</booktitle>
-        <pages>200–203</pages>
-        <url>http://www.aclweb.org/anthology/W03-0433.pdf</url>
-        <year>2003</year>
-   </paper>
-
-   <paper id="0434">
-        <title>A Robust Risk Minimization based Named Entity Recognition System</title>
-        <author><first>Tong</first><last>Zhang</last></author>
-        <author><first>David</first><last>Johnson</last></author>
-        <bibkey>Zhang-Johnson:2003:CONLL</bibkey>
-        <bibtype>inproceedings</bibtype>
-        <booktitle>Proceedings of the Seventh Conference on Natural Language Learning at <fixed-case>HLT</fixed-case>-<fixed-case>NAACL</fixed-case> 2003</booktitle>
-        <pages>204–207</pages>
-        <url>http://www.aclweb.org/anthology/W03-0434.pdf</url>
-        <year>2003</year>
-   </paper>
-
-   <paper id="0435">
-        <title>Memory-Based Named Entity Recognition using Unannotated Data</title>
-        <author><first>Fien</first><last>De Meulder</last></author>
-        <author><first>Walter</first><last>Daelemans</last></author>
-        <bibkey>DeMeulder-Daelemans:2003:CONLL</bibkey>
-        <bibtype>inproceedings</bibtype>
-        <booktitle>Proceedings of the Seventh Conference on Natural Language Learning at <fixed-case>HLT</fixed-case>-<fixed-case>NAACL</fixed-case> 2003</booktitle>
-        <pages>208–211</pages>
-        <url>http://www.aclweb.org/anthology/W03-0435.pdf</url>
-        <year>2003</year>
-   </paper>
-
-   <paper id="0500">
-        <title>Proceedings of the <fixed-case>HLT</fixed-case>-<fixed-case>NAACL</fixed-case> 03 Text Summarization Workshop</title>
-   </paper>
-
-   <paper id="0501">
-        <title>Hedge Trimmer: A Parse-and-Trim Approach to Headline Generation</title>
-        <author><first>Bonnie</first><last>Dorr</last></author>
-        <author><first>David</first><last>Zajic</last></author>
-        <author><first>Richard</first><last>Schwartz</last></author>
-        <bibkey>Dorr-etAl:2003:DUC</bibkey>
-        <bibtype>inproceedings</bibtype>
-        <booktitle>Proceedings of the <fixed-case>HLT</fixed-case>-<fixed-case>NAACL</fixed-case> 03 Text Summarization Workshop</booktitle>
-        <pages>1–8</pages>
-        <url>http://www.aclweb.org/anthology/W03-0501.pdf</url>
-        <year>2003</year>
-   </paper>
-
-   <paper id="0502">
-        <title>Sub-event based multi-document summarization</title>
-        <author><first>Naomi</first><last>Daniel</last></author>
-        <author><first>Dragomir</first><last>Radev</last></author>
-        <author><first>Timothy</first><last>Allison</last></author>
-        <bibkey>Daniel-etAl:2003:DUC</bibkey>
-        <bibtype>inproceedings</bibtype>
-        <booktitle>Proceedings of the <fixed-case>HLT</fixed-case>-<fixed-case>NAACL</fixed-case> 03 Text Summarization Workshop</booktitle>
-        <pages>9–16</pages>
-        <url>http://www.aclweb.org/anthology/W03-0502.pdf</url>
-        <year>2003</year>
-   </paper>
-
-   <paper id="0503">
-        <title>Multi-document summarization using off the shelf compression software</title>
-        <author><first>Amardeep</first><last>Grewal</last></author>
-        <author><first>Timothy</first><last>Allison</last></author>
-        <author><first>Stanko</first><last>Dimitrov</last></author>
-        <author><first>Dragomir</first><last>Radev</last></author>
-        <bibkey>Grewal-etAl:2003:DUC</bibkey>
-        <bibtype>inproceedings</bibtype>
-        <booktitle>Proceedings of the <fixed-case>HLT</fixed-case>-<fixed-case>NAACL</fixed-case> 03 Text Summarization Workshop</booktitle>
-        <pages>17–24</pages>
-        <url>http://www.aclweb.org/anthology/W03-0503.pdf</url>
-        <year>2003</year>
-   </paper>
-
-   <paper id="0504">
-        <title>Summarization of Noisy Documents: A Pilot Study</title>
-        <author><first>Hongyan</first><last>Jing</last></author>
-        <author><first>Daniel</first><last>Lopresti</last></author>
-        <author><first>Chilin</first><last>Shih</last></author>
-        <bibkey>Jing-etAl:2003:DUC</bibkey>
-        <bibtype>inproceedings</bibtype>
-        <booktitle>Proceedings of the <fixed-case>HLT</fixed-case>-<fixed-case>NAACL</fixed-case> 03 Text Summarization Workshop</booktitle>
-        <pages>25–32</pages>
-        <url>http://www.aclweb.org/anthology/W03-0504.pdf</url>
-        <year>2003</year>
-   </paper>
-
-   <paper id="0505">
-        <title>Summarising Legal Texts: Sentential Tense and Argumentative Roles</title>
-        <author><first>Claire</first><last>Grover</last></author>
-        <author><first>Ben</first><last>Hachey</last></author>
-        <author><first>Chris</first><last>Korycinski</last></author>
-        <bibkey>Grover-etAl:2003:DUC</bibkey>
-        <bibtype>inproceedings</bibtype>
-        <booktitle>Proceedings of the <fixed-case>HLT</fixed-case>-<fixed-case>NAACL</fixed-case> 03 Text Summarization Workshop</booktitle>
-        <pages>33–40</pages>
-        <url>http://www.aclweb.org/anthology/W03-0505.pdf</url>
-        <year>2003</year>
-   </paper>
-
-   <paper id="0506">
-        <title>A Study for Document Summarization Based on Personal Annotation</title>
-        <author><first>Haiqin</first><last>Zhang</last></author>
-        <author><first>Zheng</first><last>Chen</last></author>
-        <author><first>Wei-ying</first><last>Ma</last></author>
-        <author><first>Qingsheng</first><last>Cai</last></author>
-        <bibkey>Zhang-etAl:2003:DUC</bibkey>
-        <bibtype>inproceedings</bibtype>
-        <booktitle>Proceedings of the <fixed-case>HLT</fixed-case>-<fixed-case>NAACL</fixed-case> 03 Text Summarization Workshop</booktitle>
-        <pages>41–48</pages>
-        <url>http://www.aclweb.org/anthology/W03-0506.pdf</url>
-        <year>2003</year>
-   </paper>
-
-   <paper id="0507">
-        <title>Text Summarization Challenge 2 - Text summarization evaluation at <fixed-case>NTCIR</fixed-case> Workshop 3</title>
-        <author><first>Manabu</first><last>Okumura</last></author>
-        <author><first>Takahiro</first><last>Fukusima</last></author>
-        <author><first>Hidetsugu</first><last>Nanba</last></author>
-        <bibkey>Okumura-etAl:2003:DUC</bibkey>
-        <bibtype>inproceedings</bibtype>
-        <booktitle>Proceedings of the <fixed-case>HLT</fixed-case>-<fixed-case>NAACL</fixed-case> 03 Text Summarization Workshop</booktitle>
-        <pages>49–56</pages>
-        <url>http://www.aclweb.org/anthology/W03-0507.pdf</url>
-        <year>2003</year>
-   </paper>
-
-   <paper id="0508">
-        <title>Examining the consensus between human summaries: initial experiments with factoid analysis</title>
-        <author><first>Hans</first><last>van Halteren</last></author>
-        <author><first>Simone</first><last>Teufel</last></author>
-        <bibkey>vanHalteren-Teufel:2003:DUC</bibkey>
-        <bibtype>inproceedings</bibtype>
-        <booktitle>Proceedings of the <fixed-case>HLT</fixed-case>-<fixed-case>NAACL</fixed-case> 03 Text Summarization Workshop</booktitle>
-        <pages>57–64</pages>
-        <url>http://www.aclweb.org/anthology/W03-0508.pdf</url>
-        <year>2003</year>
-   </paper>
-
-   <paper id="0509">
-        <title>A survey for Multi-Document Summarization</title>
-        <author><first>Satoshi</first><last>Sekine</last></author>
-        <author><first>Chikashi</first><last>Nobata</last></author>
-        <bibkey>Sekine-Nobata:2003:DUC</bibkey>
-        <bibtype>inproceedings</bibtype>
-        <booktitle>Proceedings of the <fixed-case>HLT</fixed-case>-<fixed-case>NAACL</fixed-case> 03 Text Summarization Workshop</booktitle>
-        <pages>65–72</pages>
-        <url>http://www.aclweb.org/anthology/W03-0509.pdf</url>
-        <year>2003</year>
-   </paper>
-
-   <paper id="0510">
-        <title>The Potential and Limitations of Automatic Sentence Extraction for Summarization</title>
-        <author><first>Chin-Yew</first><last>Lin</last></author>
-        <author><first>Eduard</first><last>Hovy</last></author>
-        <bibkey>Lin-Hovy:2003:DUC</bibkey>
-        <bibtype>inproceedings</bibtype>
-        <booktitle>Proceedings of the <fixed-case>HLT</fixed-case>-<fixed-case>NAACL</fixed-case> 03 Text Summarization Workshop</booktitle>
-        <pages>73–80</pages>
-        <url>http://www.aclweb.org/anthology/W03-0510.pdf</url>
-        <year>2003</year>
-   </paper>
-
-   <paper id="0600">
-        <title>Proceedings of the <fixed-case>HLT</fixed-case>-<fixed-case>NAACL</fixed-case> 2003 Workshop on Learning Word Meaning from Non-Linguistic Data</title>
-   </paper>
-
-   <paper id="0601">
-        <title>Word Sense Disambiguation with Pictures</title>
-        <author><first>Kobus</first><last>Barnard</last></author>
-        <author><first>Matthew</first><last>Johnson</last></author>
-        <author><first>David</first><last>Forsyth</last></author>
-        <bibkey>Barnard-etAl:2003:LWM</bibkey>
-        <bibtype>inproceedings</bibtype>
-        <booktitle>Proceedings of the <fixed-case>HLT</fixed-case>-<fixed-case>NAACL</fixed-case> 2003 Workshop on Learning Word Meaning from Non-Linguistic Data</booktitle>
-        <pages>1–5</pages>
-        <url>http://www.aclweb.org/anthology/W03-0601.pdf</url>
-        <year>2003</year>
-   </paper>
-
-   <paper id="0602">
-        <title>Words and Pictures in the News</title>
-        <author><first>Jaety</first><last>Edwards</last></author>
-        <author><first>Ryan</first><last>White</last></author>
-        <author><first>David</first><last>Forsyth</last></author>
-        <bibkey>Edwards-etAl:2003:LWM</bibkey>
-        <bibtype>inproceedings</bibtype>
-        <booktitle>Proceedings of the <fixed-case>HLT</fixed-case>-<fixed-case>NAACL</fixed-case> 2003 Workshop on Learning Word Meaning from Non-Linguistic Data</booktitle>
-        <pages>6–13</pages>
-        <url>http://www.aclweb.org/anthology/W03-0602.pdf</url>
-        <year>2003</year>
-   </paper>
-
-   <paper id="0603">
-        <title>Understanding Complex Visually Referring Utterances</title>
-        <author><first>Peter</first><last>Gorniak</last></author>
-        <author><first>Deb</first><last>Roy</last></author>
-        <bibkey>Gorniak-Roy:2003:LWM</bibkey>
-        <bibtype>inproceedings</bibtype>
-        <booktitle>Proceedings of the <fixed-case>HLT</fixed-case>-<fixed-case>NAACL</fixed-case> 2003 Workshop on Learning Word Meaning from Non-Linguistic Data</booktitle>
-        <pages>14–21</pages>
-        <url>http://www.aclweb.org/anthology/W03-0603.pdf</url>
-        <year>2003</year>
-   </paper>
-
-   <paper id="0604">
-        <title>Towards a Framework for Learning Structured Shape Models from Text-Annotated Images</title>
-        <author><first>Sven</first><last>Wachsmuth</last></author>
-        <author><first>Suzanne</first><last>Stevenson</last></author>
-        <author><first>Sven</first><last>Dickinson</last></author>
-        <bibkey>Wachsmuth-etAl:2003:LWM</bibkey>
-        <bibtype>inproceedings</bibtype>
-        <booktitle>Proceedings of the <fixed-case>HLT</fixed-case>-<fixed-case>NAACL</fixed-case> 2003 Workshop on Learning Word Meaning from Non-Linguistic Data</booktitle>
-        <pages>22–29</pages>
-        <url>http://www.aclweb.org/anthology/W03-0604.pdf</url>
-        <year>2003</year>
-   </paper>
-
-   <paper id="0605">
-        <title>An Architecture for Word Learning using Bidirectional Multimodal Structural Alignment</title>
-        <author><first>Keith</first><last>Bonawitz</last></author>
-        <author><first>Anthony</first><last>Kim</last></author>
-        <author><first>Seth</first><last>Tardiff</last></author>
-        <bibkey>Bonawitz-etAl:2003:LWM</bibkey>
-        <bibtype>inproceedings</bibtype>
-        <booktitle>Proceedings of the <fixed-case>HLT</fixed-case>-<fixed-case>NAACL</fixed-case> 2003 Workshop on Learning Word Meaning from Non-Linguistic Data</booktitle>
-        <pages>30–37</pages>
-        <url>http://www.aclweb.org/anthology/W03-0605.pdf</url>
-        <year>2003</year>
-   </paper>
-
-   <paper id="0606">
-        <title>Learning Word Meaning and Grammatical Constructions from Narrated Video Events</title>
-        <author><first>Peter Ford</first><last>Dominey</last></author>
-        <author><first>Thomas</first><last>Voegtlin</last></author>
-        <bibkey>Dominey-Voegtlin:2003:LWM</bibkey>
-        <bibtype>inproceedings</bibtype>
-        <booktitle>Proceedings of the <fixed-case>HLT</fixed-case>-<fixed-case>NAACL</fixed-case> 2003 Workshop on Learning Word Meaning from Non-Linguistic Data</booktitle>
-        <pages>38–45</pages>
-        <url>http://www.aclweb.org/anthology/W03-0606.pdf</url>
-        <year>2003</year>
-   </paper>
-
-   <paper id="0607">
-        <title><fixed-case>EBLA</fixed-case>: A Perceptually Grounded Model of Language Acquisition</title>
-        <author><first>Brian E.</first><last>Pangburn</last></author>
-        <author><first>S. Sitharama</first><last>Iyengar</last></author>
-        <author><first>Robert C.</first><last>Mathews</last></author>
-        <author><first>Jonathan P.</first><last>Ayo</last></author>
-        <bibkey>Pangburn-etAl:2003:LWM</bibkey>
-        <bibtype>inproceedings</bibtype>
-        <booktitle>Proceedings of the <fixed-case>HLT</fixed-case>-<fixed-case>NAACL</fixed-case> 2003 Workshop on Learning Word Meaning from Non-Linguistic Data</booktitle>
-        <pages>46–53</pages>
-        <url>http://www.aclweb.org/anthology/W03-0607.pdf</url>
-        <year>2003</year>
-   </paper>
-
-   <paper id="0608">
-        <title>Why can’t José read? The problem of learning semantic associations in a robot environment</title>
-        <author><first>Peter</first><last>Carbonetto</last></author>
-        <author><first>Nando</first><last>de Freitas</last></author>
-        <bibkey>Carbonetto-deFreitas:2003:LWM</bibkey>
-        <bibtype>inproceedings</bibtype>
-        <booktitle>Proceedings of the <fixed-case>HLT</fixed-case>-<fixed-case>NAACL</fixed-case> 2003 Workshop on Learning Word Meaning from Non-Linguistic Data</booktitle>
-        <pages>54–61</pages>
-        <url>http://www.aclweb.org/anthology/W03-0608.pdf</url>
-        <year>2003</year>
-   </paper>
-
-   <paper id="0609">
-        <title>Grounding Word Meanings in Sensor Data: Dealing with Referential Uncertainty</title>
-        <author><first>Tim</first><last>Oates</last></author>
-        <bibkey>Oates:2003:LWM</bibkey>
-        <bibtype>inproceedings</bibtype>
-        <booktitle>Proceedings of the <fixed-case>HLT</fixed-case>-<fixed-case>NAACL</fixed-case> 2003 Workshop on Learning Word Meaning from Non-Linguistic Data</booktitle>
-        <pages>62–69</pages>
-        <url>http://www.aclweb.org/anthology/W03-0609.pdf</url>
-        <year>2003</year>
-   </paper>
-
-   <paper id="0610">
-        <title>Conversational Robots: Building Blocks for Grounding Word Meaning</title>
-        <author><first>Deb</first><last>Roy</last></author>
-        <author><first>Kai-Yuh</first><last>Hsiao</last></author>
-        <author><first>Nikolaos</first><last>Mavridis</last></author>
-        <bibkey>Roy-etAl:2003:LWM</bibkey>
-        <bibtype>inproceedings</bibtype>
-        <booktitle>Proceedings of the <fixed-case>HLT</fixed-case>-<fixed-case>NAACL</fixed-case> 2003 Workshop on Learning Word Meaning from Non-Linguistic Data</booktitle>
-        <pages>70–77</pages>
-        <url>http://www.aclweb.org/anthology/W03-0610.pdf</url>
-        <year>2003</year>
-   </paper>
-
-   <paper id="0611">
-        <title>Learning the Meaning and Usage of Time Phrases from a Parallel Text-Data Corpus</title>
-        <author><first>Ehud</first><last>Reiter</last></author>
-        <author><first>Somayajulu</first><last>Sripada</last></author>
-        <bibkey>Reiter-Sripada:2003:LWM</bibkey>
-        <bibtype>inproceedings</bibtype>
-        <booktitle>Proceedings of the <fixed-case>HLT</fixed-case>-<fixed-case>NAACL</fixed-case> 2003 Workshop on Learning Word Meaning from Non-Linguistic Data</booktitle>
-        <pages>78–85</pages>
-        <url>http://www.aclweb.org/anthology/W03-0611.pdf</url>
-        <year>2003</year>
-   </paper>
-
-   <paper id="0612">
-        <title>Population Testing: Extracting Semantic Information On Near-Synonymy From Native Speakers</title>
-        <author><first>Ulla</first><last>Vanhatalo</last></author>
-        <author><first>Hilary</first><last>Chan</last></author>
-        <bibkey>Vanhatalo-Chan:2003:LWM</bibkey>
-        <bibtype>inproceedings</bibtype>
-        <booktitle>Proceedings of the <fixed-case>HLT</fixed-case>-<fixed-case>NAACL</fixed-case> 2003 Workshop on Learning Word Meaning from Non-Linguistic Data</booktitle>
-        <pages>86–91</pages>
-        <url>http://www.aclweb.org/anthology/W03-0612.pdf</url>
-        <year>2003</year>
-   </paper>
-
-   <paper id="0613">
-        <title>Learning Word Meanings and Descriptive Parameter Spaces from Music</title>
-        <author><first>Brian</first><last>Whitman</last></author>
-        <author><first>Deb</first><last>Roy</last></author>
-        <author><first>Barry</first><last>Vercoe</last></author>
-        <bibkey>Whitman-etAl:2003:LWM</bibkey>
-        <bibtype>inproceedings</bibtype>
-        <booktitle>Proceedings of the <fixed-case>HLT</fixed-case>-<fixed-case>NAACL</fixed-case> 2003 Workshop on Learning Word Meaning from Non-Linguistic Data</booktitle>
-        <pages>92–99</pages>
-        <url>http://www.aclweb.org/anthology/W03-0613.pdf</url>
-        <year>2003</year>
-   </paper>
-
-   <paper id="0700">
-        <title>Proceedings of the <fixed-case>HLT</fixed-case>-<fixed-case>NAACL</fixed-case> 2003 Workshop on Research Directions in Dialogue Processing</title>
-   </paper>
-
-   <paper id="0701">
-        <title>Combining Semantic and Temporal Constraints for Multimodal Integration in Conversation Systems</title>
-        <author><first>Joyce Y.</first><last>Chai</last></author>
-        <author><first>Pengyu</first><last>Hong</last></author>
-        <author><first>Michelle X.</first><last>Zhou</last></author>
-        <bibkey>Chai-etAl:2003:DIALOGUE</bibkey>
-        <bibtype>inproceedings</bibtype>
-        <booktitle>Proceedings of the <fixed-case>HLT</fixed-case>-<fixed-case>NAACL</fixed-case> 2003 Workshop on Research Directions in Dialogue Processing</booktitle>
-        <pages>1–3</pages>
-        <url>http://www.aclweb.org/anthology/W03-0701.pdf</url>
-        <year>2003</year>
-   </paper>
-
-   <paper id="0702">
-        <title>Conceptual Language Models for Dialog Systems</title>
-        <author><first>Renato</first><last>De Mori</last></author>
-        <author><first>Frederic</first><last>Béchet</last></author>
-        <bibkey>DeMori-Bechet:2003:DIALOGUE</bibkey>
-        <bibtype>inproceedings</bibtype>
-        <booktitle>Proceedings of the <fixed-case>HLT</fixed-case>-<fixed-case>NAACL</fixed-case> 2003 Workshop on Research Directions in Dialogue Processing</booktitle>
-        <pages>4–6</pages>
-        <url>http://www.aclweb.org/anthology/W03-0702.pdf</url>
-        <year>2003</year>
-   </paper>
-
-   <paper id="0703">
-        <title>Directions For Multi-Party Human-Computer Interaction Research</title>
-        <author><first>Katrin</first><last>Kirchhoff</last></author>
-        <author><first>Mari</first><last>Ostendorf</last></author>
-        <bibkey>Kirchhoff-Ostendorf:2003:DIALOGUE</bibkey>
-        <bibtype>inproceedings</bibtype>
-        <booktitle>Proceedings of the <fixed-case>HLT</fixed-case>-<fixed-case>NAACL</fixed-case> 2003 Workshop on Research Directions in Dialogue Processing</booktitle>
-        <pages>7–9</pages>
-        <url>http://www.aclweb.org/anthology/W03-0703.pdf</url>
-        <year>2003</year>
-   </paper>
-
-   <paper id="0704">
-        <title>Dialogue Management for an Automated Multilingual Call Center</title>
-        <author><first>Hilda</first><last>Hardy</last></author>
-        <author><first>Tomek</first><last>Strzalkowski</last></author>
-        <author><first>Min</first><last>Wu</last></author>
-        <bibkey>Hardy-etAl:2003:DIALOGUE</bibkey>
-        <bibtype>inproceedings</bibtype>
-        <booktitle>Proceedings of the <fixed-case>HLT</fixed-case>-<fixed-case>NAACL</fixed-case> 2003 Workshop on Research Directions in Dialogue Processing</booktitle>
-        <pages>10–12</pages>
-        <url>http://www.aclweb.org/anthology/W03-0704.pdf</url>
-        <year>2003</year>
-   </paper>
-
-   <paper id="0705">
-        <title>Dialogue complexity with portability? Research directions for the Information State approach</title>
-        <author><first>Carl</first><last>Burke</last></author>
-        <author><first>Christy</first><last>Doran</last></author>
-        <author><first>Abigail</first><last>Gertner</last></author>
-        <author><first>Andy</first><last>Gregorowicz</last></author>
-        <author><first>Lisa</first><last>Harper</last></author>
-        <author><first>Joel</first><last>Korb</last></author>
-        <author><first>Dan</first><last>Loehr</last></author>
-        <bibkey>Burke-etAl:2003:DIALOGUE</bibkey>
-        <bibtype>inproceedings</bibtype>
-        <booktitle>Proceedings of the <fixed-case>HLT</fixed-case>-<fixed-case>NAACL</fixed-case> 2003 Workshop on Research Directions in Dialogue Processing</booktitle>
-        <pages>13–15</pages>
-        <url>http://www.aclweb.org/anthology/W03-0705.pdf</url>
-        <year>2003</year>
-   </paper>
-
-   <paper id="0706">
-        <title>The Pragmatics of Taking a Spoken Language System Out of the Laboratory</title>
-        <author><first>Jody J.</first><last>Daniels</last></author>
-        <author><first>Helen Wright</first><last>Hastie</last></author>
-        <bibkey>Daniels-Hastie:2003:DIALOGUE</bibkey>
-        <bibtype>inproceedings</bibtype>
-        <booktitle>Proceedings of the <fixed-case>HLT</fixed-case>-<fixed-case>NAACL</fixed-case> 2003 Workshop on Research Directions in Dialogue Processing</booktitle>
-        <pages>16–18</pages>
-        <url>http://www.aclweb.org/anthology/W03-0706.pdf</url>
-        <year>2003</year>
-   </paper>
-
-   <paper id="0707">
-        <title>Flexible and Personalizable Mixed-Initiative Dialogue Systems</title>
-        <author><first>James</first><last>Glass</last></author>
-        <author><first>Stephanie</first><last>Seneff</last></author>
-        <bibkey>Glass-Seneff:2003:DIALOGUE</bibkey>
-        <bibtype>inproceedings</bibtype>
-        <booktitle>Proceedings of the <fixed-case>HLT</fixed-case>-<fixed-case>NAACL</fixed-case> 2003 Workshop on Research Directions in Dialogue Processing</booktitle>
-        <pages>19–21</pages>
-        <url>http://www.aclweb.org/anthology/W03-0707.pdf</url>
-        <year>2003</year>
-   </paper>
-
-   <paper id="0800">
-        <title>Proceedings of the <fixed-case>HLT</fixed-case>-<fixed-case>NAACL</fixed-case> 2003 Workshop on Software Engineering and Architecture of Language Technology Systems (<fixed-case>SEALTS</fixed-case>)</title>
-   </paper>
-
-   <paper id="0801">
-        <title>The Talent System: <fixed-case>TEXTRACT</fixed-case> Architecture and Data Model</title>
-        <author><first>Mary S.</first><last>Neff</last></author>
-        <author><first>Roy J.</first><last>Byrd</last></author>
-        <author><first>Branimir K.</first><last>Boguraev</last></author>
-        <bibkey>Neff-etAl:2003:SEALTS</bibkey>
-        <bibtype>inproceedings</bibtype>
-        <booktitle>Proceedings of the <fixed-case>HLT</fixed-case>-<fixed-case>NAACL</fixed-case> 2003 Workshop on Software Engineering and Architecture of Language Technology Systems (<fixed-case>SEALTS</fixed-case>)</booktitle>
-        <pages>1–8</pages>
-        <url>http://www.aclweb.org/anthology/W03-0801.pdf</url>
-        <year>2003</year>
-   </paper>
-
-   <paper id="0802">
-        <title><fixed-case>WHAT</fixed-case>: An <fixed-case>XSLT</fixed-case>-based Infrastructure for the Integration of Natural Language Processing Components</title>
-        <author><first>Ulrich</first><last>Schäfer</last></author>
-        <bibkey>Schafer:2003:SEALTS</bibkey>
-        <bibtype>inproceedings</bibtype>
-        <booktitle>Proceedings of the <fixed-case>HLT</fixed-case>-<fixed-case>NAACL</fixed-case> 2003 Workshop on Software Engineering and Architecture of Language Technology Systems (<fixed-case>SEALTS</fixed-case>)</booktitle>
-        <pages>9–16</pages>
-        <url>http://www.aclweb.org/anthology/W03-0802.pdf</url>
-        <year>2003</year>
-   </paper>
-
-   <paper id="0803">
-        <title><fixed-case>OLLIE</fixed-case>: On-Line Learning for Information Extraction</title>
-        <author><first>Valentin</first><last>Tablan</last></author>
-        <author><first>Kalina</first><last>Bontcheva</last></author>
-        <author><first>Diana</first><last>Maynard</last></author>
-        <author><first>Hamish</first><last>Cunningham</last></author>
-        <bibkey>Tablan-etAl:2003:SEALTS</bibkey>
-        <bibtype>inproceedings</bibtype>
-        <booktitle>Proceedings of the <fixed-case>HLT</fixed-case>-<fixed-case>NAACL</fixed-case> 2003 Workshop on Software Engineering and Architecture of Language Technology Systems (<fixed-case>SEALTS</fixed-case>)</booktitle>
-        <pages>17–24</pages>
-        <url>http://www.aclweb.org/anthology/W03-0803.pdf</url>
-        <year>2003</year>
-   </paper>
-
-   <paper id="0804">
-        <title>International Standard for a Linguistic Annotation Framework</title>
-        <author><first>Nancy</first><last>Ide</last></author>
-        <author><first>Laurent</first><last>Romary</last></author>
-        <author><first>Eric</first><last>de la Clergerie</last></author>
-        <bibkey>Ide-etAl:2003:SEALTS</bibkey>
-        <bibtype>inproceedings</bibtype>
-        <booktitle>Proceedings of the <fixed-case>HLT</fixed-case>-<fixed-case>NAACL</fixed-case> 2003 Workshop on Software Engineering and Architecture of Language Technology Systems (<fixed-case>SEALTS</fixed-case>)</booktitle>
-        <pages>25–30</pages>
-        <url>http://www.aclweb.org/anthology/W03-0804.pdf</url>
-        <year>2003</year>
-   </paper>
-
-   <paper id="0805">
-        <title>Grid-Enabling Natural Language Engineering By Stealth</title>
-        <author><first>Baden</first><last>Hughes</last></author>
-        <author><first>Steven</first><last>Bird</last></author>
-        <bibkey>Hughes-Bird:2003:SEALTS</bibkey>
-        <bibtype>inproceedings</bibtype>
-        <booktitle>Proceedings of the <fixed-case>HLT</fixed-case>-<fixed-case>NAACL</fixed-case> 2003 Workshop on Software Engineering and Architecture of Language Technology Systems (<fixed-case>SEALTS</fixed-case>)</booktitle>
-        <pages>31–38</pages>
-        <url>http://www.aclweb.org/anthology/W03-0805.pdf</url>
-        <year>2003</year>
-   </paper>
-
-   <paper id="0806">
-        <title>Blueprint for a High Performance <fixed-case>NLP</fixed-case> Infrastructure</title>
-        <author><first>James R.</first><last>Curran</last></author>
-        <bibkey>Curran:2003:SEALTS</bibkey>
-        <bibtype>inproceedings</bibtype>
-        <booktitle>Proceedings of the <fixed-case>HLT</fixed-case>-<fixed-case>NAACL</fixed-case> 2003 Workshop on Software Engineering and Architecture of Language Technology Systems (<fixed-case>SEALTS</fixed-case>)</booktitle>
-        <pages>39–44</pages>
-        <url>http://www.aclweb.org/anthology/W03-0806.pdf</url>
-        <year>2003</year>
-   </paper>
-
-   <paper id="0807">
-        <title>Current Issues in Software Engineering for Natural Language Processing</title>
-        <author><first>Jochen</first><last>Leidner</last></author>
-        <bibkey>Leidner:2003:SEALTS</bibkey>
-        <bibtype>inproceedings</bibtype>
-        <booktitle>Proceedings of the <fixed-case>HLT</fixed-case>-<fixed-case>NAACL</fixed-case> 2003 Workshop on Software Engineering and Architecture of Language Technology Systems (<fixed-case>SEALTS</fixed-case>)</booktitle>
-        <pages>45–50</pages>
-        <url>http://www.aclweb.org/anthology/W03-0807.pdf</url>
-        <year>2003</year>
-   </paper>
-
-   <paper id="0808">
-        <title><fixed-case>I</fixed-case>nfo<fixed-case>X</fixed-case>tract: A Customizable Intermediate Level Information Extraction Engine</title>
-        <author><first>Rohini K.</first><last>Srihari</last></author>
-        <author><first>Wei</first><last>Li</last></author>
-        <author><first>Cheng</first><last>Niu</last></author>
-        <author><first>Thomas</first><last>Cornell</last></author>
-        <bibkey>Srihari-etAl:2003:SEALTS</bibkey>
-        <bibtype>inproceedings</bibtype>
-        <booktitle>Proceedings of the <fixed-case>HLT</fixed-case>-<fixed-case>NAACL</fixed-case> 2003 Workshop on Software Engineering and Architecture of Language Technology Systems (<fixed-case>SEALTS</fixed-case>)</booktitle>
-        <pages>51–58</pages>
-        <url>http://www.aclweb.org/anthology/W03-0808.pdf</url>
-        <year>2003</year>
-   </paper>
-
-   <paper id="0809">
-        <title>Automatic Creation of Interface Specifications from Ontologies</title>
-        <author><first>Iryna</first><last>Gurevych</last></author>
-        <author><first>Stefan</first><last>Merten</last></author>
-        <author><first>Robert</first><last>Porzel</last></author>
-        <bibkey>Gurevych-etAl:2003:SEALTS</bibkey>
-        <bibtype>inproceedings</bibtype>
-        <booktitle>Proceedings of the <fixed-case>HLT</fixed-case>-<fixed-case>NAACL</fixed-case> 2003 Workshop on Software Engineering and Architecture of Language Technology Systems (<fixed-case>SEALTS</fixed-case>)</booktitle>
-        <pages>59–66</pages>
-        <url>http://www.aclweb.org/anthology/W03-0809.pdf</url>
-        <year>2003</year>
-   </paper>
-
-   <paper id="0810">
-        <title>Accelerating Corporate Research in the Development, Application, and Deployment of Human Language Technologies</title>
-        <author><first>David</first><last>Ferrucci</last></author>
-        <author><first>Adam</first><last>Lally</last></author>
-        <bibkey>Ferrucci-Lally:2003:SEALTS</bibkey>
-        <bibtype>inproceedings</bibtype>
-        <booktitle>Proceedings of the <fixed-case>HLT</fixed-case>-<fixed-case>NAACL</fixed-case> 2003 Workshop on Software Engineering and Architecture of Language Technology Systems (<fixed-case>SEALTS</fixed-case>)</booktitle>
-        <pages>67–74</pages>
-        <url>http://www.aclweb.org/anthology/W03-0810.pdf</url>
-        <year>2003</year>
-   </paper>
-
-   <paper id="0811">
-        <title><fixed-case>MULTIPLATFORM</fixed-case> Testbed: An Integration Platform for Multimodal Dialog Systems</title>
-        <author><first>Gerd</first><last>Herzog</last></author>
-        <author><first>Heinz</first><last>Kirchmann</last></author>
-        <author><first>Stefan</first><last>Merten</last></author>
-        <author><first>Alassane</first><last>Ndiaye</last></author>
-        <author><first>Peter</first><last>Poller</last></author>
-        <bibkey>Herzog-etAl:2003:SEALTS</bibkey>
-        <bibtype>inproceedings</bibtype>
-        <booktitle>Proceedings of the <fixed-case>HLT</fixed-case>-<fixed-case>NAACL</fixed-case> 2003 Workshop on Software Engineering and Architecture of Language Technology Systems (<fixed-case>SEALTS</fixed-case>)</booktitle>
-        <pages>75–82</pages>
-        <url>http://www.aclweb.org/anthology/W03-0811.pdf</url>
-        <year>2003</year>
-   </paper>
-
-   <paper id="0812">
-        <title><fixed-case>SDL</fixed-case>—<fixed-case>A</fixed-case> Description Language for Building <fixed-case>NLP</fixed-case> Systems</title>
-        <author><first>Hans-Ulrich</first><last>Krieger</last></author>
-        <bibkey>Krieger:2003:SEALTS</bibkey>
-        <bibtype>inproceedings</bibtype>
-        <booktitle>Proceedings of the <fixed-case>HLT</fixed-case>-<fixed-case>NAACL</fixed-case> 2003 Workshop on Software Engineering and Architecture of Language Technology Systems (<fixed-case>SEALTS</fixed-case>)</booktitle>
-        <pages>83–90</pages>
-        <url>http://www.aclweb.org/anthology/W03-0812.pdf</url>
-        <year>2003</year>
-   </paper>
-
-   <paper id="0900">
-        <title>Proceedings of the <fixed-case>HLT</fixed-case>-<fixed-case>NAACL</fixed-case> 2003 Workshop on Text Meaning</title>
-   </paper>
-
-   <paper id="0901">
-        <title>A knowledge-driven approach to text meaning processing</title>
-        <author><first>Peter</first><last>Clark</last></author>
-        <author><first>Phil</first><last>Harrison</last></author>
-        <author><first>John</first><last>Thompson</last></author>
-        <bibkey>Clark-etAl:2003:TEXTMEANING</bibkey>
-        <bibtype>inproceedings</bibtype>
-        <booktitle>Proceedings of the <fixed-case>HLT</fixed-case>-<fixed-case>NAACL</fixed-case> 2003 Workshop on Text Meaning</booktitle>
-        <pages>1–6</pages>
-        <url>http://www.aclweb.org/anthology/W03-0901.pdf</url>
-        <year>2003</year>
-   </paper>
-
-   <paper id="0902">
-        <title>Extracting and evaluating general world knowledge from the Brown Corpus</title>
-        <author><first>Lenhart</first><last>Schubert</last></author>
-        <author><first>Matthew</first><last>Tong</last></author>
-        <bibkey>Schubert-Tong:2003:TEXTMEANING</bibkey>
-        <bibtype>inproceedings</bibtype>
-        <booktitle>Proceedings of the <fixed-case>HLT</fixed-case>-<fixed-case>NAACL</fixed-case> 2003 Workshop on Text Meaning</booktitle>
-        <pages>7–13</pages>
-        <url>http://www.aclweb.org/anthology/W03-0902.pdf</url>
-        <year>2003</year>
-   </paper>
-
-   <paper id="0903">
-        <title>Less is More: Using a single knowledge representation in dialogue systems</title>
-        <author><first>Iryna</first><last>Gurevych</last></author>
-        <author><first>Robert</first><last>Porzel</last></author>
-        <author><first>Elena</first><last>Slinko</last></author>
-        <author><first>Norbert</first><last>Pfleger</last></author>
-        <author><first>Jan</first><last>Alexandersson</last></author>
-        <author><first>Stefan</first><last>Merten</last></author>
-        <bibkey>Gurevych-etAl:2003:TEXTMEANING</bibkey>
-        <bibtype>inproceedings</bibtype>
-        <booktitle>Proceedings of the <fixed-case>HLT</fixed-case>-<fixed-case>NAACL</fixed-case> 2003 Workshop on Text Meaning</booktitle>
-        <pages>14–21</pages>
-        <url>http://www.aclweb.org/anthology/W03-0903.pdf</url>
-        <year>2003</year>
-   </paper>
-
-   <paper id="0904">
-        <title>Operative strategies in ontological semantics</title>
-        <author><first>Sergei</first><last>Nirenburg</last></author>
-        <author><first>Marjorie</first><last>McShane</last></author>
-        <author><first>Stephen</first><last>Beale</last></author>
-        <bibkey>Nirenburg-etAl:2003:TEXTMEANING</bibkey>
-        <bibtype>inproceedings</bibtype>
-        <booktitle>Proceedings of the <fixed-case>HLT</fixed-case>-<fixed-case>NAACL</fixed-case> 2003 Workshop on Text Meaning</booktitle>
-        <pages>22–29</pages>
-        <url>http://www.aclweb.org/anthology/W03-0904.pdf</url>
-        <year>2003</year>
-   </paper>
-
-   <paper id="0905">
-        <title>The genesis of a script for bankruptcy in ontological semantics</title>
-        <author><first>Victor</first><last>Raskin</last></author>
-        <author><first>Sergei</first><last>Nirenburg</last></author>
-        <author><first>Christian F.</first><last>Hempelmann</last></author>
-        <author><first>Inna</first><last>Nirenburg</last></author>
-        <author><first>Katrina E.</first><last>Triezenberg</last></author>
-        <bibkey>Raskin-etAl:2003:TEXTMEANING</bibkey>
-        <bibtype>inproceedings</bibtype>
-        <booktitle>Proceedings of the <fixed-case>HLT</fixed-case>-<fixed-case>NAACL</fixed-case> 2003 Workshop on Text Meaning</booktitle>
-        <pages>30–37</pages>
-        <url>http://www.aclweb.org/anthology/W03-0905.pdf</url>
-        <year>2003</year>
-   </paper>
-
-   <paper id="0906">
-        <title>Entailment, intensionality and text understanding</title>
-        <author><first>Cleo</first><last>Condoravdi</last></author>
-        <author><first>Dick</first><last>Crouch</last></author>
-        <author><first>Valeria</first><last>de Paiva</last></author>
-        <author><first>Reinhard</first><last>Stolle</last></author>
-        <author><first>Daniel G.</first><last>Bobrow</last></author>
-        <bibkey>Condoravdi-etAl:2003:TEXTMEANING</bibkey>
-        <bibtype>inproceedings</bibtype>
-        <booktitle>Proceedings of the <fixed-case>HLT</fixed-case>-<fixed-case>NAACL</fixed-case> 2003 Workshop on Text Meaning</booktitle>
-        <pages>38–45</pages>
-        <url>http://www.aclweb.org/anthology/W03-0906.pdf</url>
-        <year>2003</year>
-   </paper>
-
-   <paper id="0907">
-        <title>Story understanding through multi-representation model construction</title>
-        <author><first>Erik T.</first><last>Mueller</last></author>
-        <bibkey>Mueller:2003:TEXTMEANING</bibkey>
-        <bibtype>inproceedings</bibtype>
-        <booktitle>Proceedings of the <fixed-case>HLT</fixed-case>-<fixed-case>NAACL</fixed-case> 2003 Workshop on Text Meaning</booktitle>
-        <pages>46–53</pages>
-        <url>http://www.aclweb.org/anthology/W03-0907.pdf</url>
-        <year>2003</year>
-   </paper>
-
-   <paper id="0908">
-        <title>Towards light semantic processing for question answering</title>
-        <author><first>Benjamin</first><last>Van Durme</last></author>
-        <author><first>Yifen</first><last>Huang</last></author>
-        <author><first>Anna</first><last>Kupść</last></author>
-        <author><first>Eric</first><last>Nyberg</last></author>
-        <bibkey>VanDurme-etAl:2003:TEXTMEANING</bibkey>
-        <bibtype>inproceedings</bibtype>
-        <booktitle>Proceedings of the <fixed-case>HLT</fixed-case>-<fixed-case>NAACL</fixed-case> 2003 Workshop on Text Meaning</booktitle>
-        <pages>54–61</pages>
-        <url>http://www.aclweb.org/anthology/W03-0908.pdf</url>
-        <year>2003</year>
-   </paper>
-
-   <paper id="0909">
-        <title>Surfaces and depths in text understanding: The case of newspaper commentary</title>
-        <author><first>Manfred</first><last>Stede</last></author>
-        <bibkey>Stede:2003:TEXTMEANING</bibkey>
-        <bibtype>inproceedings</bibtype>
-        <booktitle>Proceedings of the <fixed-case>HLT</fixed-case>-<fixed-case>NAACL</fixed-case> 2003 Workshop on Text Meaning</booktitle>
-        <pages>62–69</pages>
-        <url>http://www.aclweb.org/anthology/W03-0909.pdf</url>
-        <year>2003</year>
-   </paper>
-
-   <paper id="0910">
-        <title>Deriving verb-meaning clusters from syntactic structure</title>
-        <author><first>Paul</first><last>Kingsbury</last></author>
-        <author><first>Karin</first><last>Kipper</last></author>
-        <bibkey>Kingsbury-Kipper:2003:TEXTMEANING</bibkey>
-        <bibtype>inproceedings</bibtype>
-        <booktitle>Proceedings of the <fixed-case>HLT</fixed-case>-<fixed-case>NAACL</fixed-case> 2003 Workshop on Text Meaning</booktitle>
-        <pages>70–77</pages>
-        <url>http://www.aclweb.org/anthology/W03-0910.pdf</url>
-        <year>2003</year>
-   </paper>
-
-   <paper id="1000">
-        <title>Proceedings of the 2003 Conference on Empirical Methods in Natural Language Processing</title>
-   </paper>
-
-   <paper id="1001">
-        <title>A Projection Extension Algorithm for Statistical Machine Translation</title>
-        <author><first>Christoph</first><last>Tillmann</last></author>
-        <bibkey>Tillmann:2003:EMNLP</bibkey>
-        <bibtype>inproceedings</bibtype>
-        <booktitle>Proceedings of the 2003 Conference on Empirical Methods in Natural Language Processing</booktitle>
-        <pages>1–8</pages>
-        <url>http://www.aclweb.org/anthology/W03-1001.pdf</url>
-        <year>2003</year>
-   </paper>
-
-   <paper id="1002">
-        <title>Statistical Machine Translation Using Coercive Two-Level Syntactic Transduction</title>
-        <author><first>Charles</first><last>Schafer</last></author>
-        <author><first>David</first><last>Yarowsky</last></author>
-        <bibkey>Schafer-Yarowsky:2003:EMNLP</bibkey>
-        <bibtype>inproceedings</bibtype>
-        <booktitle>Proceedings of the 2003 Conference on Empirical Methods in Natural Language Processing</booktitle>
-        <pages>9–16</pages>
-        <url>http://www.aclweb.org/anthology/W03-1002.pdf</url>
-        <year>2003</year>
-   </paper>
-
-   <paper id="1003">
-        <title>Cross-Lingual Lexical Triggers in Statistical Language Modeling</title>
-        <author><first>Woosung</first><last>Kim</last></author>
-        <author><first>Sanjeev</first><last>Khudanpur</last></author>
-        <bibkey>Kim-Khudanpur:2003:EMNLP</bibkey>
-        <bibtype>inproceedings</bibtype>
-        <booktitle>Proceedings of the 2003 Conference on Empirical Methods in Natural Language Processing</booktitle>
-        <pages>17–24</pages>
-        <url>http://www.aclweb.org/anthology/W03-1003.pdf</url>
-        <year>2003</year>
-   </paper>
-
-   <paper id="1004">
-        <title>Sentence Alignment for Monolingual Comparable Corpora</title>
-        <author><first>Regina</first><last>Barzilay</last></author>
-        <author><first>Noemie</first><last>Elhadad</last></author>
-        <bibkey>Barzilay-Elhadad:2003:EMNLP</bibkey>
-        <bibtype>inproceedings</bibtype>
-        <booktitle>Proceedings of the 2003 Conference on Empirical Methods in Natural Language Processing</booktitle>
-        <pages>25–32</pages>
-        <url>http://www.aclweb.org/anthology/W03-1004.pdf</url>
-        <year>2003</year>
-   </paper>
-
-   <paper id="1005">
-        <title>Antecedent Recovery: Experiments with a Trace Tagger</title>
-        <author><first>Péter</first><last>Dienes</last></author>
-        <author><first>Amit</first><last>Dubey</last></author>
-        <bibkey>Dienes-Dubey:2003:EMNLP</bibkey>
-        <bibtype>inproceedings</bibtype>
-        <booktitle>Proceedings of the 2003 Conference on Empirical Methods in Natural Language Processing</booktitle>
-        <pages>33–40</pages>
-        <url>http://www.aclweb.org/anthology/W03-1005.pdf</url>
-        <year>2003</year>
-   </paper>
-
-   <paper id="1006">
-        <title>Use of Deep Linguistic Features for the Recognition and Labeling of Semantic Arguments</title>
-        <author><first>John</first><last>Chen</last></author>
-        <author><first>Owen</first><last>Rambow</last></author>
-        <bibkey>Chen-Rambow:2003:EMNLP</bibkey>
-        <bibtype>inproceedings</bibtype>
-        <booktitle>Proceedings of the 2003 Conference on Empirical Methods in Natural Language Processing</booktitle>
-        <pages>41–48</pages>
-        <url>http://www.aclweb.org/anthology/W03-1006.pdf</url>
-        <year>2003</year>
-   </paper>
-
-   <paper id="1007">
-        <title>Maximum Entropy Models for <fixed-case>F</fixed-case>rame<fixed-case>N</fixed-case>et Classification</title>
-        <author><first>Michael</first><last>Fleischman</last></author>
-        <author><first>Namhee</first><last>Kwon</last></author>
-        <author><first>Eduard</first><last>Hovy</last></author>
-        <bibkey>Fleischman-etAl:2003:EMNLP</bibkey>
-        <bibtype>inproceedings</bibtype>
-        <booktitle>Proceedings of the 2003 Conference on Empirical Methods in Natural Language Processing</booktitle>
-        <pages>49–56</pages>
-        <url>http://www.aclweb.org/anthology/W03-1007.pdf</url>
-        <year>2003</year>
-   </paper>
-
-   <paper id="1008">
-        <title>Identifying Semantic Roles Using Combinatory Categorial Grammar</title>
-        <author><first>Daniel</first><last>Gildea</last></author>
-        <author><first>Julia</first><last>Hockenmaier</last></author>
-        <bibkey>Gildea-Hockenmaier:2003:EMNLP</bibkey>
-        <bibtype>inproceedings</bibtype>
-        <booktitle>Proceedings of the 2003 Conference on Empirical Methods in Natural Language Processing</booktitle>
-        <pages>57–64</pages>
-        <url>http://www.aclweb.org/anthology/W03-1008.pdf</url>
-        <year>2003</year>
-   </paper>
-
-   <paper id="1009">
-        <title>Variation of Entropy and Parse Trees of Sentences as a Function of the Sentence Number</title>
-        <author><first>Dmitriy</first><last>Genzel</last></author>
-        <author><first>Eugene</first><last>Charniak</last></author>
-        <bibkey>Genzel-Charniak:2003:EMNLP</bibkey>
-        <bibtype>inproceedings</bibtype>
-        <booktitle>Proceedings of the 2003 Conference on Empirical Methods in Natural Language Processing</booktitle>
-        <pages>65–72</pages>
-        <url>http://www.aclweb.org/anthology/W03-1009.pdf</url>
-        <year>2003</year>
-   </paper>
-
-   <paper id="1010">
-        <title>A Plethora of Methods for Learning <fixed-case>E</fixed-case>nglish Countability</title>
-        <author><first>Timothy</first><last>Baldwin</last></author>
-        <author><first>Francis</first><last>Bond</last></author>
-        <bibkey>Baldwin-Bond:2003:EMNLP</bibkey>
-        <bibtype>inproceedings</bibtype>
-        <booktitle>Proceedings of the 2003 Conference on Empirical Methods in Natural Language Processing</booktitle>
-        <pages>73–80</pages>
-        <url>http://www.aclweb.org/anthology/W03-1010.pdf</url>
-        <year>2003</year>
-   </paper>
-
-   <paper id="1011">
-        <title>A General Framework for Distributional Similarity</title>
-        <author><first>Julie</first><last>Weeds</last></author>
-        <author><first>David</first><last>Weir</last></author>
-        <bibkey>Weeds-Weir:2003:EMNLP</bibkey>
-        <bibtype>inproceedings</bibtype>
-        <booktitle>Proceedings of the 2003 Conference on Empirical Methods in Natural Language Processing</booktitle>
-        <pages>81–88</pages>
-        <url>http://www.aclweb.org/anthology/W03-1011.pdf</url>
-        <year>2003</year>
-   </paper>
-
-   <paper id="1012">
-        <title>Using <fixed-case>LTAG</fixed-case> Based Features in Parse Reranking</title>
-        <author><first>Libin</first><last>Shen</last></author>
-        <author><first>Anoop</first><last>Sarkar</last></author>
-        <author><first>Aravind</first><last>Joshi</last></author>
-        <bibkey>Shen-etAl:2003:EMNLP</bibkey>
-        <bibtype>inproceedings</bibtype>
-        <booktitle>Proceedings of the 2003 Conference on Empirical Methods in Natural Language Processing</booktitle>
-        <pages>89–96</pages>
-        <url>http://www.aclweb.org/anthology/W03-1012.pdf</url>
-        <year>2003</year>
-   </paper>
-
-   <paper id="1013">
-        <title>Log-Linear Models for Wide-Coverage <fixed-case>CCG</fixed-case> Parsing</title>
-        <author><first>Stephen</first><last>Clark</last></author>
-        <author><first>James</first><last>Curran</last></author>
-        <bibkey>Clark-Curran:2003:EMNLP</bibkey>
-        <bibtype>inproceedings</bibtype>
-        <booktitle>Proceedings of the 2003 Conference on Empirical Methods in Natural Language Processing</booktitle>
-        <pages>97–104</pages>
-        <url>http://www.aclweb.org/anthology/W03-1013.pdf</url>
-        <year>2003</year>
-   </paper>
-
-   <paper id="1014">
-        <title>Learning Extraction Patterns for Subjective Expressions</title>
-        <author><first>Ellen</first><last>Riloff</last></author>
-        <author><first>Janyce</first><last>Wiebe</last></author>
-        <bibkey>Riloff-Wiebe:2003:EMNLP</bibkey>
-        <bibtype>inproceedings</bibtype>
-        <booktitle>Proceedings of the 2003 Conference on Empirical Methods in Natural Language Processing</booktitle>
-        <pages>105–112</pages>
-        <url>http://www.aclweb.org/anthology/W03-1014.pdf</url>
-        <year>2003</year>
-   </paper>
-
-   <paper id="1015">
-        <title>Bootstrapping Coreference Classifiers with Multiple Machine Learning Algorithms</title>
-        <author><first>Vincent</first><last>Ng</last></author>
-        <author><first>Claire</first><last>Cardie</last></author>
-        <bibkey>Ng-Cardie:2003:EMNLP</bibkey>
-        <bibtype>inproceedings</bibtype>
-        <booktitle>Proceedings of the 2003 Conference on Empirical Methods in Natural Language Processing</booktitle>
-        <pages>113–120</pages>
-        <url>http://www.aclweb.org/anthology/W03-1015.pdf</url>
-        <year>2003</year>
-   </paper>
-
-   <paper id="1016">
-        <title>Statistical Acquisition of Content Selection Rules for Natural Language Generation</title>
-        <author><first>Pablo Ariel</first><last>Duboue</last></author>
-        <author><first>Kathleen R.</first><last>McKeown</last></author>
-        <bibkey>Duboue-McKeown:2003:EMNLP</bibkey>
-        <bibtype>inproceedings</bibtype>
-        <booktitle>Proceedings of the 2003 Conference on Empirical Methods in Natural Language Processing</booktitle>
-        <pages>121–128</pages>
-        <url>http://www.aclweb.org/anthology/W03-1016.pdf</url>
-        <year>2003</year>
-   </paper>
-
-   <paper id="1017">
-        <title>Towards Answering Opinion Questions: Separating Facts from Opinions and Identifying the Polarity of Opinion Sentences</title>
-        <author><first>Hong</first><last>Yu</last></author>
-        <author><first>Vasileios</first><last>Hatzivassiloglou</last></author>
-        <bibkey>Yu-Hatzivassiloglou:2003:EMNLP</bibkey>
-        <bibtype>inproceedings</bibtype>
-        <booktitle>Proceedings of the 2003 Conference on Empirical Methods in Natural Language Processing</booktitle>
-        <pages>129–136</pages>
-        <url>http://www.aclweb.org/anthology/W03-1017.pdf</url>
-        <year>2003</year>
-   </paper>
-
-   <paper id="1018">
-        <title>Evaluation and Extension of Maximum Entropy Models with Inequality Constraints</title>
-        <author><first>Jun’ichi</first><last>Kazama</last></author>
-        <author><first>Jun’ichi</first><last>Tsujii</last></author>
-        <bibkey>Kazama-Tsujii:2003:EMNLP</bibkey>
-        <bibtype>inproceedings</bibtype>
-        <booktitle>Proceedings of the 2003 Conference on Empirical Methods in Natural Language Processing</booktitle>
-        <pages>137–144</pages>
-        <url>http://www.aclweb.org/anthology/W03-1018.pdf</url>
-        <year>2003</year>
-   </paper>
-
-   <paper id="1019">
-        <title>Investigating Loss Functions and Optimization Methods for Discriminative Learning of Label Sequences</title>
-        <author><first>Yasemin</first><last>Altun</last></author>
-        <author><first>Mark</first><last>Johnson</last></author>
-        <author><first>Thomas</first><last>Hofmann</last></author>
-        <bibkey>Altun-etAl:2003:EMNLP</bibkey>
-        <bibtype>inproceedings</bibtype>
-        <booktitle>Proceedings of the 2003 Conference on Empirical Methods in Natural Language Processing</booktitle>
-        <pages>145–152</pages>
-        <url>http://www.aclweb.org/anthology/W03-1019.pdf</url>
-        <year>2003</year>
-   </paper>
-
-   <paper id="1020">
-        <title>A Fast Algorithm for Feature Selection in Conditional Maximum Entropy Modeling</title>
-        <author><first>Yaqian</first><last>Zhou</last></author>
-        <author><first>Fuliang</first><last>Weng</last></author>
-        <author><first>Lide</first><last>Wu</last></author>
-        <author><first>Hauke</first><last>Schmidt</last></author>
-        <bibkey>Zhou-etAl:2003:EMNLP</bibkey>
-        <bibtype>inproceedings</bibtype>
-        <booktitle>Proceedings of the 2003 Conference on Empirical Methods in Natural Language Processing</booktitle>
-        <pages>153–159</pages>
-        <url>http://www.aclweb.org/anthology/W03-1020.pdf</url>
-        <year>2003</year>
-   </paper>
-
-   <paper id="1021">
-        <title>Training Connectionist Models for the <fixed-case>S</fixed-case>tructured <fixed-case>L</fixed-case>anguage <fixed-case>M</fixed-case>odel</title>
-        <author><first>Peng</first><last>Xu</last></author>
-        <author><first>Ahmad</first><last>Emami</last></author>
-        <author><first>Frederick</first><last>Jelinek</last></author>
-        <bibkey>Xu-etAl:2003:EMNLP</bibkey>
-        <bibtype>inproceedings</bibtype>
-        <booktitle>Proceedings of the 2003 Conference on Empirical Methods in Natural Language Processing</booktitle>
-        <pages>160–167</pages>
-        <url>http://www.aclweb.org/anthology/W03-1021.pdf</url>
-        <year>2003</year>
-   </paper>
-
-   <paper id="1022">
-        <title>Supersense Tagging of Unknown Nouns in <fixed-case>W</fixed-case>ord<fixed-case>N</fixed-case>et</title>
-        <author><first>Massimiliano</first><last>Ciaramita</last></author>
-        <author><first>Mark</first><last>Johnson</last></author>
-        <bibkey>Ciaramita-Johnson:2003:EMNLP</bibkey>
-        <bibtype>inproceedings</bibtype>
-        <booktitle>Proceedings of the 2003 Conference on Empirical Methods in Natural Language Processing</booktitle>
-        <pages>168–175</pages>
-        <url>http://www.aclweb.org/anthology/W03-1022.pdf</url>
-        <year>2003</year>
-   </paper>
-
-   <paper id="1023">
-        <title>Using the Web in Machine Learning for Other-Anaphora Resolution</title>
-        <author><first>Natalia N.</first><last>Modjeska</last></author>
-        <author><first>Katja</first><last>Markert</last></author>
-        <author><first>Malvina</first><last>Nissim</last></author>
-        <bibkey>Modjeska-etAl:2003:EMNLP</bibkey>
-        <bibtype>inproceedings</bibtype>
-        <booktitle>Proceedings of the 2003 Conference on Empirical Methods in Natural Language Processing</booktitle>
-        <pages>176–183</pages>
-        <url>http://www.aclweb.org/anthology/W03-1023.pdf</url>
-        <year>2003</year>
-   </paper>
-
-   <paper id="1024">
-        <title><fixed-case>J</fixed-case>apanese Zero Pronoun Resolution based on Ranking Rules and Machine Learning</title>
-        <author><first>Hideki</first><last>Isozaki</last></author>
-        <author><first>Tsutomu</first><last>Hirao</last></author>
-        <bibkey>Isozaki-Hirao:2003:EMNLP</bibkey>
-        <bibtype>inproceedings</bibtype>
-        <booktitle>Proceedings of the 2003 Conference on Empirical Methods in Natural Language Processing</booktitle>
-        <pages>184–191</pages>
-        <url>http://www.aclweb.org/anthology/W03-1024.pdf</url>
-        <year>2003</year>
-   </paper>
-
-   <paper id="1025">
-        <title>A Maximum Entropy <fixed-case>C</fixed-case>hinese Character-Based Parser</title>
-        <author><first>Xiaoqiang</first><last>Luo</last></author>
-        <bibkey>Luo:2003:EMNLP</bibkey>
-        <bibtype>inproceedings</bibtype>
-        <booktitle>Proceedings of the 2003 Conference on Empirical Methods in Natural Language Processing</booktitle>
-        <pages>192–199</pages>
-        <url>http://www.aclweb.org/anthology/W03-1025.pdf</url>
-        <year>2003</year>
-   </paper>
-
-   <paper id="1026">
-        <title><fixed-case>H</fixed-case>owtogeta<fixed-case>C</fixed-case>hinese<fixed-case>N</fixed-case>ame(<fixed-case>E</fixed-case>ntity): Segmentation and Combination Issues</title>
-        <author><first>Hongyan</first><last>Jing</last></author>
-        <author><first>Radu</first><last>Florian</last></author>
-        <author><first>Xiaoqiang</first><last>Luo</last></author>
-        <author><first>Tong</first><last>Zhang</last></author>
-        <author><first>Abraham</first><last>Ittycheriah</last></author>
-        <bibkey>Jing-etAl:2003:EMNLP</bibkey>
-        <bibtype>inproceedings</bibtype>
-        <booktitle>Proceedings of the 2003 Conference on Empirical Methods in Natural Language Processing</booktitle>
-        <pages>200–207</pages>
-        <url>http://www.aclweb.org/anthology/W03-1026.pdf</url>
-        <year>2003</year>
-   </paper>
-
-   <paper id="1027">
-        <title>Virtual Examples for Text Classification with Support Vector Machines</title>
-        <author><first>Manabu</first><last>Sassano</last></author>
-        <bibkey>Sassano:2003:EMNLP</bibkey>
-        <bibtype>inproceedings</bibtype>
-        <booktitle>Proceedings of the 2003 Conference on Empirical Methods in Natural Language Processing</booktitle>
-        <pages>208–215</pages>
-        <url>http://www.aclweb.org/anthology/W03-1027.pdf</url>
-        <year>2003</year>
-   </paper>
-
-   <paper id="1028">
-        <title>Improved Automatic Keyword Extraction Given More Linguistic Knowledge</title>
-        <author><first>Anette</first><last>Hulth</last></author>
-        <bibkey>Hulth:2003:EMNLP</bibkey>
-        <bibtype>inproceedings</bibtype>
-        <booktitle>Proceedings of the 2003 Conference on Empirical Methods in Natural Language Processing</booktitle>
-        <pages>216–223</pages>
-        <url>http://www.aclweb.org/anthology/W03-1028.pdf</url>
-        <year>2003</year>
-   </paper>
-
-   <paper id="1100">
-        <title>Proceedings of the Sixth International Workshop on Information Retrieval with <fixed-case>A</fixed-case>sian Languages</title>
-   </paper>
-
-   <paper id="1101">
-        <title>Improving Summarization Performance by Sentence Compression — A Pilot Study</title>
-        <author><first>Chin-Yew</first><last>Lin</last></author>
-        <address>Sapporo, Japan</address>
-        <bibkey>lin:2003:AsianIR</bibkey>
-        <bibtype>inproceedings</bibtype>
-        <booktitle>Proceedings of the Sixth International Workshop on Information Retrieval with <fixed-case>A</fixed-case>sian Languages</booktitle>
-        <doi>10.3115/1118935.1118936</doi>
-        <month>July</month>
-        <pages>1–8</pages>
-        <publisher>Association for Computational Linguistics</publisher>
-        <url>http://www.aclweb.org/anthology/W03-1101</url>
-        <year>2003</year>
-   </paper>
-
-   <paper id="1102">
-        <title>A Practical Text Summarizer by Paragraph Extraction for <fixed-case>T</fixed-case>hai</title>
-        <author><first>Chuleerat </first><last>Jaruskulchai</last></author>
-        <author><first>Canasai </first><last>Kruengkrai</last></author>
-        <address>Sapporo, Japan</address>
-        <bibkey>jaruskulchai-kruengkrai:2003:AsianIR</bibkey>
-        <bibtype>inproceedings</bibtype>
-        <booktitle>Proceedings of the Sixth International Workshop on Information Retrieval with <fixed-case>A</fixed-case>sian Languages</booktitle>
-        <doi>10.3115/1118935.1118937</doi>
-        <month>July</month>
-        <pages>9–16</pages>
-        <publisher>Association for Computational Linguistics</publisher>
-        <url>http://www.aclweb.org/anthology/W03-1102</url>
-        <year>2003</year>
-   </paper>
-
-   <paper id="1103">
-        <title>An Approach for Combining Content-based and Collaborative Filters</title>
-        <author><first>Qing</first><last>Li</last></author>
-        <author><first>Byeong Man</first><last>Kim</last></author>
-        <address>Sapporo, Japan</address>
-        <bibkey>li-kim:2003:AsianIR</bibkey>
-        <bibtype>inproceedings</bibtype>
-        <booktitle>Proceedings of the Sixth International Workshop on Information Retrieval with <fixed-case>A</fixed-case>sian Languages</booktitle>
-        <doi>10.3115/1118935.1118938</doi>
-        <month>July</month>
-        <pages>17–24</pages>
-        <publisher>Association for Computational Linguistics</publisher>
-        <url>http://www.aclweb.org/anthology/W03-1103</url>
-        <year>2003</year>
-   </paper>
-
-   <paper id="1104">
-        <title>A Differential <fixed-case>LSI</fixed-case> Method for Document Classification</title>
-        <author><first>Liang</first><last>Chen</last></author>
-        <author><first>Naoyuki</first><last>Tokuda</last></author>
-        <author><first>Akira</first><last>Nagai</last></author>
-        <address>Sapporo, Japan</address>
-        <bibkey>chen-tokuda-nagai:2003:AsianIR</bibkey>
-        <bibtype>inproceedings</bibtype>
-        <booktitle>Proceedings of the Sixth International Workshop on Information Retrieval with <fixed-case>A</fixed-case>sian Languages</booktitle>
-        <doi>10.3115/1118935.1118939</doi>
-        <month>July</month>
-        <pages>25–32</pages>
-        <publisher>Association for Computational Linguistics</publisher>
-        <url>http://www.aclweb.org/anthology/W03-1104</url>
-        <year>2003</year>
-   </paper>
-
-   <paper id="1105">
-        <title><fixed-case>P</fixed-case>oisson Naive <fixed-case>B</fixed-case>ayes for Text Classification with Feature Weighting</title>
-        <author><first>Sang-Bum</first><last>Kim</last></author>
-        <author><first>Hee-Cheol</first><last>Seo</last></author>
-        <author><first>Hae-Chang</first><last>Rim</last></author>
-        <address>Sapporo, Japan</address>
-        <bibkey>kim-seo-rim:2003:AsianIR</bibkey>
-        <bibtype>inproceedings</bibtype>
-        <booktitle>Proceedings of the Sixth International Workshop on Information Retrieval with <fixed-case>A</fixed-case>sian Languages</booktitle>
-        <doi>10.3115/1118935.1118940</doi>
-        <month>July</month>
-        <pages>33–40</pages>
-        <publisher>Association for Computational Linguistics</publisher>
-        <url>http://www.aclweb.org/anthology/W03-1105</url>
-        <year>2003</year>
-   </paper>
-
-   <paper id="1106">
-        <title>Text Classification in <fixed-case>A</fixed-case>sian Languages without Word Segmentation</title>
-        <author><first>Fuchun</first><last>Peng</last></author>
-        <author><first>Xiangji</first><last>Huang</last></author>
-        <author><first>Dale</first><last>Schuurmans</last></author>
-        <author><first>Shaojun</first><last>Wang</last></author>
-        <address>Sapporo, Japan</address>
-        <bibkey>peng-EtAl:2003:AsianIR</bibkey>
-        <bibtype>inproceedings</bibtype>
-        <booktitle>Proceedings of the Sixth International Workshop on Information Retrieval with <fixed-case>A</fixed-case>sian Languages</booktitle>
-        <doi>10.3115/1118935.1118941</doi>
-        <month>July</month>
-        <pages>41–48</pages>
-        <publisher>Association for Computational Linguistics</publisher>
-        <url>http://www.aclweb.org/anthology/W03-1106</url>
-        <year>2003</year>
-   </paper>
-
-   <paper id="1107">
-        <title>Feature Selection in Categorizing Procedural Expressions</title>
-        <author><first>Mineki</first><last>Takechi</last></author>
-        <author><first>Takenobu</first><last>Tokunaga</last></author>
-        <author><first>Yuji</first><last>Matsumoto</last></author>
-        <author><first>Hozumi</first><last>Tanaka</last></author>
-        <address>Sapporo, Japan</address>
-        <bibkey>takechi-EtAl:2003:AsianIR</bibkey>
-        <bibtype>inproceedings</bibtype>
-        <booktitle>Proceedings of the Sixth International Workshop on Information Retrieval with <fixed-case>A</fixed-case>sian Languages</booktitle>
-        <doi>10.3115/1118935.1118942</doi>
-        <month>July</month>
-        <pages>49–56</pages>
-        <publisher>Association for Computational Linguistics</publisher>
-        <url>http://www.aclweb.org/anthology/W03-1107</url>
-        <year>2003</year>
-   </paper>
-
-   <paper id="1108">
-        <title>Learning Bilingual Translations from Comparable Corpora to Cross-Language Information Retrieval: Hybrid Statistics-based and Linguistics-based Approach</title>
-        <author><first>Fatiha</first><last>Sadat</last></author>
-        <author><first>Masatoshi</first><last>Yoshikawa</last></author>
-        <author><first>Shunsuke</first><last>Uemura</last></author>
-        <address>Sapporo, Japan</address>
-        <bibkey>sadat-yoshikawa-uemura:2003:AsianIR</bibkey>
-        <bibtype>inproceedings</bibtype>
-        <booktitle>Proceedings of the Sixth International Workshop on Information Retrieval with <fixed-case>A</fixed-case>sian Languages</booktitle>
-        <doi>10.3115/1118935.1118943</doi>
-        <month>July</month>
-        <pages>57–64</pages>
-        <publisher>Association for Computational Linguistics</publisher>
-        <url>http://www.aclweb.org/anthology/W03-1108</url>
-        <year>2003</year>
-   </paper>
-
-   <paper id="1109">
-        <title><fixed-case>BRIDJE</fixed-case> over a Language Barrier: Cross-Language Information Access by Integrating Translation and Retrieval</title>
-        <author><first>Tetsuya</first><last>Sakai</last></author>
-        <author><first>Makoto</first><last>Koyama</last></author>
-        <author><first>Masaru</first><last>Suzuki</last></author>
-        <author><first>Akira</first><last>Kumano</last></author>
-        <author><first>Toshihiko</first><last>Manabe</last></author>
-        <address>Sapporo, Japan</address>
-        <bibkey>sakai-EtAl:2003:AsianIR</bibkey>
-        <bibtype>inproceedings</bibtype>
-        <booktitle>Proceedings of the Sixth International Workshop on Information Retrieval with <fixed-case>A</fixed-case>sian Languages</booktitle>
-        <doi>10.3115/1118935.1118944</doi>
-        <month>July</month>
-        <pages>65–76</pages>
-        <publisher>Association for Computational Linguistics</publisher>
-        <url>http://www.aclweb.org/anthology/W03-1109</url>
-        <year>2003</year>
-   </paper>
-
-   <paper id="1110">
-        <title>Issues in Pre- and Post-translation Document Expansion: Untranslatable Cognates and Missegmented Words</title>
-        <author><first>Gina-Anne</first><last>Levow</last></author>
-        <address>Sapporo, Japan</address>
-        <bibkey>levow:2003:AsianIR</bibkey>
-        <bibtype>inproceedings</bibtype>
-        <booktitle>Proceedings of the Sixth International Workshop on Information Retrieval with <fixed-case>A</fixed-case>sian Languages</booktitle>
-        <doi>10.3115/1118935.1118945</doi>
-        <month>July</month>
-        <pages>77–83</pages>
-        <publisher>Association for Computational Linguistics</publisher>
-        <url>http://www.aclweb.org/anthology/W03-1110</url>
-        <year>2003</year>
-   </paper>
-
-   <paper id="1111">
-        <title>Very Low Dimensional Latent Semantic Indexing for Local Query Regions </title>
-        <author><first>Yinghui</first><last>Xu</last></author>
-        <author><first>Kyoji</first><last>Umemura</last></author>
-        <address>Sapporo, Japan</address>
-        <bibkey>xu-umemura:2003:AsianIR</bibkey>
-        <bibtype>inproceedings</bibtype>
-        <booktitle>Proceedings of the Sixth International Workshop on Information Retrieval with <fixed-case>A</fixed-case>sian Languages</booktitle>
-        <doi>10.3115/1118935.1118946</doi>
-        <month>July</month>
-        <pages>84–91</pages>
-        <publisher>Association for Computational Linguistics</publisher>
-        <url>http://www.aclweb.org/anthology/W03-1111</url>
-        <year>2003</year>
-   </paper>
-
-   <paper id="1112">
-        <title><fixed-case>A</fixed-case>ny<fixed-case>Q</fixed-case>: Answer Set based Information Retrieval System</title>
-        <author><first>Hyo-Jung</first><last>Oh</last></author>
-        <author><first>Myung-Gil </first><last>Jang</last></author>
-        <author><first>Moon-Soo</first><last>Chang</last></author>
-        <address>Sapporo, Japan</address>
-        <bibkey>oh-jang-chang:2003:AsianIR</bibkey>
-        <bibtype>inproceedings</bibtype>
-        <booktitle>Proceedings of the Sixth International Workshop on Information Retrieval with <fixed-case>A</fixed-case>sian Languages</booktitle>
-        <doi>10.3115/1118935.1118947</doi>
-        <month>July</month>
-        <pages>92–99</pages>
-        <publisher>Association for Computational Linguistics</publisher>
-        <url>http://www.aclweb.org/anthology/W03-1112</url>
-        <year>2003</year>
-   </paper>
-
-   <paper id="1113">
-        <title>Dynamic Programming Matching for Large Scale Information Retrieval</title>
-        <author><first>Eiko</first><last>Yamamoto</last></author>
-        <author><first>Masahiro</first><last>Kishida</last></author>
-        <author><first>Yoshinori</first><last>Takenami</last></author>
-        <author><first>Yoshiyuki</first><last>Takeda</last></author>
-        <author><first>Kyoji</first><last>Umemura</last></author>
-        <address>Sapporo, Japan</address>
-        <bibkey>yamamoto-EtAl:2003:AsianIR</bibkey>
-        <bibtype>inproceedings</bibtype>
-        <booktitle>Proceedings of the Sixth International Workshop on Information Retrieval with <fixed-case>A</fixed-case>sian Languages</booktitle>
-        <doi>10.3115/1118935.1118948</doi>
-        <month>July</month>
-        <pages>100–108</pages>
-        <publisher>Association for Computational Linguistics</publisher>
-        <url>http://www.aclweb.org/anthology/W03-1113</url>
-        <year>2003</year>
-   </paper>
-
-   <paper id="1114">
-        <title>Improving Document Clustering by Utilizing Meta-Data</title>
-        <author><first>Kam-Fai</first><last>Wong</last></author>
-        <author><first>Nam-Kiu</first><last>Chan</last></author>
-        <author><first>Kam-Lai</first><last>Wong</last></author>
-        <address>Sapporo, Japan</address>
-        <bibkey>wong-chan-wong:2003:AsianIR</bibkey>
-        <bibtype>inproceedings</bibtype>
-        <booktitle>Proceedings of the Sixth International Workshop on Information Retrieval with <fixed-case>A</fixed-case>sian Languages</booktitle>
-        <doi>10.3115/1118935.1118949</doi>
-        <month>July</month>
-        <pages>109–115</pages>
-        <publisher>Association for Computational Linguistics</publisher>
-        <url>http://www.aclweb.org/anthology/W03-1114</url>
-        <year>2003</year>
-   </paper>
-
-   <paper id="1115">
-        <title>Temporal Ranking for Fresh Information Retrieval</title>
-        <author><first>Nobuyoshi</first><last>Sato</last></author>
-        <author><first>Minoru</first><last>Uehara</last></author>
-        <author><first>Yoshifumi</first><last>Sakai</last></author>
-        <address>Sapporo, Japan</address>
-        <bibkey>sato-uehara-sakai:2003:AsianIR</bibkey>
-        <bibtype>inproceedings</bibtype>
-        <booktitle>Proceedings of the Sixth International Workshop on Information Retrieval with <fixed-case>A</fixed-case>sian Languages</booktitle>
-        <doi>10.3115/1118935.1118950</doi>
-        <month>July</month>
-        <pages>116–123</pages>
-        <publisher>Association for Computational Linguistics</publisher>
-        <url>http://www.aclweb.org/anthology/W03-1115</url>
-        <year>2003</year>
-   </paper>
-
-   <paper id="1116">
-        <title>Extraction of User Preferences from a Few Positive Documents</title>
-        <author><first>Byeong Man</first><last>Kim</last></author>
-        <author><first>Qing</first><last>Li</last></author>
-        <author><first>Jong Wan</first><last>Kim</last></author>
-        <address>Sapporo, Japan</address>
-        <bibkey>kim-li-kim:2003:AsianIR</bibkey>
-        <bibtype>inproceedings</bibtype>
-        <booktitle>Proceedings of the Sixth International Workshop on Information Retrieval with <fixed-case>A</fixed-case>sian Languages</booktitle>
-        <doi>10.3115/1118935.1118951</doi>
-        <month>July</month>
-        <pages>124–131</pages>
-        <publisher>Association for Computational Linguistics</publisher>
-        <url>http://www.aclweb.org/anthology/W03-1116</url>
-        <year>2003</year>
-   </paper>
-
-   <paper id="1117">
-        <title>Keyword-based Document Clustering</title>
-        <author><first>Seung-Shik</first><last>Kang</last></author>
-        <address>Sapporo, Japan</address>
-        <bibkey>kang:2003:AsianIR</bibkey>
-        <bibtype>inproceedings</bibtype>
-        <booktitle>Proceedings of the Sixth International Workshop on Information Retrieval with <fixed-case>A</fixed-case>sian Languages</booktitle>
-        <doi>10.3115/1118935.1118952</doi>
-        <month>July</month>
-        <pages>132–137</pages>
-        <publisher>Association for Computational Linguistics</publisher>
-        <url>http://www.aclweb.org/anthology/W03-1117</url>
-        <year>2003</year>
-   </paper>
-
-   <paper id="1118">
-        <title>Text Categorization Using Automatically Acquired Domain Ontology</title>
-        <author><first>Shih-Hung</first><last>Wu</last></author>
-        <author><first>Tzong-Han</first><last>Tsai</last></author>
-        <author><first>Wen-Lian</first><last>Hsu</last></author>
-        <address>Sapporo, Japan</address>
-        <bibkey>wu-tsai-hsu:2003:AsianIR</bibkey>
-        <bibtype>inproceedings</bibtype>
-        <booktitle>Proceedings of the Sixth International Workshop on Information Retrieval with <fixed-case>A</fixed-case>sian Languages</booktitle>
-        <doi>10.3115/1118935.1118953</doi>
-        <month>July</month>
-        <pages>138–145</pages>
-        <publisher>Association for Computational Linguistics</publisher>
-        <url>http://www.aclweb.org/anthology/W03-1118</url>
-        <year>2003</year>
-   </paper>
-
-   <paper id="1119">
-        <title>A Sentence Reduction using Syntax Control</title>
-        <author><first>Minh Le</first><last>Nguyen</last></author>
-        <author><first>Susumu</first><last>Horiguchi</last></author>
-        <address>Sapporo, Japan</address>
-        <bibkey>nguyen-horiguchi:2003:AsianIR</bibkey>
-        <bibtype>inproceedings</bibtype>
-        <booktitle>Proceedings of the Sixth International Workshop on Information Retrieval with <fixed-case>A</fixed-case>sian Languages</booktitle>
-        <doi>10.3115/1118935.1118954</doi>
-        <month>July</month>
-        <pages>146–152</pages>
-        <publisher>Association for Computational Linguistics</publisher>
-        <url>http://www.aclweb.org/anthology/W03-1119</url>
-        <year>2003</year>
-   </paper>
-
-   <paper id="1120">
-        <title>Cross-Language Information Retrieval Based on Category Matching Between Language Versions of a Web Directory</title>
-        <author><first>Fuminori</first><last>Kimura</last></author>
-        <author><first>Akira</first><last>Maeda</last></author>
-        <author><first>Masatoshi</first><last>Yoshikawa</last></author>
-        <author><first>Shunsuke</first><last>Uemura</last></author>
-        <address>Sapporo, Japan</address>
-        <bibkey>kimura-EtAl:2003:AsianIR</bibkey>
-        <bibtype>inproceedings</bibtype>
-        <booktitle>Proceedings of the Sixth International Workshop on Information Retrieval with <fixed-case>A</fixed-case>sian Languages</booktitle>
-        <doi>10.3115/1118935.1118955</doi>
-        <month>July</month>
-        <pages>153–160</pages>
-        <publisher>Association for Computational Linguistics</publisher>
-        <url>http://www.aclweb.org/anthology/W03-1120</url>
-        <year>2003</year>
-   </paper>
-
-   <paper id="1121">
-        <title><fixed-case>K</fixed-case>orean Named Entity Recognition using <fixed-case>HMM</fixed-case> and <fixed-case>C</fixed-case>o<fixed-case>T</fixed-case>raining Model</title>
-        <author><first>Euisok</first><last>Chung</last></author>
-        <author><first>Yi-Gyu</first><last>Hwang</last></author>
-        <author><first>Myung-Gil </first><last>Jang</last></author>
-        <address>Sapporo, Japan</address>
-        <bibkey>chung-hwang-jang:2003:AsianIR</bibkey>
-        <bibtype>inproceedings</bibtype>
-        <booktitle>Proceedings of the Sixth International Workshop on Information Retrieval with <fixed-case>A</fixed-case>sian Languages</booktitle>
-        <doi>10.3115/1118935.1118956</doi>
-        <month>July</month>
-        <pages>161–167</pages>
-        <publisher>Association for Computational Linguistics</publisher>
-        <url>http://www.aclweb.org/anthology/W03-1121</url>
-        <year>2003</year>
-   </paper>
-
-   <paper id="1122">
-        <title>Question-Answering Based on Virtually Integrated Lexical Knowledge Base</title>
-        <author><first>Key-Sun</first><last>Choi</last></author>
-        <author><first>Jae-Ho</first><last>Kim</last></author>
-        <author><first>Masaru</first><last>Miyazaki</last></author>
-        <author><first>Jun</first><last>Goto</last></author>
-        <author><first>Yeun-Bae</first><last>Kim</last></author>
-        <address>Sapporo, Japan</address>
-        <bibkey>choi-EtAl:2003:AsianIR</bibkey>
-        <bibtype>inproceedings</bibtype>
-        <booktitle>Proceedings of the Sixth International Workshop on Information Retrieval with <fixed-case>A</fixed-case>sian Languages</booktitle>
-        <doi>10.3115/1118935.1118957</doi>
-        <month>July</month>
-        <pages>168–175</pages>
-        <publisher>Association for Computational Linguistics</publisher>
-        <url>http://www.aclweb.org/anthology/W03-1122</url>
-        <year>2003</year>
-   </paper>
-
-   <paper id="1200">
-        <title>Proceedings of the <fixed-case>ACL</fixed-case> 2003 Workshop on Multilingual Summarization and Question Answering</title>
-   </paper>
-
-   <paper id="1201">
-        <title>Question Answering via <fixed-case>B</fixed-case>ayesian Inference on Lexical Relations</title>
-        <author><first>Ganesh</first><last>Ramakrishnan</last></author>
-        <author><first>Apurva </first><last>Jadhav</last></author>
-        <author><first>Ashutosh</first><last>Joshi</last></author>
-        <author><first>Soumen</first><last>Chakrabarti</last></author>
-        <author><first>Pushpak</first><last>Bhattacharyya</last></author>
-        <address>Sapporo, Japan</address>
-        <bibkey>ramakrishnan-EtAl:2003:MultiSumQA</bibkey>
-        <bibtype>inproceedings</bibtype>
-        <booktitle>Proceedings of the <fixed-case>ACL</fixed-case> 2003 Workshop on Multilingual Summarization and Question Answering</booktitle>
-        <doi>10.3115/1119312.1119313</doi>
-        <month>July</month>
-        <pages>1–10</pages>
-        <publisher>Association for Computational Linguistics</publisher>
-        <url>http://www.aclweb.org/anthology/W03-1201</url>
-        <year>2003</year>
-   </paper>
-
-   <paper id="1202">
-        <title>Using Thematic Information in Statistical Headline Generation</title>
-        <author><first>Stephen</first><last>Wan</last></author>
-        <author><first>Mark</first><last>Dras</last></author>
-        <author><first>Cécile</first><last>Paris</last></author>
-        <author><first>Robert</first><last>Dale</last></author>
-        <address>Sapporo, Japan</address>
-        <bibkey>wan-EtAl:2003:MultiSumQA</bibkey>
-        <bibtype>inproceedings</bibtype>
-        <booktitle>Proceedings of the <fixed-case>ACL</fixed-case> 2003 Workshop on Multilingual Summarization and Question Answering</booktitle>
-        <doi>10.3115/1119312.1119314</doi>
-        <month>July</month>
-        <pages>11–20</pages>
-        <publisher>Association for Computational Linguistics</publisher>
-        <url>http://www.aclweb.org/anthology/W03-1202</url>
-        <year>2003</year>
-   </paper>
-
-   <paper id="1203">
-        <title>Combining Optimal Clustering and Hidden <fixed-case>M</fixed-case>arkov Models for Extractive Summarization</title>
-        <author><first>Pascale</first><last>Fung</last></author>
-        <author><first>Grace</first><last>Ngai</last></author>
-        <author><first>Chi-Shun</first><last>Cheung</last></author>
-        <address>Sapporo, Japan</address>
-        <bibkey>fung-ngai-cheung:2003:MultiSumQA</bibkey>
-        <bibtype>inproceedings</bibtype>
-        <booktitle>Proceedings of the <fixed-case>ACL</fixed-case> 2003 Workshop on Multilingual Summarization and Question Answering</booktitle>
-        <doi>10.3115/1119312.1119315</doi>
-        <month>July</month>
-        <pages>21–28</pages>
-        <publisher>Association for Computational Linguistics</publisher>
-        <url>http://www.aclweb.org/anthology/W03-1203</url>
-        <year>2003</year>
-   </paper>
-
-   <paper id="1204">
-        <title>Evaluation of Features for Sentence Extraction on Different Types of Corpora</title>
-        <author><first>Chikashi</first><last>Nobata</last></author>
-        <author><first>Satoshi</first><last>Sekine</last></author>
-        <author><first>Hitoshi</first><last>Isahara</last></author>
-        <address>Sapporo, Japan</address>
-        <bibkey>nobata-sekine-isahara:2003:MultiSumQA</bibkey>
-        <bibtype>inproceedings</bibtype>
-        <booktitle>Proceedings of the <fixed-case>ACL</fixed-case> 2003 Workshop on Multilingual Summarization and Question Answering</booktitle>
-        <doi>10.3115/1119312.1119316</doi>
-        <month>July</month>
-        <pages>29–36</pages>
-        <publisher>Association for Computational Linguistics</publisher>
-        <url>http://www.aclweb.org/anthology/W03-1204</url>
-        <year>2003</year>
-   </paper>
-
-   <paper id="1205">
-        <title>An Evolutionary Approach for Improving the Quality of Automatic Summaries</title>
-        <author><first>Constantin</first><last>Orasan</last></author>
-        <address>Sapporo, Japan</address>
-        <bibkey>orasan:2003:MultiSumQA</bibkey>
-        <bibtype>inproceedings</bibtype>
-        <booktitle>Proceedings of the <fixed-case>ACL</fixed-case> 2003 Workshop on Multilingual Summarization and Question Answering</booktitle>
-        <doi>10.3115/1119312.1119317</doi>
-        <month>July</month>
-        <pages>37–45</pages>
-        <publisher>Association for Computational Linguistics</publisher>
-        <url>http://www.aclweb.org/anthology/W03-1205</url>
-        <year>2003</year>
-   </paper>
-
-   <paper id="1206">
-        <title><fixed-case>HITIQA</fixed-case>: An Interactive Question Answering System: A Preliminary Report</title>
-        <author><first>Sharon</first><last>Small</last></author>
-        <author><first>Ting</first><last>Liu</last></author>
-        <author><first>Nobuyuki</first><last>Shimizu</last></author>
-        <author><first>Tomek</first><last>Strzalkowski</last></author>
-        <address>Sapporo, Japan</address>
-        <bibkey>small-EtAl:2003:MultiSumQA</bibkey>
-        <bibtype>inproceedings</bibtype>
-        <booktitle>Proceedings of the <fixed-case>ACL</fixed-case> 2003 Workshop on Multilingual Summarization and Question Answering</booktitle>
-        <doi>10.3115/1119312.1119318</doi>
-        <month>July</month>
-        <pages>46–53</pages>
-        <publisher>Association for Computational Linguistics</publisher>
-        <url>http://www.aclweb.org/anthology/W03-1206</url>
-        <year>2003</year>
-   </paper>
-
-   <paper id="1207">
-        <title>Discovery of Manner Relations and Their Applicability to Question Answering</title>
-        <author><first>Roxana</first><last>Girju</last></author>
-        <author><first>Manju</first><last>Putcha</last></author>
-        <author><first>Dan</first><last>Moldovan</last></author>
-        <address>Sapporo, Japan</address>
-        <bibkey>girju-putcha-moldovan:2003:MultiSumQA</bibkey>
-        <bibtype>inproceedings</bibtype>
-        <booktitle>Proceedings of the <fixed-case>ACL</fixed-case> 2003 Workshop on Multilingual Summarization and Question Answering</booktitle>
-        <doi>10.3115/1119312.1119319</doi>
-        <month>July</month>
-        <pages>54–60</pages>
-        <publisher>Association for Computational Linguistics</publisher>
-        <url>http://www.aclweb.org/anthology/W03-1207</url>
-        <year>2003</year>
-   </paper>
-
-   <paper id="1208">
-        <title>Question Classification using <fixed-case>HDAG</fixed-case> Kernel</title>
-        <author><first>Jun</first><last>Suzuki</last></author>
-        <author><first>Hirotoshi</first><last>Taira</last></author>
-        <author><first>Yutaka</first><last>Sasaki</last></author>
-        <author><first>Eisaku</first><last>Maeda</last></author>
-        <address>Sapporo, Japan</address>
-        <bibkey>suzuki-EtAl:2003:MultiSumQA</bibkey>
-        <bibtype>inproceedings</bibtype>
-        <booktitle>Proceedings of the <fixed-case>ACL</fixed-case> 2003 Workshop on Multilingual Summarization and Question Answering</booktitle>
-        <doi>10.3115/1119312.1119320</doi>
-        <month>July</month>
-        <pages>61–68</pages>
-        <publisher>Association for Computational Linguistics</publisher>
-        <url>http://www.aclweb.org/anthology/W03-1208</url>
-        <year>2003</year>
-   </paper>
-
-   <paper id="1209">
-        <title>Statistical <fixed-case>QA</fixed-case> - Classifier vs. Re-ranker: What’s the difference?</title>
-        <author><first>Deepak</first><last>Ravichandran</last></author>
-        <author><first>Eduard</first><last>Hovy</last></author>
-        <author><first>Franz Josef</first><last>Och</last></author>
-        <address>Sapporo, Japan</address>
-        <bibkey>ravichandran-hovy-och:2003:MultiSumQA</bibkey>
-        <bibtype>inproceedings</bibtype>
-        <booktitle>Proceedings of the <fixed-case>ACL</fixed-case> 2003 Workshop on Multilingual Summarization and Question Answering</booktitle>
-        <doi>10.3115/1119312.1119321</doi>
-        <month>July</month>
-        <pages>69–75</pages>
-        <publisher>Association for Computational Linguistics</publisher>
-        <url>http://www.aclweb.org/anthology/W03-1209</url>
-        <year>2003</year>
-   </paper>
-
-   <paper id="1210">
-        <title>Automatic Detection of Causal Relations for Question Answering</title>
-        <author><first>Roxana</first><last>Girju</last></author>
-        <address>Sapporo, Japan</address>
-        <bibkey>girju:2003:MultiSumQA</bibkey>
-        <bibtype>inproceedings</bibtype>
-        <booktitle>Proceedings of the <fixed-case>ACL</fixed-case> 2003 Workshop on Multilingual Summarization and Question Answering</booktitle>
-        <doi>10.3115/1119312.1119322</doi>
-        <month>July</month>
-        <pages>76–83</pages>
-        <publisher>Association for Computational Linguistics</publisher>
-        <url>http://www.aclweb.org/anthology/W03-1210</url>
-        <year>2003</year>
-   </paper>
-
-   <paper id="1211">
-        <title>Question Answering on a Case Insensitive Corpus</title>
-        <author><first>Wei</first><last>Li</last></author>
-        <author><first>Rohini</first><last>Srihari</last></author>
-        <author><first>Cheng</first><last>Niu</last></author>
-        <author><first>Xiaoge</first><last>Li</last></author>
-        <address>Sapporo, Japan</address>
-        <bibkey>li-EtAl:2003:MultiSumQA</bibkey>
-        <bibtype>inproceedings</bibtype>
-        <booktitle>Proceedings of the <fixed-case>ACL</fixed-case> 2003 Workshop on Multilingual Summarization and Question Answering</booktitle>
-        <doi>10.3115/1119312.1119323</doi>
-        <month>July</month>
-        <pages>84–93</pages>
-        <publisher>Association for Computational Linguistics</publisher>
-        <url>http://www.aclweb.org/anthology/W03-1211</url>
-        <year>2003</year>
-   </paper>
-
-   <paper id="1300">
-        <title>Proceedings of the <fixed-case>ACL</fixed-case> 2003 Workshop on Natural Language Processing in Biomedicine</title>
-   </paper>
-
-   <paper id="1301">
-        <title>Gene Name Extraction Using <fixed-case>F</fixed-case>ly<fixed-case>B</fixed-case>ase Resources</title>
-        <author><first>Alex</first><last>Morgan</last></author>
-        <author><first>Lynette</first><last>Hirschman</last></author>
-        <author><first>Alexander</first><last>Yeh</last></author>
-        <author><first>Marc</first><last>Colosimo</last></author>
-        <address>Sapporo, Japan</address>
-        <bibkey>morgan-EtAl:2003:BioMed</bibkey>
-        <bibtype>inproceedings</bibtype>
-        <booktitle>Proceedings of the <fixed-case>ACL</fixed-case> 2003 Workshop on Natural Language Processing in Biomedicine</booktitle>
-        <doi>10.3115/1118958.1118959</doi>
-        <month>July</month>
-        <pages>1–8</pages>
-        <publisher>Association for Computational Linguistics</publisher>
-        <url>http://www.aclweb.org/anthology/W03-1301</url>
-        <year>2003</year>
-   </paper>
-
-   <paper id="1302">
-        <title>Unsupervised Monolingual and Bilingual Word-Sense Disambiguation of Medical Documents using <fixed-case>UMLS</fixed-case></title>
-        <author><first>Dominic</first><last>Widdows</last></author>
-        <author><first>Stanley</first><last>Peters</last></author>
-        <author><first>Scott</first><last>Cederberg</last></author>
-        <author><first>Chiu-Ki</first><last>Chan</last></author>
-        <author><first>Diana</first><last>Steffen</last></author>
-        <author><first>Paul</first><last>Buitelaar</last></author>
-        <address>Sapporo, Japan</address>
-        <bibkey>widdows-EtAl:2003:BioMed</bibkey>
-        <bibtype>inproceedings</bibtype>
-        <booktitle>Proceedings of the <fixed-case>ACL</fixed-case> 2003 Workshop on Natural Language Processing in Biomedicine</booktitle>
-        <doi>10.3115/1118958.1118960</doi>
-        <month>July</month>
-        <pages>9–16</pages>
-        <publisher>Association for Computational Linguistics</publisher>
-        <url>http://www.aclweb.org/anthology/W03-1302</url>
-        <year>2003</year>
-   </paper>
-
-   <paper id="1303">
-        <title>Using Domain-Specific Verbs for Term Classification</title>
-        <author><first>Irena</first><last>Spasic</last></author>
-        <author><first>Goran</first><last>Nenadic</last></author>
-        <author><first>Sophia</first><last>Ananiadou</last></author>
-        <address>Sapporo, Japan</address>
-        <bibkey>spasic-nenadic-ananiadou:2003:BioMed</bibkey>
-        <bibtype>inproceedings</bibtype>
-        <booktitle>Proceedings of the <fixed-case>ACL</fixed-case> 2003 Workshop on Natural Language Processing in Biomedicine</booktitle>
-        <doi>10.3115/1118958.1118961</doi>
-        <month>July</month>
-        <pages>17–24</pages>
-        <publisher>Association for Computational Linguistics</publisher>
-        <url>http://www.aclweb.org/anthology/W03-1303</url>
-        <year>2003</year>
-   </paper>
-
-   <paper id="1304">
-        <title>Enhancing Performance of Protein Name Recognizers Using Collocation</title>
-        <author><first>Wen-Juan</first><last>Hou</last></author>
-        <author><first>Hsin-Hsi</first><last>Chen</last></author>
-        <address>Sapporo, Japan</address>
-        <bibkey>hou-chen:2003:BioMed</bibkey>
-        <bibtype>inproceedings</bibtype>
-        <booktitle>Proceedings of the <fixed-case>ACL</fixed-case> 2003 Workshop on Natural Language Processing in Biomedicine</booktitle>
-        <doi>10.3115/1118958.1118962</doi>
-        <month>July</month>
-        <pages>25–32</pages>
-        <publisher>Association for Computational Linguistics</publisher>
-        <url>http://www.aclweb.org/anthology/W03-1304</url>
-        <year>2003</year>
-   </paper>
-
-   <paper id="1305">
-        <title>Two-Phase Biomedical <fixed-case>NE</fixed-case> Recognition based on <fixed-case>SVM</fixed-case>s</title>
-        <author><first>Ki-Joong</first><last>Lee</last></author>
-        <author><first>Young-Sook</first><last>Hwang</last></author>
-        <author><first>Hae-Chang</first><last>Rim</last></author>
-        <address>Sapporo, Japan</address>
-        <bibkey>lee-hwang-rim:2003:BioMed</bibkey>
-        <bibtype>inproceedings</bibtype>
-        <booktitle>Proceedings of the <fixed-case>ACL</fixed-case> 2003 Workshop on Natural Language Processing in Biomedicine</booktitle>
-        <doi>10.3115/1118958.1118963</doi>
-        <month>July</month>
-        <pages>33–40</pages>
-        <publisher>Association for Computational Linguistics</publisher>
-        <url>http://www.aclweb.org/anthology/W03-1305</url>
-        <year>2003</year>
-   </paper>
-
-   <paper id="1306">
-        <title>Boosting Precision and Recall of Dictionary-Based Protein Name Recognition</title>
-        <author><first>Yoshimasa</first><last>Tsuruoka</last></author>
-        <author><first>Jun’ichi</first><last>Tsujii</last></author>
-        <address>Sapporo, Japan</address>
-        <bibkey>tsuruoka-tsujii:2003:BioMed</bibkey>
-        <bibtype>inproceedings</bibtype>
-        <booktitle>Proceedings of the <fixed-case>ACL</fixed-case> 2003 Workshop on Natural Language Processing in Biomedicine</booktitle>
-        <doi>10.3115/1118958.1118964</doi>
-        <month>July</month>
-        <pages>41–48</pages>
-        <publisher>Association for Computational Linguistics</publisher>
-        <url>http://www.aclweb.org/anthology/W03-1306</url>
-        <year>2003</year>
-   </paper>
-
-   <paper id="1307">
-        <title>Effective Adaptation of Hidden <fixed-case>M</fixed-case>arkov Model-based Named Entity Recognizer for Biomedical Domain</title>
-        <author><first>Dan</first><last>Shen</last></author>
-        <author><first>Jie</first><last>Zhang</last></author>
-        <author><first>Guodong</first><last>Zhou</last></author>
-        <author><first>Jian</first><last>Su</last></author>
-        <author><first>Chew-Lim</first><last>Tan</last></author>
-        <address>Sapporo, Japan</address>
-        <bibkey>shen-EtAl:2003:BioMed</bibkey>
-        <bibtype>inproceedings</bibtype>
-        <booktitle>Proceedings of the <fixed-case>ACL</fixed-case> 2003 Workshop on Natural Language Processing in Biomedicine</booktitle>
-        <doi>10.3115/1118958.1118965</doi>
-        <month>July</month>
-        <pages>49–56</pages>
-        <publisher>Association for Computational Linguistics</publisher>
-        <url>http://www.aclweb.org/anthology/W03-1307</url>
-        <year>2003</year>
-   </paper>
-
-   <paper id="1308">
-        <title>Bio-Medical Entity Extraction using Support Vector Machines</title>
-        <author><first>Koichi</first><last>Takeuchi</last></author>
-        <author><first>Nigel</first><last>Collier</last></author>
-        <address>Sapporo, Japan</address>
-        <bibkey>takeuchi-collier:2003:BioMed</bibkey>
-        <bibtype>inproceedings</bibtype>
-        <booktitle>Proceedings of the <fixed-case>ACL</fixed-case> 2003 Workshop on Natural Language Processing in Biomedicine</booktitle>
-        <doi>10.3115/1118958.1118966</doi>
-        <month>July</month>
-        <pages>57–64</pages>
-        <publisher>Association for Computational Linguistics</publisher>
-        <url>http://www.aclweb.org/anthology/W03-1308</url>
-        <year>2003</year>
-   </paper>
-
-   <paper id="1309">
-        <title>Protein Name Tagging for Biomedical Annotation in Text</title>
-        <author><first>Kaoru</first><last>Yamamoto</last></author>
-        <author><first>Taku</first><last>Kudo</last></author>
-        <author><first>Akihiko</first><last>Konagaya</last></author>
-        <author><first>Yuji</first><last>Matsumoto</last></author>
-        <address>Sapporo, Japan</address>
-        <bibkey>yamamoto-EtAl:2003:BioMed</bibkey>
-        <bibtype>inproceedings</bibtype>
-        <booktitle>Proceedings of the <fixed-case>ACL</fixed-case> 2003 Workshop on Natural Language Processing in Biomedicine</booktitle>
-        <doi>10.3115/1118958.1118967</doi>
-        <month>July</month>
-        <pages>65–72</pages>
-        <publisher>Association for Computational Linguistics</publisher>
-        <url>http://www.aclweb.org/anthology/W03-1309</url>
-        <year>2003</year>
-   </paper>
-
-   <paper id="1310">
-        <title>Answering Clinical Questions with Role Identification</title>
-        <author><first>Yun</first><last>Niu</last></author>
-        <author><first>Graeme</first><last>Hirst</last></author>
-        <author><first>Gregory</first><last>McArthur</last></author>
-        <author><first>Patricia</first><last>Rodriguez-Gianolli</last></author>
-        <address>Sapporo, Japan</address>
-        <bibkey>niu-EtAl:2003:BioMed</bibkey>
-        <bibtype>inproceedings</bibtype>
-        <booktitle>Proceedings of the <fixed-case>ACL</fixed-case> 2003 Workshop on Natural Language Processing in Biomedicine</booktitle>
-        <doi>10.3115/1118958.1118968</doi>
-        <month>July</month>
-        <pages>73–80</pages>
-        <publisher>Association for Computational Linguistics</publisher>
-        <url>http://www.aclweb.org/anthology/W03-1310</url>
-        <year>2003</year>
-   </paper>
-
-   <paper id="1311">
-        <title>Extracting Information on Pneumonia in Infants Using Natural Language Processing of Radiology Reports</title>
-        <author><first>Eneida A.</first><last>Mendonca</last></author>
-        <author><first>Janet</first><last>Haas</last></author>
-        <author><first>Lyudmila</first><last>Shagina</last></author>
-        <author><first>Elaine</first><last>Larson</last></author>
-        <author><first>Carol</first><last>Friedman</last></author>
-        <address>Sapporo, Japan</address>
-        <bibkey>mendonca-EtAl:2003:BioMed</bibkey>
-        <bibtype>inproceedings</bibtype>
-        <booktitle>Proceedings of the <fixed-case>ACL</fixed-case> 2003 Workshop on Natural Language Processing in Biomedicine</booktitle>
-        <doi>10.3115/1118958.1118969</doi>
-        <month>July</month>
-        <pages>81–88</pages>
-        <publisher>Association for Computational Linguistics</publisher>
-        <url>http://www.aclweb.org/anthology/W03-1311</url>
-        <year>2003</year>
-   </paper>
-
-   <paper id="1312">
-        <title>Identification of Patients with Congestive Heart Failure using a Binary Classifier: A Case Study. </title>
-        <author><first>Serguei V.</first><last>Pakhomov</last></author>
-        <author><first>James</first><last>Buntrock</last></author>
-        <author><first>Christopher G.</first><last>Chute</last></author>
-        <address>Sapporo, Japan</address>
-        <bibkey>pakhomov-buntrock-chute:2003:BioMed</bibkey>
-        <bibtype>inproceedings</bibtype>
-        <booktitle>Proceedings of the <fixed-case>ACL</fixed-case> 2003 Workshop on Natural Language Processing in Biomedicine</booktitle>
-        <doi>10.3115/1118958.1118970</doi>
-        <month>July</month>
-        <pages>89–96</pages>
-        <publisher>Association for Computational Linguistics</publisher>
-        <url>http://www.aclweb.org/anthology/W03-1312</url>
-        <year>2003</year>
-   </paper>
-
-   <paper id="1313">
-        <title>Encoding Biomedical Resources in <fixed-case>TEI</fixed-case>: The Case of the <fixed-case>GENIA</fixed-case> Corpus</title>
-        <author><first>Tomaz</first><last>Erjavec</last></author>
-        <author><first>Jin-Dong</first><last>Kim</last></author>
-        <author><first>Tomoko</first><last>Ohta</last></author>
-        <author><first>Yuka</first><last>Tateisi</last></author>
-        <author><first>Jun’ichi</first><last>Tsujii</last></author>
-        <address>Sapporo, Japan</address>
-        <bibkey>erjavec-EtAl:2003:BioMed</bibkey>
-        <bibtype>inproceedings</bibtype>
-        <booktitle>Proceedings of the <fixed-case>ACL</fixed-case> 2003 Workshop on Natural Language Processing in Biomedicine</booktitle>
-        <doi>10.3115/1118958.1118971</doi>
-        <month>July</month>
-        <pages>97–104</pages>
-        <publisher>Association for Computational Linguistics</publisher>
-        <url>http://www.aclweb.org/anthology/W03-1313</url>
-        <year>2003</year>
-   </paper>
-
-   <paper id="1314">
-        <title>Exploring Adjectival Modification in Biomedical Discourse Across Two Genres</title>
-        <author><first>Olivier</first><last>Bodenreider</last></author>
-        <author><first>Serguei V.</first><last>Pakhomov</last></author>
-        <address>Sapporo, Japan</address>
-        <bibkey>bodenreider-pakhomov:2003:BioMed</bibkey>
-        <bibtype>inproceedings</bibtype>
-        <booktitle>Proceedings of the <fixed-case>ACL</fixed-case> 2003 Workshop on Natural Language Processing in Biomedicine</booktitle>
-        <doi>10.3115/1118958.1118972</doi>
-        <month>July</month>
-        <pages>105–112</pages>
-        <publisher>Association for Computational Linguistics</publisher>
-        <url>http://www.aclweb.org/anthology/W03-1314</url>
-        <year>2003</year>
-   </paper>
-
-   <paper id="1315">
-        <title>An Investigation of Various Information Sources for Classifying Biological names</title>
-        <author><first>Manabu</first><last>Torii</last></author>
-        <author><first>Sachin</first><last>Kamboj</last></author>
-        <author><first>K.</first><last>Vijay-Shanker</last></author>
-        <address>Sapporo, Japan</address>
-        <bibkey>torii-kamboj-vijay-shanker:2003:BioMed</bibkey>
-        <bibtype>inproceedings</bibtype>
-        <booktitle>Proceedings of the <fixed-case>ACL</fixed-case> 2003 Workshop on Natural Language Processing in Biomedicine</booktitle>
-        <doi>10.3115/1118958.1118973</doi>
-        <month>July</month>
-        <pages>113–120</pages>
-        <publisher>Association for Computational Linguistics</publisher>
-        <url>http://www.aclweb.org/anthology/W03-1315</url>
-        <year>2003</year>
-   </paper>
-
-   <paper id="1316">
-        <title>Selecting Text Features for Gene Name Classification: from Documents to Terms</title>
-        <author><first>Goran</first><last>Nenadic</last></author>
-        <author><first>Simon</first><last>Rice</last></author>
-        <author><first>Irena</first><last>Spasic</last></author>
-        <author><first>Sophia</first><last>Ananiadou</last></author>
-        <author><first>Benjamin</first><last>Stapley</last></author>
-        <address>Sapporo, Japan</address>
-        <bibkey>nenadic-EtAl:2003:BioMed</bibkey>
-        <bibtype>inproceedings</bibtype>
-        <booktitle>Proceedings of the <fixed-case>ACL</fixed-case> 2003 Workshop on Natural Language Processing in Biomedicine</booktitle>
-        <doi>10.3115/1118958.1118974</doi>
-        <month>July</month>
-        <pages>121–128</pages>
-        <publisher>Association for Computational Linguistics</publisher>
-        <url>http://www.aclweb.org/anthology/W03-1316</url>
-        <year>2003</year>
-   </paper>
-
-   <paper id="1400">
-        <title>Proceedings of the <fixed-case>ACL</fixed-case> 2003 Workshop on the Lexicon and Figurative Language</title>
-   </paper>
-
-   <paper id="1401">
-        <title>Metonymy as a Cross-lingual Phenomenon</title>
-        <author><first>Wim</first><last>Peters</last></author>
-        <address>Sapporo, Japan</address>
-        <bibkey>peters:2003:LexFig</bibkey>
-        <bibtype>inproceedings</bibtype>
-        <booktitle>Proceedings of the <fixed-case>ACL</fixed-case> 2003 Workshop on the Lexicon and Figurative Language</booktitle>
-        <doi>10.3115/1118975.1118976</doi>
-        <month>July</month>
-        <pages>1–9</pages>
-        <publisher>Association for Computational Linguistics</publisher>
-        <url>http://www.aclweb.org/anthology/W03-1401</url>
-        <year>2003</year>
-   </paper>
-
-   <paper id="1402">
-        <title>Encoding Information on Metaphoric Expressions in <fixed-case>W</fixed-case>ord<fixed-case>N</fixed-case>et-like Resources</title>
-        <author><first>Antonietta</first><last>Alonge</last></author>
-        <author><first>Margherita</first><last>Castelli</last></author>
-        <address>Sapporo, Japan</address>
-        <bibkey>alonge-castelli:2003:LexFig</bibkey>
-        <bibtype>inproceedings</bibtype>
-        <booktitle>Proceedings of the <fixed-case>ACL</fixed-case> 2003 Workshop on the Lexicon and Figurative Language</booktitle>
-        <doi>10.3115/1118975.1118977</doi>
-        <month>July</month>
-        <pages>10–17</pages>
-        <publisher>Association for Computational Linguistics</publisher>
-        <url>http://www.aclweb.org/anthology/W03-1402</url>
-        <year>2003</year>
-   </paper>
-
-   <paper id="1403">
-        <title>Is There a Way to Represent Metaphors in <fixed-case>W</fixed-case>ord<fixed-case>N</fixed-case>ets? Insights from the Hamburg Metaphor Database</title>
-        <author><first>Birte</first><last>Lönneker</last></author>
-        <address>Sapporo, Japan</address>
-        <bibkey>lonneker:2003:LexFig</bibkey>
-        <bibtype>inproceedings</bibtype>
-        <booktitle>Proceedings of the <fixed-case>ACL</fixed-case> 2003 Workshop on the Lexicon and Figurative Language</booktitle>
-        <doi>10.3115/1118975.1118978</doi>
-        <month>July</month>
-        <pages>18–27</pages>
-        <publisher>Association for Computational Linguistics</publisher>
-        <url>http://www.aclweb.org/anthology/W03-1403</url>
-        <year>2003</year>
-   </paper>
-
-   <paper id="1404">
-        <title>Systematicity and the Lexicon in Creative Metaphor</title>
-        <author><first>Tony</first><last>Veale</last></author>
-        <address>Sapporo, Japan</address>
-        <bibkey>veale:2003:LexFig</bibkey>
-        <bibtype>inproceedings</bibtype>
-        <booktitle>Proceedings of the <fixed-case>ACL</fixed-case> 2003 Workshop on the Lexicon and Figurative Language</booktitle>
-        <doi>10.3115/1118975.1118979</doi>
-        <month>July</month>
-        <pages>28–35</pages>
-        <publisher>Association for Computational Linguistics</publisher>
-        <url>http://www.aclweb.org/anthology/W03-1404</url>
-        <year>2003</year>
-   </paper>
-
-   <paper id="1405">
-        <title>Conceptual Metaphors: Ontology-based Representation and Corpora Driven Mapping Principles</title>
-        <author><first>Kathleen </first><last>Ahrens</last></author>
-        <author><first>Siaw Fong</first><last>Chung</last></author>
-        <author><first>Chu-Ren </first><last>Huang</last></author>
-        <address>Sapporo, Japan</address>
-        <bibkey>ahrens-chung-huang:2003:LexFig</bibkey>
-        <bibtype>inproceedings</bibtype>
-        <booktitle>Proceedings of the <fixed-case>ACL</fixed-case> 2003 Workshop on the Lexicon and Figurative Language</booktitle>
-        <doi>10.3115/1118975.1118980</doi>
-        <month>July</month>
-        <pages>36–42</pages>
-        <publisher>Association for Computational Linguistics</publisher>
-        <url>http://www.aclweb.org/anthology/W03-1405</url>
-        <year>2003</year>
-   </paper>
-
-   <paper id="1406">
-        <title>Let’s Paint the Town Red for a Few Hours: Composition of Aspect in Idioms</title>
-        <author><first>Sheila R.</first><last>Glasbey</last></author>
-        <address>Sapporo, Japan</address>
-        <bibkey>glasbey:2003:LexFig</bibkey>
-        <bibtype>inproceedings</bibtype>
-        <booktitle>Proceedings of the <fixed-case>ACL</fixed-case> 2003 Workshop on the Lexicon and Figurative Language</booktitle>
-        <doi>10.3115/1118975.1118981</doi>
-        <month>July</month>
-        <pages>43–49</pages>
-        <publisher>Association for Computational Linguistics</publisher>
-        <url>http://www.aclweb.org/anthology/W03-1406</url>
-        <year>2003</year>
-   </paper>
-
-   <paper id="1407">
-        <title>The Organization of the Lexicon: The Polysemy of Grow and Disambiguation</title>
-        <author><first>Yukiko Sasaki</first><last>Alam</last></author>
-        <address>Sapporo, Japan</address>
-        <bibkey>alam:2003:LexFig</bibkey>
-        <bibtype>inproceedings</bibtype>
-        <booktitle>Proceedings of the <fixed-case>ACL</fixed-case> 2003 Workshop on the Lexicon and Figurative Language</booktitle>
-        <doi>10.3115/1118975.1118982</doi>
-        <month>July</month>
-        <pages>50–55</pages>
-        <publisher>Association for Computational Linguistics</publisher>
-        <url>http://www.aclweb.org/anthology/W03-1407</url>
-        <year>2003</year>
-   </paper>
-
-   <paper id="1408">
-        <title>The Semantics of Metaphor in the Game Theoretic Semantics with at Least Two Coordination Equilibria</title>
-        <author><first>Chiaki</first><last>Ohkura</last></author>
-        <address>Sapporo, Japan</address>
-        <bibkey>ohkura:2003:LexFig</bibkey>
-        <bibtype>inproceedings</bibtype>
-        <booktitle>Proceedings of the <fixed-case>ACL</fixed-case> 2003 Workshop on the Lexicon and Figurative Language</booktitle>
-        <doi>10.3115/1118975.1118983</doi>
-        <month>July</month>
-        <pages>56–63</pages>
-        <publisher>Association for Computational Linguistics</publisher>
-        <url>http://www.aclweb.org/anthology/W03-1408</url>
-        <year>2003</year>
-   </paper>
-
-   <paper id="1500">
-        <title>Proceedings of the <fixed-case>ACL</fixed-case> 2003 Workshop on Multilingual and Mixed-language Named Entity Recognition</title>
-   </paper>
-
-   <paper id="1501">
-        <title>Learning Formulation and Transformation Rules for Multilingual Named Entities</title>
-        <author><first>Hsin-Hsi</first><last>Chen</last></author>
-        <author><first>Changhua</first><last>Yang</last></author>
-        <author><first>Ying</first><last>Lin</last></author>
-        <address>Sapporo, Japan</address>
-        <bibkey>chen-yang-lin:2003:MultiNER</bibkey>
-        <bibtype>inproceedings</bibtype>
-        <booktitle>Proceedings of the <fixed-case>ACL</fixed-case> 2003 Workshop on Multilingual and Mixed-language Named Entity Recognition</booktitle>
-        <doi>10.3115/1119384.1119385</doi>
-        <month>July</month>
-        <pages>1–8</pages>
-        <publisher>Association for Computational Linguistics</publisher>
-        <url>http://www.aclweb.org/anthology/W03-1501</url>
-        <year>2003</year>
-   </paper>
-
-   <paper id="1502">
-        <title>Automatic Extraction of Named Entity Translingual Equivalence Based on Multi-Feature Cost Minimization</title>
-        <author><first>Fei</first><last>Huang</last></author>
-        <author><first>Stephan</first><last>Vogel</last></author>
-        <author><first>Alex</first><last>Waibel</last></author>
-        <address>Sapporo, Japan</address>
-        <bibkey>huang-vogel-waibel:2003:MultiNER</bibkey>
-        <bibtype>inproceedings</bibtype>
-        <booktitle>Proceedings of the <fixed-case>ACL</fixed-case> 2003 Workshop on Multilingual and Mixed-language Named Entity Recognition</booktitle>
-        <doi>10.3115/1119384.1119386</doi>
-        <month>July</month>
-        <pages>9–16</pages>
-        <publisher>Association for Computational Linguistics</publisher>
-        <url>http://www.aclweb.org/anthology/W03-1502</url>
-        <year>2003</year>
-   </paper>
-
-   <paper id="1503">
-        <title>Construction and Analysis of <fixed-case>J</fixed-case>apanese-<fixed-case>E</fixed-case>nglish Broadcast News Corpus with Named Entity Tags</title>
-        <author><first>Tadashi</first><last>Kumano</last></author>
-        <author><first>Hideki</first><last>Kashioka</last></author>
-        <author><first>Hideki</first><last>Tanaka</last></author>
-        <author><first>Takahiro</first><last>Fukusima</last></author>
-        <address>Sapporo, Japan</address>
-        <bibkey>kumano-EtAl:2003:MultiNER</bibkey>
-        <bibtype>inproceedings</bibtype>
-        <booktitle>Proceedings of the <fixed-case>ACL</fixed-case> 2003 Workshop on Multilingual and Mixed-language Named Entity Recognition</booktitle>
-        <doi>10.3115/1119384.1119387</doi>
-        <month>July</month>
-        <pages>17–24</pages>
-        <publisher>Association for Computational Linguistics</publisher>
-        <url>http://www.aclweb.org/anthology/W03-1503</url>
-        <year>2003</year>
-   </paper>
-
-   <paper id="1504">
-        <title>Low-cost Named Entity Classification for <fixed-case>C</fixed-case>atalan: Exploiting Multilingual Resources and Unlabeled Data</title>
-        <author><first>Lluís</first><last>Màrquez</last></author>
-        <author><first>Adrià</first><last>de Gispert</last></author>
-        <author><first>Xavier</first><last>Carreras</last></author>
-        <author><first>Lluís</first><last>Padró</last></author>
-        <address>Sapporo, Japan</address>
-        <bibkey>marquez-EtAl:2003:MultiNER</bibkey>
-        <bibtype>inproceedings</bibtype>
-        <booktitle>Proceedings of the <fixed-case>ACL</fixed-case> 2003 Workshop on Multilingual and Mixed-language Named Entity Recognition</booktitle>
-        <doi>10.3115/1119384.1119388</doi>
-        <month>July</month>
-        <pages>25–32</pages>
-        <publisher>Association for Computational Linguistics</publisher>
-        <url>http://www.aclweb.org/anthology/W03-1504</url>
-        <year>2003</year>
-   </paper>
-
-   <paper id="1505">
-        <title><fixed-case>NE</fixed-case> Recognition Without Training Data on a Language You Don’t Speak</title>
-        <author><first>Diana</first><last>Maynard</last></author>
-        <author><first>Valentin</first><last>Tablan</last></author>
-        <author><first>Hamish</first><last>Cunningham</last></author>
-        <address>Sapporo, Japan</address>
-        <bibkey>maynard-tablan-cunningham:2003:MultiNER</bibkey>
-        <bibtype>inproceedings</bibtype>
-        <booktitle>Proceedings of the <fixed-case>ACL</fixed-case> 2003 Workshop on Multilingual and Mixed-language Named Entity Recognition</booktitle>
-        <doi>10.3115/1119384.1119389</doi>
-        <month>July</month>
-        <pages>33–40</pages>
-        <publisher>Association for Computational Linguistics</publisher>
-        <url>http://www.aclweb.org/anthology/W03-1505</url>
-        <year>2003</year>
-   </paper>
-
-   <paper id="1506">
-        <title>Multi-Language Named-Entity Recognition System based on <fixed-case>HMM</fixed-case></title>
-        <author><first>Kuniko</first><last>Saito</last></author>
-        <author><first>Masaaki</first><last>Nagata</last></author>
-        <address>Sapporo, Japan</address>
-        <bibkey>saito-nagata:2003:MultiNER</bibkey>
-        <bibtype>inproceedings</bibtype>
-        <booktitle>Proceedings of the <fixed-case>ACL</fixed-case> 2003 Workshop on Multilingual and Mixed-language Named Entity Recognition</booktitle>
-        <doi>10.3115/1119384.1119390</doi>
-        <month>July</month>
-        <pages>41–48</pages>
-        <publisher>Association for Computational Linguistics</publisher>
-        <url>http://www.aclweb.org/anthology/W03-1506</url>
-        <year>2003</year>
-   </paper>
-
-   <paper id="1507">
-        <title>Multilingual Resources for Entity Extraction</title>
-        <author><first>Stephanie</first><last>Strassel</last></author>
-        <author><first>Alexis</first><last>Mitchell</last></author>
-        <address>Sapporo, Japan</address>
-        <bibkey>strassel-mitchell:2003:MultiNER</bibkey>
-        <bibtype>inproceedings</bibtype>
-        <booktitle>Proceedings of the <fixed-case>ACL</fixed-case> 2003 Workshop on Multilingual and Mixed-language Named Entity Recognition</booktitle>
-        <doi>10.3115/1119384.1119391</doi>
-        <month>July</month>
-        <pages>49–56</pages>
-        <publisher>Association for Computational Linguistics</publisher>
-        <url>http://www.aclweb.org/anthology/W03-1507</url>
-        <year>2003</year>
-   </paper>
-
-   <paper id="1508">
-        <title>Transliteration of Proper Names in Cross-Lingual Information Retrieval</title>
-        <author><first>Paola</first><last>Virga</last></author>
-        <author><first>Sanjeev</first><last>Khudanpur</last></author>
-        <address>Sapporo, Japan</address>
-        <bibkey>virga-khudanpur:2003:MultiNER</bibkey>
-        <bibtype>inproceedings</bibtype>
-        <booktitle>Proceedings of the <fixed-case>ACL</fixed-case> 2003 Workshop on Multilingual and Mixed-language Named Entity Recognition</booktitle>
-        <doi>10.3115/1119384.1119392</doi>
-        <month>July</month>
-        <pages>57–64</pages>
-        <publisher>Association for Computational Linguistics</publisher>
-        <url>http://www.aclweb.org/anthology/W03-1508</url>
-        <year>2003</year>
-   </paper>
-
-   <paper id="1509">
-        <title><fixed-case>C</fixed-case>hinese Named Entity Recognition Combining Statistical Model wih Human Knowledge</title>
-        <author><first>Youzheng</first><last>Wu</last></author>
-        <author><first>Jun</first><last>Zhao</last></author>
-        <author><first>Bo</first><last>Xu</last></author>
-        <address>Sapporo, Japan</address>
-        <bibkey>wu-zhao-xu:2003:MultiNER</bibkey>
-        <bibtype>inproceedings</bibtype>
-        <booktitle>Proceedings of the <fixed-case>ACL</fixed-case> 2003 Workshop on Multilingual and Mixed-language Named Entity Recognition</booktitle>
-        <doi>10.3115/1119384.1119393</doi>
-        <month>July</month>
-        <pages>65–72</pages>
-        <publisher>Association for Computational Linguistics</publisher>
-        <url>http://www.aclweb.org/anthology/W03-1509</url>
-        <year>2003</year>
-   </paper>
-
-   <paper id="1600">
-        <title>Proceedings of the Second International Workshop on Paraphrasing</title>
-   </paper>
-
-   <paper id="1601">
-        <title>Generation of Single-sentence Paraphrases from Predicate/Argument Structure using Lexico-grammatical Resources</title>
-        <author><first>Raymond</first><last>Kozlowski</last></author>
-        <author><first>Kathleen F.</first><last>McCoy</last></author>
-        <author><first>K.</first><last>Vijay-Shanker</last></author>
-        <address>Sapporo, Japan</address>
-        <bibkey>kozlowski-mccoy-vijay-shanker:2003:PARAPHRASE</bibkey>
-        <bibtype>inproceedings</bibtype>
-        <booktitle>Proceedings of the Second International Workshop on Paraphrasing</booktitle>
-        <doi>10.3115/1118984.1118985</doi>
-        <month>July</month>
-        <pages>1–8</pages>
-        <publisher>Association for Computational Linguistics</publisher>
-        <url>http://www.aclweb.org/anthology/W03-1601</url>
-        <year>2003</year>
-   </paper>
-
-   <paper id="1602">
-        <title>Text Simplification for Reading Assistance: A Project Note</title>
-        <author><first>Kentaro</first><last>Inui</last></author>
-        <author><first>Atsushi</first><last>Fujita</last></author>
-        <author><first>Tetsuro</first><last>Takahashi</last></author>
-        <author><first>Ryu</first><last>Iida</last></author>
-        <author><first>Tomoya</first><last>Iwakura</last></author>
-        <address>Sapporo, Japan</address>
-        <bibkey>inui-EtAl:2003:PARAPHRASE</bibkey>
-        <bibtype>inproceedings</bibtype>
-        <booktitle>Proceedings of the Second International Workshop on Paraphrasing</booktitle>
-        <doi>10.3115/1118984.1118986</doi>
-        <month>July</month>
-        <pages>9–16</pages>
-        <publisher>Association for Computational Linguistics</publisher>
-        <url>http://www.aclweb.org/anthology/W03-1602</url>
-        <year>2003</year>
-   </paper>
-
-   <paper id="1603">
-        <title>Preferential Presentation of <fixed-case>J</fixed-case>apanese Near-synonyms using Definition Statements</title>
-        <author><first>Hiroyuki</first><last>Okamoto</last></author>
-        <author><first>Kengo</first><last>Sato</last></author>
-        <author><first>Hiroaki</first><last>Saito</last></author>
-        <address>Sapporo, Japan</address>
-        <bibkey>okamoto-sato-saito:2003:PARAPHRASE</bibkey>
-        <bibtype>inproceedings</bibtype>
-        <booktitle>Proceedings of the Second International Workshop on Paraphrasing</booktitle>
-        <doi>10.3115/1118984.1118987</doi>
-        <month>July</month>
-        <pages>17–24</pages>
-        <publisher>Association for Computational Linguistics</publisher>
-        <url>http://www.aclweb.org/anthology/W03-1603</url>
-        <year>2003</year>
-   </paper>
-
-   <paper id="1604">
-        <title>Exploiting Paraphrases in a Question Answering System</title>
-        <author><first>Fabio</first><last>Rinaldi</last></author>
-        <author><first>James</first><last>Dowdall</last></author>
-        <author><first>Kaarel</first><last>Kaljurand</last></author>
-        <author><first>Michael</first><last>Hess</last></author>
-        <author><first>Diego</first><last>Mollá</last></author>
-        <address>Sapporo, Japan</address>
-        <bibkey>rinaldi-EtAl:2003:PARAPHRASE</bibkey>
-        <bibtype>inproceedings</bibtype>
-        <booktitle>Proceedings of the Second International Workshop on Paraphrasing</booktitle>
-        <doi>10.3115/1118984.1118988</doi>
-        <month>July</month>
-        <pages>25–32</pages>
-        <publisher>Association for Computational Linguistics</publisher>
-        <url>http://www.aclweb.org/anthology/W03-1604</url>
-        <year>2003</year>
-   </paper>
-
-   <paper id="1605">
-        <title>Interrogative Reformulation Patterns and Acquisition of Question Paraphrases</title>
-        <author><first>Noriko</first><last>Tomuro</last></author>
-        <address>Sapporo, Japan</address>
-        <bibkey>tomuro:2003:PARAPHRASE</bibkey>
-        <bibtype>inproceedings</bibtype>
-        <booktitle>Proceedings of the Second International Workshop on Paraphrasing</booktitle>
-        <doi>10.3115/1118984.1118989</doi>
-        <month>July</month>
-        <pages>33–40</pages>
-        <publisher>Association for Computational Linguistics</publisher>
-        <url>http://www.aclweb.org/anthology/W03-1605</url>
-        <year>2003</year>
-   </paper>
-
-   <paper id="1606">
-        <title>Normalization and Paraphrasing Using Symbolic Methods</title>
-        <author><first>Caroline</first><last>Brun</last></author>
-        <author><first>Caroline</first><last>Hagège</last></author>
-        <address>Sapporo, Japan</address>
-        <bibkey>brun-hagege:2003:PARAPHRASE</bibkey>
-        <bibtype>inproceedings</bibtype>
-        <booktitle>Proceedings of the Second International Workshop on Paraphrasing</booktitle>
-        <doi>10.3115/1118984.1118990</doi>
-        <month>July</month>
-        <pages>41–48</pages>
-        <publisher>Association for Computational Linguistics</publisher>
-        <url>http://www.aclweb.org/anthology/W03-1606</url>
-        <year>2003</year>
-   </paper>
-
-   <paper id="1607">
-        <title>Criterion for Judging Request Intention in Response Texts of Open-Ended Questionnaires</title>
-        <author><first>Hiroko</first><last>Inui</last></author>
-        <author><first>Masao</first><last>Utiyama</last></author>
-        <author><first>Hitoshi</first><last>Isahara</last></author>
-        <address>Sapporo, Japan</address>
-        <bibkey>inui-utiyama-isahara:2003:PARAPHRASE</bibkey>
-        <bibtype>inproceedings</bibtype>
-        <booktitle>Proceedings of the Second International Workshop on Paraphrasing</booktitle>
-        <doi>10.3115/1118984.1118991</doi>
-        <month>July</month>
-        <pages>49–56</pages>
-        <publisher>Association for Computational Linguistics</publisher>
-        <url>http://www.aclweb.org/anthology/W03-1607</url>
-        <year>2003</year>
-   </paper>
-
-   <paper id="1608">
-        <title>Extracting Structural Paraphrases from Aligned Monolingual Corpora</title>
-        <author><first>Ali</first><last>Ibrahim</last></author>
-        <author><first>Boris</first><last>Katz</last></author>
-        <author><first>Jimmy</first><last>Lin</last></author>
-        <address>Sapporo, Japan</address>
-        <bibkey>ibrahim-katz-lin:2003:PARAPHRASE</bibkey>
-        <bibtype>inproceedings</bibtype>
-        <booktitle>Proceedings of the Second International Workshop on Paraphrasing</booktitle>
-        <doi>10.3115/1118984.1118992</doi>
-        <month>July</month>
-        <pages>57–64</pages>
-        <publisher>Association for Computational Linguistics</publisher>
-        <url>http://www.aclweb.org/anthology/W03-1608</url>
-        <year>2003</year>
-   </paper>
-
-   <paper id="1609">
-        <title>Paraphrase Acquisition for Information Extraction</title>
-        <author><first>Yusuke</first><last>Shinyama</last></author>
-        <author><first>Satoshi</first><last>Sekine</last></author>
-        <address>Sapporo, Japan</address>
-        <bibkey>shinyama-sekine:2003:PARAPHRASE</bibkey>
-        <bibtype>inproceedings</bibtype>
-        <booktitle>Proceedings of the Second International Workshop on Paraphrasing</booktitle>
-        <doi>10.3115/1118984.1118993</doi>
-        <month>July</month>
-        <pages>65–71</pages>
-        <publisher>Association for Computational Linguistics</publisher>
-        <url>http://www.aclweb.org/anthology/W03-1609</url>
-        <year>2003</year>
-   </paper>
-
-   <paper id="1610">
-        <title>Optimizing Synonym Extraction Using Monolingual and Bilingual Resources</title>
-        <author><first>Hua</first><last>Wu</last></author>
-        <author><first>Ming</first><last>Zhou</last></author>
-        <address>Sapporo, Japan</address>
-        <bibkey>wu-zhou:2003:PARAPHRASE</bibkey>
-        <bibtype>inproceedings</bibtype>
-        <booktitle>Proceedings of the Second International Workshop on Paraphrasing</booktitle>
-        <doi>10.3115/1118984.1118994</doi>
-        <month>July</month>
-        <pages>72–79</pages>
-        <publisher>Association for Computational Linguistics</publisher>
-        <url>http://www.aclweb.org/anthology/W03-1610</url>
-        <year>2003</year>
-   </paper>
-
-   <paper id="1611">
-        <title>Paraphrasing <fixed-case>J</fixed-case>apanese Noun Phrases using Character-based Indexing</title>
-        <author><first>Takenobu</first><last>Tokunaga</last></author>
-        <author><first>Hozumi</first><last>Tanaka</last></author>
-        <author><first>Kenji</first><last>Kimura</last></author>
-        <address>Sapporo, Japan</address>
-        <bibkey>tokunaga-tanaka-kimura:2003:PARAPHRASE</bibkey>
-        <bibtype>inproceedings</bibtype>
-        <booktitle>Proceedings of the Second International Workshop on Paraphrasing</booktitle>
-        <doi>10.3115/1118984.1118995</doi>
-        <month>July</month>
-        <pages>80–87</pages>
-        <publisher>Association for Computational Linguistics</publisher>
-        <url>http://www.aclweb.org/anthology/W03-1611</url>
-        <year>2003</year>
-   </paper>
-
-   <paper id="1612">
-        <title>Paraphrasing Rules for Automatic Evaluation of Translation into <fixed-case>J</fixed-case>apanese</title>
-        <author><first>Hiroshi</first><last>Kanayama</last></author>
-        <address>Sapporo, Japan</address>
-        <bibkey>kanayama:2003:PARAPHRASE</bibkey>
-        <bibtype>inproceedings</bibtype>
-        <booktitle>Proceedings of the Second International Workshop on Paraphrasing</booktitle>
-        <doi>10.3115/1118984.1118996</doi>
-        <month>July</month>
-        <pages>88–93</pages>
-        <publisher>Association for Computational Linguistics</publisher>
-        <url>http://www.aclweb.org/anthology/W03-1612</url>
-        <year>2003</year>
-   </paper>
-
-   <paper id="1613">
-        <title>Lexical Paraphrasing for Document Retrieval and Node Identification</title>
-        <author><first>Ingrid</first><last>Zukerman</last></author>
-        <author><first>Sarah</first><last>George</last></author>
-        <author><first>Yingying</first><last>Wen</last></author>
-        <address>Sapporo, Japan</address>
-        <bibkey>zukerman-george-wen:2003:PARAPHRASE</bibkey>
-        <bibtype>inproceedings</bibtype>
-        <booktitle>Proceedings of the Second International Workshop on Paraphrasing</booktitle>
-        <doi>10.3115/1118984.1118997</doi>
-        <month>July</month>
-        <pages>94–101</pages>
-        <publisher>Association for Computational Linguistics</publisher>
-        <url>http://www.aclweb.org/anthology/W03-1613</url>
-        <year>2003</year>
-   </paper>
-
-   <paper id="1700">
-        <title>Proceedings of the Second <fixed-case>SIGHAN</fixed-case> Workshop on <fixed-case>C</fixed-case>hinese Language Processing</title>
-   </paper>
-
-   <paper id="1701">
-        <title>Unsupervised Training for Overlapping Ambiguity Resolution in <fixed-case>C</fixed-case>hinese Word Segmentation</title>
-        <author><first>Mu</first><last>Li</last></author>
-        <author><first>Jianfeng</first><last>Gao</last></author>
-        <author><first>Chang-Ning</first><last>Huang</last></author>
-        <author><first>Jianfeng</first><last>Li</last></author>
-        <address>Sapporo, Japan</address>
-        <bibkey>li-EtAl:2003:SIGHAN</bibkey>
-        <bibtype>inproceedings</bibtype>
-        <booktitle>Proceedings of the Second <fixed-case>SIGHAN</fixed-case> Workshop on <fixed-case>C</fixed-case>hinese Language Processing</booktitle>
-        <doi>10.3115/1119250.1119251</doi>
-        <month>July</month>
-        <pages>1–7</pages>
-        <publisher>Association for Computational Linguistics</publisher>
-        <url>http://www.aclweb.org/anthology/W03-1701</url>
-        <year>2003</year>
-   </paper>
-
-   <paper id="1702">
-        <title>Class Based Sense Definition Model for Word Sense Tagging and Disambiguation</title>
-        <author><first>Tracy</first><last>Lin</last></author>
-        <author><first>Jason S.</first><last>Chang</last></author>
-        <address>Sapporo, Japan</address>
-        <bibkey>lin-chang:2003:SIGHAN</bibkey>
-        <bibtype>inproceedings</bibtype>
-        <booktitle>Proceedings of the Second <fixed-case>SIGHAN</fixed-case> Workshop on <fixed-case>C</fixed-case>hinese Language Processing</booktitle>
-        <doi>10.3115/1119250.1119252</doi>
-        <month>July</month>
-        <pages>8–15</pages>
-        <publisher>Association for Computational Linguistics</publisher>
-        <url>http://www.aclweb.org/anthology/W03-1702</url>
-        <year>2003</year>
-   </paper>
-
-   <paper id="1703">
-        <title>Utterance Segmentation Using Combined Approach Based on Bi-directional N-gram and Maximum Entropy</title>
-        <author><first>Ding</first><last>Liu</last></author>
-        <author><first>Chengqing</first><last>Zong</last></author>
-        <address>Sapporo, Japan</address>
-        <bibkey>liu-zong:2003:SIGHAN</bibkey>
-        <bibtype>inproceedings</bibtype>
-        <booktitle>Proceedings of the Second <fixed-case>SIGHAN</fixed-case> Workshop on <fixed-case>C</fixed-case>hinese Language Processing</booktitle>
-        <doi>10.3115/1119250.1119253</doi>
-        <month>July</month>
-        <pages>16–23</pages>
-        <publisher>Association for Computational Linguistics</publisher>
-        <url>http://www.aclweb.org/anthology/W03-1703</url>
-        <year>2003</year>
-   </paper>
-
-   <paper id="1704">
-        <title>Two-Character <fixed-case>C</fixed-case>hinese Word Extraction Based on Hybrid of Internal and Contextual Measures</title>
-        <author><first>Shengfen</first><last>Luo</last></author>
-        <author><first>Maosong</first><last>Sun</last></author>
-        <address>Sapporo, Japan</address>
-        <bibkey>luo-sun:2003:SIGHAN</bibkey>
-        <bibtype>inproceedings</bibtype>
-        <booktitle>Proceedings of the Second <fixed-case>SIGHAN</fixed-case> Workshop on <fixed-case>C</fixed-case>hinese Language Processing</booktitle>
-        <doi>10.3115/1119250.1119254</doi>
-        <month>July</month>
-        <pages>24–30</pages>
-        <publisher>Association for Computational Linguistics</publisher>
-        <url>http://www.aclweb.org/anthology/W03-1704</url>
-        <year>2003</year>
-   </paper>
-
-   <paper id="1705">
-        <title>A Bottom-up Merging Algorithm for <fixed-case>C</fixed-case>hinese Unknown Word Extraction</title>
-        <author><first>Wei-Yun</first><last>Ma</last></author>
-        <author><first>Keh-Jiann</first><last>Chen</last></author>
-        <address>Sapporo, Japan</address>
-        <bibkey>ma-chen:2003:SIGHAN</bibkey>
-        <bibtype>inproceedings</bibtype>
-        <booktitle>Proceedings of the Second <fixed-case>SIGHAN</fixed-case> Workshop on <fixed-case>C</fixed-case>hinese Language Processing</booktitle>
-        <doi>10.3115/1119250.1119255</doi>
-        <month>July</month>
-        <pages>31–38</pages>
-        <publisher>Association for Computational Linguistics</publisher>
-        <url>http://www.aclweb.org/anthology/W03-1705</url>
-        <year>2003</year>
-   </paper>
-
-   <paper id="1706">
-        <title>The Effect of Rhythm on Structural Disambiguation in <fixed-case>C</fixed-case>hinese</title>
-        <author><first>Honglin</first><last>Sun</last></author>
-        <author><first>Dan</first><last>Jurafsky</last></author>
-        <address>Sapporo, Japan</address>
-        <bibkey>sun-jurafsky:2003:SIGHAN</bibkey>
-        <bibtype>inproceedings</bibtype>
-        <booktitle>Proceedings of the Second <fixed-case>SIGHAN</fixed-case> Workshop on <fixed-case>C</fixed-case>hinese Language Processing</booktitle>
-        <doi>10.3115/1119250.1119256</doi>
-        <month>July</month>
-        <pages>39–46</pages>
-        <publisher>Association for Computational Linguistics</publisher>
-        <url>http://www.aclweb.org/anthology/W03-1706</url>
-        <year>2003</year>
-   </paper>
-
-   <paper id="1707">
-        <title>Annotating the Propositions in the <fixed-case>P</fixed-case>enn <fixed-case>C</fixed-case>hinese Treebank</title>
-        <author><first>Nianwen</first><last>Xue</last></author>
-        <author><first>Martha</first><last>Palmer</last></author>
-        <address>Sapporo, Japan</address>
-        <bibkey>xue-palmer:2003:SIGHAN</bibkey>
-        <bibtype>inproceedings</bibtype>
-        <booktitle>Proceedings of the Second <fixed-case>SIGHAN</fixed-case> Workshop on <fixed-case>C</fixed-case>hinese Language Processing</booktitle>
-        <doi>10.3115/1119250.1119257</doi>
-        <month>July</month>
-        <pages>47–54</pages>
-        <publisher>Association for Computational Linguistics</publisher>
-        <url>http://www.aclweb.org/anthology/W03-1707</url>
-        <year>2003</year>
-   </paper>
-
-   <paper id="1708">
-        <title><fixed-case>CHINERS</fixed-case>: A <fixed-case>C</fixed-case>hinese Named Entity Recognition System for the Sports Domain</title>
-        <author><first>Tianfang</first><last>Yao</last></author>
-        <author><first>Wei</first><last>Ding</last></author>
-        <author><first>Gregor</first><last>Erbach</last></author>
-        <address>Sapporo, Japan</address>
-        <bibkey>yao-ding-erbach:2003:SIGHAN</bibkey>
-        <bibtype>inproceedings</bibtype>
-        <booktitle>Proceedings of the Second <fixed-case>SIGHAN</fixed-case> Workshop on <fixed-case>C</fixed-case>hinese Language Processing</booktitle>
-        <doi>10.3115/1119250.1119258</doi>
-        <month>July</month>
-        <pages>55–62</pages>
-        <publisher>Association for Computational Linguistics</publisher>
-        <url>http://www.aclweb.org/anthology/W03-1708</url>
-        <year>2003</year>
-   </paper>
-
-   <paper id="1709">
-        <title><fixed-case>C</fixed-case>hinese Lexical Analysis Using Hierarchical Hidden <fixed-case>M</fixed-case>arkov Model</title>
-        <author><first>Hua-Ping</first><last>Zhang</last></author>
-        <author><first>Qun</first><last>Liu</last></author>
-        <author><first>Xue-Qi</first><last>Cheng</last></author>
-        <author><first>Hao</first><last>Zhang</last></author>
-        <author><first>Hong-Kui</first><last>Yu</last></author>
-        <address>Sapporo, Japan</address>
-        <bibkey>zhang-EtAl:2003:SIGHAN</bibkey>
-        <bibtype>inproceedings</bibtype>
-        <booktitle>Proceedings of the Second <fixed-case>SIGHAN</fixed-case> Workshop on <fixed-case>C</fixed-case>hinese Language Processing</booktitle>
-        <doi>10.3115/1119250.1119259</doi>
-        <month>July</month>
-        <pages>63–70</pages>
-        <publisher>Association for Computational Linguistics</publisher>
-        <url>http://www.aclweb.org/anthology/W03-1709</url>
-        <year>2003</year>
-   </paper>
-
-   <paper id="1710">
-        <title>Modeling of Long Distance Context Dependency in <fixed-case>C</fixed-case>hinese</title>
-        <author><first>GuoDong</first><last>Zhou</last></author>
-        <address>Sapporo, Japan</address>
-        <bibkey>zhou:2003:SIGHAN</bibkey>
-        <bibtype>inproceedings</bibtype>
-        <booktitle>Proceedings of the Second <fixed-case>SIGHAN</fixed-case> Workshop on <fixed-case>C</fixed-case>hinese Language Processing</booktitle>
-        <doi>10.3115/1119250.1119260</doi>
-        <month>July</month>
-        <pages>71–77</pages>
-        <publisher>Association for Computational Linguistics</publisher>
-        <url>http://www.aclweb.org/anthology/W03-1710</url>
-        <year>2003</year>
-   </paper>
-
-   <paper id="1711">
-        <title>A <fixed-case>C</fixed-case>hinese Efficient Analyser Integrating Word Segmentation, Part-Of-Speech Tagging, Partial Parsing and Full Parsing</title>
-        <author><first>GuoDong</first><last>Zhou</last></author>
-        <author><first>Jian</first><last>Su</last></author>
-        <address>Sapporo, Japan</address>
-        <bibkey>zhou-su:2003:SIGHAN</bibkey>
-        <bibtype>inproceedings</bibtype>
-        <booktitle>Proceedings of the Second <fixed-case>SIGHAN</fixed-case> Workshop on <fixed-case>C</fixed-case>hinese Language Processing</booktitle>
-        <doi>10.3115/1119250.1119261</doi>
-        <month>July</month>
-        <pages>78–83</pages>
-        <publisher>Association for Computational Linguistics</publisher>
-        <url>http://www.aclweb.org/anthology/W03-1711</url>
-        <year>2003</year>
-   </paper>
-
-   <paper id="1712">
-        <title>Building a Large <fixed-case>C</fixed-case>hinese Corpus Annotated with Semantic Dependency</title>
-        <author><first>Mingqin</first><last>Li</last></author>
-        <author><first>Juanzi</first><last>Li</last></author>
-        <author><first>Zhendong</first><last>Dong</last></author>
-        <author><first>Zuoying</first><last>Wang</last></author>
-        <author><first>Dajin</first><last>Lu</last></author>
-        <address>Sapporo, Japan</address>
-        <bibkey>li-EtAl:2003:SIGHAN</bibkey>
-        <bibtype>inproceedings</bibtype>
-        <booktitle>Proceedings of the Second <fixed-case>SIGHAN</fixed-case> Workshop on <fixed-case>C</fixed-case>hinese Language Processing</booktitle>
-        <doi>10.3115/1119250.1119262</doi>
-        <month>July</month>
-        <pages>84–91</pages>
-        <publisher>Association for Computational Linguistics</publisher>
-        <url>http://www.aclweb.org/anthology/W03-1712</url>
-        <year>2003</year>
-   </paper>
-
-   <paper id="1713">
-        <title>News-Oriented Automatic <fixed-case>C</fixed-case>hinese Keyword Indexing</title>
-        <author><first>Sujian</first><last>Li</last></author>
-        <author><first>Houfeng</first><last>Wang</last></author>
-        <author><first>Shiwen</first><last>Yu</last></author>
-        <author><first>Chengsheng</first><last>Xin</last></author>
-        <address>Sapporo, Japan</address>
-        <bibkey>li-EtAl:2003:SIGHAN</bibkey>
-        <bibtype>inproceedings</bibtype>
-        <booktitle>Proceedings of the Second <fixed-case>SIGHAN</fixed-case> Workshop on <fixed-case>C</fixed-case>hinese Language Processing</booktitle>
-        <doi>10.3115/1119250.1119263</doi>
-        <month>July</month>
-        <pages>92–97</pages>
-        <publisher>Association for Computational Linguistics</publisher>
-        <url>http://www.aclweb.org/anthology/W03-1713</url>
-        <year>2003</year>
-   </paper>
-
-   <paper id="1714">
-        <title>Semantic Maps for Word Alignment in Bilingual Parallel Corpora</title>
-        <author><first>Qing</first><last>Ma</last></author>
-        <author><first>Yujie</first><last>Zhang</last></author>
-        <author><first>Masaki</first><last>Murata</last></author>
-        <author><first>Hitoshi</first><last>Isahara</last></author>
-        <address>Sapporo, Japan</address>
-        <bibkey>ma-EtAl:2003:SIGHAN</bibkey>
-        <bibtype>inproceedings</bibtype>
-        <booktitle>Proceedings of the Second <fixed-case>SIGHAN</fixed-case> Workshop on <fixed-case>C</fixed-case>hinese Language Processing</booktitle>
-        <doi>10.3115/1119250.1119264</doi>
-        <month>July</month>
-        <pages>98–103</pages>
-        <publisher>Association for Computational Linguistics</publisher>
-        <url>http://www.aclweb.org/anthology/W03-1714</url>
-        <year>2003</year>
-   </paper>
-
-   <paper id="1715">
-        <title>Abductive Explanation-based Learning Improves Parsing Accuracy and Efficiency</title>
-        <author><first>Oliver</first><last>Streiter</last></author>
-        <address>Sapporo, Japan</address>
-        <bibkey>streiter:2003:SIGHAN</bibkey>
-        <bibtype>inproceedings</bibtype>
-        <booktitle>Proceedings of the Second <fixed-case>SIGHAN</fixed-case> Workshop on <fixed-case>C</fixed-case>hinese Language Processing</booktitle>
-        <doi>10.3115/1119250.1119265</doi>
-        <month>July</month>
-        <pages>104–111</pages>
-        <publisher>Association for Computational Linguistics</publisher>
-        <url>http://www.aclweb.org/anthology/W03-1715</url>
-        <year>2003</year>
-   </paper>
-
-   <paper id="1716">
-        <title>The semantic Knowledge-base of Contemporary <fixed-case>C</fixed-case>hinese and Its Applications in <fixed-case>WSD</fixed-case></title>
-        <author><first>Hui</first><last>Wang</last></author>
-        <author><first>Shiwen</first><last>Yu</last></author>
-        <address>Sapporo, Japan</address>
-        <bibkey>wang-yu:2003:SIGHAN</bibkey>
-        <bibtype>inproceedings</bibtype>
-        <booktitle>Proceedings of the Second <fixed-case>SIGHAN</fixed-case> Workshop on <fixed-case>C</fixed-case>hinese Language Processing</booktitle>
-        <doi>10.3115/1119250.1119266</doi>
-        <month>July</month>
-        <pages>112–118</pages>
-        <publisher>Association for Computational Linguistics</publisher>
-        <url>http://www.aclweb.org/anthology/W03-1716</url>
-        <year>2003</year>
-   </paper>
-
-   <paper id="1717">
-        <title>Learning Verb-Noun Relations to Improve Parsing</title>
-        <author><first>Andi</first><last>Wu</last></author>
-        <address>Sapporo, Japan</address>
-        <bibkey>wu:2003:SIGHAN</bibkey>
-        <bibtype>inproceedings</bibtype>
-        <booktitle>Proceedings of the Second <fixed-case>SIGHAN</fixed-case> Workshop on <fixed-case>C</fixed-case>hinese Language Processing</booktitle>
-        <doi>10.3115/1119250.1119267</doi>
-        <month>July</month>
-        <pages>119–124</pages>
-        <publisher>Association for Computational Linguistics</publisher>
-        <url>http://www.aclweb.org/anthology/W03-1717</url>
-        <year>2003</year>
-   </paper>
-
-   <paper id="1718">
-        <title>Single Character <fixed-case>C</fixed-case>hinese Named Entity Recognition</title>
-        <author><first>Xiaodan</first><last>Zhu</last></author>
-        <author><first>Mu</first><last>Li</last></author>
-        <author><first>Jianfeng</first><last>Gao</last></author>
-        <author><first>Chang-Ning</first><last>Huang</last></author>
-        <address>Sapporo, Japan</address>
-        <bibkey>zhu-EtAl:2003:SIGHAN</bibkey>
-        <bibtype>inproceedings</bibtype>
-        <booktitle>Proceedings of the Second <fixed-case>SIGHAN</fixed-case> Workshop on <fixed-case>C</fixed-case>hinese Language Processing</booktitle>
-        <doi>10.3115/1119250.1119268</doi>
-        <month>July</month>
-        <pages>125–132</pages>
-        <publisher>Association for Computational Linguistics</publisher>
-        <url>http://www.aclweb.org/anthology/W03-1718</url>
-        <year>2003</year>
-   </paper>
-
-   <paper id="1719">
-        <title>The First International <fixed-case>C</fixed-case>hinese Word Segmentation Bakeoff</title>
-        <author><first>Richard</first><last>Sproat</last></author>
-        <author><first>Thomas</first><last>Emerson</last></author>
-        <address>Sapporo, Japan</address>
-        <bibkey>sproat-emerson:2003:SIGHAN</bibkey>
-        <bibtype>inproceedings</bibtype>
-        <booktitle>Proceedings of the Second <fixed-case>SIGHAN</fixed-case> Workshop on <fixed-case>C</fixed-case>hinese Language Processing</booktitle>
-        <doi>10.3115/1119250.1119269</doi>
-        <month>July</month>
-        <pages>133–143</pages>
-        <publisher>Association for Computational Linguistics</publisher>
-        <url>http://www.aclweb.org/anthology/W03-1719</url>
-        <year>2003</year>
-   </paper>
-
-   <paper id="1720">
-        <title>Combining Segmenter and Chunker for <fixed-case>C</fixed-case>hinese Word Segmentation</title>
-        <author><first>Masayuki</first><last>Asahara</last></author>
-        <author><first>Chooi Ling</first><last>Goh</last></author>
-        <author><first>Xiaojie</first><last>Wang</last></author>
-        <author><first>Yuji</first><last>Matsumoto</last></author>
-        <address>Sapporo, Japan</address>
-        <bibkey>asahara-EtAl:2003:SIGHAN</bibkey>
-        <bibtype>inproceedings</bibtype>
-        <booktitle>Proceedings of the Second <fixed-case>SIGHAN</fixed-case> Workshop on <fixed-case>C</fixed-case>hinese Language Processing</booktitle>
-        <doi>10.3115/1119250.1119270</doi>
-        <month>July</month>
-        <pages>144–147</pages>
-        <publisher>Association for Computational Linguistics</publisher>
-        <url>http://www.aclweb.org/anthology/W03-1720</url>
-        <year>2003</year>
-   </paper>
-
-   <paper id="1721">
-        <title><fixed-case>C</fixed-case>hinese Word Segmentation Using Minimal Linguistic Knowledge</title>
-        <author><first>Aitao</first><last>Chen</last></author>
-        <address>Sapporo, Japan</address>
-        <bibkey>chen:2003:SIGHAN</bibkey>
-        <bibtype>inproceedings</bibtype>
-        <booktitle>Proceedings of the Second <fixed-case>SIGHAN</fixed-case> Workshop on <fixed-case>C</fixed-case>hinese Language Processing</booktitle>
-        <doi>10.3115/1119250.1119271</doi>
-        <month>July</month>
-        <pages>148–151</pages>
-        <publisher>Association for Computational Linguistics</publisher>
-        <url>http://www.aclweb.org/anthology/W03-1721</url>
-        <year>2003</year>
-   </paper>
-
-   <paper id="1722">
-        <title><fixed-case>C</fixed-case>hinese Word Segmentation at Peking University</title>
-        <author><last>Duan</last><first>Huiming</first></author>
-        <author><last>Bai</last><first>Xiaojing</first></author>
-        <author><last>Chang</last><first>Baobao</first></author>
-        <author><last>Yu</last><first>Shiwen</first></author>
-        <address>Sapporo, Japan</address>
-        <bibkey>huiming-EtAl:2003:SIGHAN</bibkey>
-        <bibtype>inproceedings</bibtype>
-        <booktitle>Proceedings of the Second <fixed-case>SIGHAN</fixed-case> Workshop on <fixed-case>C</fixed-case>hinese Language Processing</booktitle>
-        <doi>10.3115/1119250.1119272</doi>
-        <month>July</month>
-        <pages>152–155</pages>
-        <publisher>Association for Computational Linguistics</publisher>
-        <url>http://www.aclweb.org/anthology/W03-1722</url>
-        <year>2003</year>
-   </paper>
-
-   <paper id="1723">
-        <title>A Two-stage Statistical Word Segmentation System for <fixed-case>C</fixed-case>hinese</title>
-        <author><first>Guohong</first><last>Fu</last></author>
-        <author><first>Kang-Kwong</first><last>Luke</last></author>
-        <address>Sapporo, Japan</address>
-        <bibkey>fu-luke:2003:SIGHAN</bibkey>
-        <bibtype>inproceedings</bibtype>
-        <booktitle>Proceedings of the Second <fixed-case>SIGHAN</fixed-case> Workshop on <fixed-case>C</fixed-case>hinese Language Processing</booktitle>
-        <doi>10.3115/1119250.1119273</doi>
-        <month>July</month>
-        <pages>156–159</pages>
-        <publisher>Association for Computational Linguistics</publisher>
-        <url>http://www.aclweb.org/anthology/W03-1723</url>
-        <year>2003</year>
-   </paper>
-
-   <paper id="1724">
-        <title>Integrating Ngram Model and Case-based Learning for <fixed-case>C</fixed-case>hinese Word Segmentation </title>
-        <author><first>Chunyu</first><last>Kit</last></author>
-        <author><first>Zhiming</first><last>Xu</last></author>
-        <author><first>Jonathan J.</first><last>Webster</last></author>
-        <address>Sapporo, Japan</address>
-        <bibkey>kit-xu-webster:2003:SIGHAN</bibkey>
-        <bibtype>inproceedings</bibtype>
-        <booktitle>Proceedings of the Second <fixed-case>SIGHAN</fixed-case> Workshop on <fixed-case>C</fixed-case>hinese Language Processing</booktitle>
-        <doi>10.3115/1119250.1119274</doi>
-        <month>July</month>
-        <pages>160–163</pages>
-        <publisher>Association for Computational Linguistics</publisher>
-        <url>http://www.aclweb.org/anthology/W03-1724</url>
-        <year>2003</year>
-   </paper>
-
-   <paper id="1725">
-        <title>A <fixed-case>U</fixed-case>nicode Based Adaptive Segmentor</title>
-        <author id="qin-lu"><first>Q.</first><last>Lu</last></author>
-        <author><first>S. T.</first><last>Chan</last></author>
-        <author><first>R. F.</first><last>Xu</last></author>
-        <author><first>T. S.</first><last>Chiu</last></author>
-        <author><first>B. L.</first><last>Li</last></author>
-        <author><first>S. W.</first><last>Yu</last></author>
-        <address>Sapporo, Japan</address>
-        <bibkey>lu-EtAl:2003:SIGHAN</bibkey>
-        <bibtype>inproceedings</bibtype>
-        <booktitle>Proceedings of the Second <fixed-case>SIGHAN</fixed-case> Workshop on <fixed-case>C</fixed-case>hinese Language Processing</booktitle>
-        <doi>10.3115/1119250.1119275</doi>
-        <month>July</month>
-        <pages>164–167</pages>
-        <publisher>Association for Computational Linguistics</publisher>
-        <url>http://www.aclweb.org/anthology/W03-1725</url>
-        <year>2003</year>
-   </paper>
-
-   <paper id="1726">
-        <title>Introduction to <fixed-case>CKIP</fixed-case> <fixed-case>C</fixed-case>hinese Word Segmentation System for the First International <fixed-case>C</fixed-case>hinese Word Segmentation Bakeoff</title>
-        <author><first>Wei-Yun</first><last>Ma</last></author>
-        <author><first>Keh-Jiann</first><last>Chen</last></author>
-        <address>Sapporo, Japan</address>
-        <bibkey>ma-chen:2003:SIGHAN</bibkey>
-        <bibtype>inproceedings</bibtype>
-        <booktitle>Proceedings of the Second <fixed-case>SIGHAN</fixed-case> Workshop on <fixed-case>C</fixed-case>hinese Language Processing</booktitle>
-        <doi>10.3115/1119250.1119276</doi>
-        <month>July</month>
-        <pages>168–171</pages>
-        <publisher>Association for Computational Linguistics</publisher>
-        <url>http://www.aclweb.org/anthology/W03-1726</url>
-        <year>2003</year>
-   </paper>
-
-   <paper id="1727">
-        <title><fixed-case>C</fixed-case>hinese Word Segmentation in <fixed-case>MSR</fixed-case>-<fixed-case>NLP</fixed-case></title>
-        <author><first>Andi</first><last>Wu</last></author>
-        <address>Sapporo, Japan</address>
-        <bibkey>wu:2003:SIGHAN</bibkey>
-        <bibtype>inproceedings</bibtype>
-        <booktitle>Proceedings of the Second <fixed-case>SIGHAN</fixed-case> Workshop on <fixed-case>C</fixed-case>hinese Language Processing</booktitle>
-        <doi>10.3115/1119250.1119277</doi>
-        <month>July</month>
-        <pages>172–175</pages>
-        <publisher>Association for Computational Linguistics</publisher>
-        <url>http://www.aclweb.org/anthology/W03-1727</url>
-        <year>2003</year>
-   </paper>
-
-   <paper id="1728">
-        <title><fixed-case>C</fixed-case>hinese Word Segmentation as <fixed-case>LMR</fixed-case> Tagging</title>
-        <author><first>Nianwen</first><last>Xue</last></author>
-        <author><first>Libin</first><last>Shen</last></author>
-        <address>Sapporo, Japan</address>
-        <bibkey>xue-shen:2003:SIGHAN</bibkey>
-        <bibtype>inproceedings</bibtype>
-        <booktitle>Proceedings of the Second <fixed-case>SIGHAN</fixed-case> Workshop on <fixed-case>C</fixed-case>hinese Language Processing</booktitle>
-        <doi>10.3115/1119250.1119278</doi>
-        <month>July</month>
-        <pages>176–179</pages>
-        <publisher>Association for Computational Linguistics</publisher>
-        <url>http://www.aclweb.org/anthology/W03-1728</url>
-        <year>2003</year>
-   </paper>
-
-   <paper id="1729">
-        <title><fixed-case>SYSTRAN</fixed-case>’s <fixed-case>C</fixed-case>hinese Word Segmentation</title>
-        <author><first>Jin</first><last>Yang</last></author>
-        <author><first>Jean</first><last>Senellart</last></author>
-        <author><first>Remi</first><last>Zajac</last></author>
-        <address>Sapporo, Japan</address>
-        <bibkey>yang-senellart-zajac:2003:SIGHAN</bibkey>
-        <bibtype>inproceedings</bibtype>
-        <booktitle>Proceedings of the Second <fixed-case>SIGHAN</fixed-case> Workshop on <fixed-case>C</fixed-case>hinese Language Processing</booktitle>
-        <doi>10.3115/1119250.1119279</doi>
-        <month>July</month>
-        <pages>180–183</pages>
-        <publisher>Association for Computational Linguistics</publisher>
-        <url>http://www.aclweb.org/anthology/W03-1729</url>
-        <year>2003</year>
-   </paper>
-
-   <paper id="1730">
-        <title><fixed-case>HHMM</fixed-case>-based <fixed-case>C</fixed-case>hinese Lexical Analyzer <fixed-case>ICTCLAS</fixed-case></title>
-        <author><first>Hua-Ping</first><last>Zhang</last></author>
-        <author><first>Hong-Kui</first><last>Yu</last></author>
-        <author><first>De-Yi</first><last>Xiong</last></author>
-        <author><first>Qun</first><last>Liu</last></author>
-        <address>Sapporo, Japan</address>
-        <bibkey>zhang-EtAl:2003:SIGHAN</bibkey>
-        <bibtype>inproceedings</bibtype>
-        <booktitle>Proceedings of the Second <fixed-case>SIGHAN</fixed-case> Workshop on <fixed-case>C</fixed-case>hinese Language Processing</booktitle>
-        <doi>10.3115/1119250.1119280</doi>
-        <month>July</month>
-        <pages>184–187</pages>
-        <publisher>Association for Computational Linguistics</publisher>
-        <url>http://www.aclweb.org/anthology/W03-1730</url>
-        <year>2003</year>
-   </paper>
-
-   <paper id="1731">
-        <title>Chunking-based <fixed-case>C</fixed-case>hinese Word Tokenization</title>
-        <author><first>GuoDong</first><last>Zhou</last></author>
-        <address>Sapporo, Japan</address>
-        <bibkey>zhou:2003:SIGHAN</bibkey>
-        <bibtype>inproceedings</bibtype>
-        <booktitle>Proceedings of the Second <fixed-case>SIGHAN</fixed-case> Workshop on <fixed-case>C</fixed-case>hinese Language Processing</booktitle>
-        <doi>10.3115/1119250.1119281</doi>
-        <month>July</month>
-        <pages>188–191</pages>
-        <publisher>Association for Computational Linguistics</publisher>
-        <url>http://www.aclweb.org/anthology/W03-1731</url>
-        <year>2003</year>
-   </paper>
-
-   <paper id="1800">
-        <title>Proceedings of the <fixed-case>ACL</fixed-case> 2003 Workshop on Multiword Expressions: Analysis, Acquisition and Treatment</title>
-   </paper>
-
-   <paper id="1801">
-        <title>Complex Structuring of Term Variants for Question Answering</title>
-        <author><first>James</first><last>Dowdall</last></author>
-        <author><first>Fabio</first><last>Rinaldi</last></author>
-        <author><first>Fidelia</first><last>Ibekwe-SanJuan</last></author>
-        <author><first>Eric</first><last>SanJuan</last></author>
-        <address>Sapporo, Japan</address>
-        <bibkey>dowdall-EtAl:2003:MWE</bibkey>
-        <bibtype>inproceedings</bibtype>
-        <booktitle>Proceedings of the <fixed-case>ACL</fixed-case> 2003 Workshop on Multiword Expressions: Analysis, Acquisition and Treatment</booktitle>
-        <doi>10.3115/1119282.1119283</doi>
-        <month>July</month>
-        <pages>1–8</pages>
-        <publisher>Association for Computational Linguistics</publisher>
-        <url>http://www.aclweb.org/anthology/W03-1801</url>
-        <year>2003</year>
-   </paper>
-
-   <paper id="1802">
-        <title>Conceptual Structuring through Term Variations</title>
-        <author><first>Béatrice</first><last>Daille</last></author>
-        <address>Sapporo, Japan</address>
-        <bibkey>daille:2003:MWE</bibkey>
-        <bibtype>inproceedings</bibtype>
-        <booktitle>Proceedings of the <fixed-case>ACL</fixed-case> 2003 Workshop on Multiword Expressions: Analysis, Acquisition and Treatment</booktitle>
-        <doi>10.3115/1119282.1119284</doi>
-        <month>July</month>
-        <pages>9–16</pages>
-        <publisher>Association for Computational Linguistics</publisher>
-        <url>http://www.aclweb.org/anthology/W03-1802</url>
-        <year>2003</year>
-   </paper>
-
-   <paper id="1803">
-        <title>Noun-Noun Compound Machine Translation A Feasibility Study on Shallow Processing</title>
-        <author><first>Takaaki</first><last>Tanaka</last></author>
-        <author><first>Timothy</first><last>Baldwin</last></author>
-        <address>Sapporo, Japan</address>
-        <bibkey>tanaka-baldwin:2003:MWE</bibkey>
-        <bibtype>inproceedings</bibtype>
-        <booktitle>Proceedings of the <fixed-case>ACL</fixed-case> 2003 Workshop on Multiword Expressions: Analysis, Acquisition and Treatment</booktitle>
-        <doi>10.3115/1119282.1119285</doi>
-        <month>July</month>
-        <pages>17–24</pages>
-        <publisher>Association for Computational Linguistics</publisher>
-        <url>http://www.aclweb.org/anthology/W03-1803</url>
-        <year>2003</year>
-   </paper>
-
-   <paper id="1804">
-        <title>Using Masks, Suffix Array-based Data Structures and Multidimensional Arrays to Compute Positional Ngram Statistics from Corpora</title>
-        <author><first>Alexandre</first><last>Gil</last></author>
-        <author><first>Gaël</first><last>Dias</last></author>
-        <address>Sapporo, Japan</address>
-        <bibkey>gil-dias:2003:MWE</bibkey>
-        <bibtype>inproceedings</bibtype>
-        <booktitle>Proceedings of the <fixed-case>ACL</fixed-case> 2003 Workshop on Multiword Expressions: Analysis, Acquisition and Treatment</booktitle>
-        <doi>10.3115/1119282.1119286</doi>
-        <month>July</month>
-        <pages>25–32</pages>
-        <publisher>Association for Computational Linguistics</publisher>
-        <url>http://www.aclweb.org/anthology/W03-1804</url>
-        <year>2003</year>
-   </paper>
-
-   <paper id="1805">
-        <title>A Language Model Approach to Keyphrase Extraction</title>
-        <author><first>Takashi</first><last>Tomokiyo</last></author>
-        <author><first>Matthew</first><last>Hurst</last></author>
-        <address>Sapporo, Japan</address>
-        <bibkey>tomokiyo-hurst:2003:MWE</bibkey>
-        <bibtype>inproceedings</bibtype>
-        <booktitle>Proceedings of the <fixed-case>ACL</fixed-case> 2003 Workshop on Multiword Expressions: Analysis, Acquisition and Treatment</booktitle>
-        <doi>10.3115/1119282.1119287</doi>
-        <month>July</month>
-        <pages>33–40</pages>
-        <publisher>Association for Computational Linguistics</publisher>
-        <url>http://www.aclweb.org/anthology/W03-1805</url>
-        <year>2003</year>
-   </paper>
-
-   <paper id="1806">
-        <title>Multiword Unit Hybrid Extraction</title>
-        <author><first>Gaël</first><last>Dias</last></author>
-        <address>Sapporo, Japan</address>
-        <bibkey>dias:2003:MWE</bibkey>
-        <bibtype>inproceedings</bibtype>
-        <booktitle>Proceedings of the <fixed-case>ACL</fixed-case> 2003 Workshop on Multiword Expressions: Analysis, Acquisition and Treatment</booktitle>
-        <doi>10.3115/1119282.1119288</doi>
-        <month>July</month>
-        <pages>41–48</pages>
-        <publisher>Association for Computational Linguistics</publisher>
-        <url>http://www.aclweb.org/anthology/W03-1806</url>
-        <year>2003</year>
-   </paper>
-
-   <paper id="1807">
-        <title>Extracting Multiword Expressions with A Semantic Tagger</title>
-        <author><first>Scott S. L.</first><last>Piao</last></author>
-        <author><first>Paul</first><last>Rayson</last></author>
-        <author><first>Dawn</first><last>Archer</last></author>
-        <author><first>Andrew</first><last>Wilson</last></author>
-        <author><first>Tony</first><last>McEnery</last></author>
-        <address>Sapporo, Japan</address>
-        <bibkey>piao-EtAl:2003:MWE</bibkey>
-        <bibtype>inproceedings</bibtype>
-        <booktitle>Proceedings of the <fixed-case>ACL</fixed-case> 2003 Workshop on Multiword Expressions: Analysis, Acquisition and Treatment</booktitle>
-        <doi>10.3115/1119282.1119289</doi>
-        <month>July</month>
-        <pages>49–56</pages>
-        <publisher>Association for Computational Linguistics</publisher>
-        <url>http://www.aclweb.org/anthology/W03-1807</url>
-        <year>2003</year>
-   </paper>
-
-   <paper id="1808">
-        <title>Verb-Particle Constructions and Lexical Resources</title>
-        <author><first>Aline</first><last>Villavicencio</last></author>
-        <address>Sapporo, Japan</address>
-        <bibkey>villavicencio:2003:MWE</bibkey>
-        <bibtype>inproceedings</bibtype>
-        <booktitle>Proceedings of the <fixed-case>ACL</fixed-case> 2003 Workshop on Multiword Expressions: Analysis, Acquisition and Treatment</booktitle>
-        <doi>10.3115/1119282.1119290</doi>
-        <month>July</month>
-        <pages>57–64</pages>
-        <publisher>Association for Computational Linguistics</publisher>
-        <url>http://www.aclweb.org/anthology/W03-1808</url>
-        <year>2003</year>
-   </paper>
-
-   <paper id="1809">
-        <title>A Statistical Approach to the Semantics of Verb-Particles</title>
-        <author><first>Colin</first><last>Bannard</last></author>
-        <author><first>Timothy</first><last>Baldwin</last></author>
-        <author><first>Alex</first><last>Lascarides</last></author>
-        <address>Sapporo, Japan</address>
-        <bibkey>bannard-baldwin-lascarides:2003:MWE</bibkey>
-        <bibtype>inproceedings</bibtype>
-        <booktitle>Proceedings of the <fixed-case>ACL</fixed-case> 2003 Workshop on Multiword Expressions: Analysis, Acquisition and Treatment</booktitle>
-        <doi>10.3115/1119282.1119291</doi>
-        <month>July</month>
-        <pages>65–72</pages>
-        <publisher>Association for Computational Linguistics</publisher>
-        <url>http://www.aclweb.org/anthology/W03-1809</url>
-        <year>2003</year>
-   </paper>
-
-   <paper id="1810">
-        <title>Detecting a Continuum of Compositionality in Phrasal Verbs</title>
-        <author><first>Diana</first><last>McCarthy</last></author>
-        <author><first>Bill</first><last>Keller</last></author>
-        <author><first>John</first><last>Carroll</last></author>
-        <address>Sapporo, Japan</address>
-        <bibkey>mccarthy-keller-carroll:2003:MWE</bibkey>
-        <bibtype>inproceedings</bibtype>
-        <booktitle>Proceedings of the <fixed-case>ACL</fixed-case> 2003 Workshop on Multiword Expressions: Analysis, Acquisition and Treatment</booktitle>
-        <doi>10.3115/1119282.1119292</doi>
-        <month>July</month>
-        <pages>73–80</pages>
-        <publisher>Association for Computational Linguistics</publisher>
-        <url>http://www.aclweb.org/anthology/W03-1810</url>
-        <year>2003</year>
-   </paper>
-
-   <paper id="1811">
-        <title>A Disambiguation Method for <fixed-case>J</fixed-case>apanese Compound Verbs</title>
-        <author><first>Kiyoko</first><last>Uchiyama</last></author>
-        <author><first>Shun</first><last>Ishizaki</last></author>
-        <address>Sapporo, Japan</address>
-        <bibkey>uchiyama-ishizaki:2003:MWE</bibkey>
-        <bibtype>inproceedings</bibtype>
-        <booktitle>Proceedings of the <fixed-case>ACL</fixed-case> 2003 Workshop on Multiword Expressions: Analysis, Acquisition and Treatment</booktitle>
-        <doi>10.3115/1119282.1119293</doi>
-        <month>July</month>
-        <pages>81–88</pages>
-        <publisher>Association for Computational Linguistics</publisher>
-        <url>http://www.aclweb.org/anthology/W03-1811</url>
-        <year>2003</year>
-   </paper>
-
-   <paper id="1812">
-        <title>An Empirical Model of Multiword Expression Decomposability</title>
-        <author><first>Timothy</first><last>Baldwin</last></author>
-        <author><first>Colin</first><last>Bannard</last></author>
-        <author><first>Takaaki</first><last>Tanaka</last></author>
-        <author><first>Dominic</first><last>Widdows</last></author>
-        <address>Sapporo, Japan</address>
-        <bibkey>baldwin-EtAl:2003:MWE</bibkey>
-        <bibtype>inproceedings</bibtype>
-        <booktitle>Proceedings of the <fixed-case>ACL</fixed-case> 2003 Workshop on Multiword Expressions: Analysis, Acquisition and Treatment</booktitle>
-        <doi>10.3115/1119282.1119294</doi>
-        <month>July</month>
-        <pages>89–96</pages>
-        <publisher>Association for Computational Linguistics</publisher>
-        <url>http://www.aclweb.org/anthology/W03-1812</url>
-        <year>2003</year>
-   </paper>
-
-   <paper id="1813">
-        <title>Licensing Complex Prepositions via Lexical Constraints</title>
-        <author><first>Beata</first><last>Trawinski</last></author>
-        <address>Sapporo, Japan</address>
-        <bibkey>trawinski:2003:MWE</bibkey>
-        <bibtype>inproceedings</bibtype>
-        <booktitle>Proceedings of the <fixed-case>ACL</fixed-case> 2003 Workshop on Multiword Expressions: Analysis, Acquisition and Treatment</booktitle>
-        <doi>10.3115/1119282.1119295</doi>
-        <month>July</month>
-        <pages>97–104</pages>
-        <publisher>Association for Computational Linguistics</publisher>
-        <url>http://www.aclweb.org/anthology/W03-1813</url>
-        <year>2003</year>
-   </paper>
-
-   <paper id="1900">
-        <title>Proceedings of the <fixed-case>ACL</fixed-case> 2003 Workshop on Linguistic Annotation: Getting the Model Right</title>
-   </paper>
-
-   <paper id="1901">
-        <title>Outline of the International Standard Linguistic Annotation Framework</title>
-        <author><first>Nancy</first><last>Ide</last></author>
-        <author><first>Laurent</first><last>Romary</last></author>
-        <address>Sapporo, Japan</address>
-        <bibkey>ide-romary:2003:LingAnnot</bibkey>
-        <bibtype>inproceedings</bibtype>
-        <booktitle>Proceedings of <fixed-case>ACL</fixed-case> 2003 Workshop on Linguistic Annotation: Getting the Model Right</booktitle>
-        <doi>10.3115/1119296.1119297</doi>
-        <month>July</month>
-        <pages>1–5</pages>
-        <publisher>Association for Computational Linguistics</publisher>
-        <url>http://www.aclweb.org/anthology/W03-1901</url>
-        <year>2003</year>
-   </paper>
-
-   <paper id="1902">
-        <title>From Concrete to Virtual Annotation Mark-up Language: The Case of <fixed-case>COMMO</fixed-case>n-<fixed-case>REF</fixed-case>s</title>
-        <author><first>Renata</first><last>Vieira</last></author>
-        <author><first>Caroline</first><last>Gasperin</last></author>
-        <author><first>Rodrigo</first><last>Goulart</last></author>
-        <author><first>Susanne</first><last>Salmon-Alt</last></author>
-        <address>Sapporo, Japan</address>
-        <bibkey>vieira-EtAl:2003:LingAnnot</bibkey>
-        <bibtype>inproceedings</bibtype>
-        <booktitle>Proceedings of <fixed-case>ACL</fixed-case> 2003 Workshop on Linguistic Annotation: Getting the Model Right</booktitle>
-        <doi>10.3115/1119296.1119298</doi>
-        <month>July</month>
-        <pages>6–13</pages>
-        <publisher>Association for Computational Linguistics</publisher>
-        <url>http://www.aclweb.org/anthology/W03-1902</url>
-        <year>2003</year>
-   </paper>
-
-   <paper id="1903">
-        <title>Ontology-based Linguistic Annotation</title>
-        <author><first>Philipp</first><last>Cimiano</last></author>
-        <author><first>Siegfried</first><last>Handschuh</last></author>
-        <address>Sapporo, Japan</address>
-        <bibkey>cimiano-handschuh:2003:LingAnnot</bibkey>
-        <bibtype>inproceedings</bibtype>
-        <booktitle>Proceedings of <fixed-case>ACL</fixed-case> 2003 Workshop on Linguistic Annotation: Getting the Model Right</booktitle>
-        <doi>10.3115/1119296.1119299</doi>
-        <month>July</month>
-        <pages>14–21</pages>
-        <publisher>Association for Computational Linguistics</publisher>
-        <url>http://www.aclweb.org/anthology/W03-1903</url>
-        <year>2003</year>
-   </paper>
-
-   <paper id="1904">
-        <title>Putting <fixed-case>F</fixed-case>rame<fixed-case>N</fixed-case>et Data into the <fixed-case>ISO</fixed-case> Linguistic Annotation Framework</title>
-        <author><first>Srinivas</first><last>Narayanan</last></author>
-        <author><first>Miriam R. L.</first><last>Petruck</last></author>
-        <author><first>Collin F.</first><last>Baker</last></author>
-        <author><first>Charles J.</first><last>Fillmore</last></author>
-        <address>Sapporo, Japan</address>
-        <bibkey>narayanan-EtAl:2003:LingAnnot</bibkey>
-        <bibtype>inproceedings</bibtype>
-        <booktitle>Proceedings of <fixed-case>ACL</fixed-case> 2003 Workshop on Linguistic Annotation: Getting the Model Right</booktitle>
-        <doi>10.3115/1119296.1119300</doi>
-        <month>July</month>
-        <pages>22–29</pages>
-        <publisher>Association for Computational Linguistics</publisher>
-        <url>http://www.aclweb.org/anthology/W03-1904</url>
-        <year>2003</year>
-   </paper>
-
-   <paper id="1905">
-        <title><fixed-case>RDF</fixed-case> Instantiation of <fixed-case>ISLE</fixed-case>/<fixed-case>MILE</fixed-case> Lexical Entries</title>
-        <author><first>Nancy</first><last>Ide</last></author>
-        <author><first>Alessandro</first><last>Lenci</last></author>
-        <author><first>Nicoletta</first><last>Calzolari</last></author>
-        <address>Sapporo, Japan</address>
-        <bibkey>ide-lenci-calzolari:2003:LingAnnot</bibkey>
-        <bibtype>inproceedings</bibtype>
-        <booktitle>Proceedings of <fixed-case>ACL</fixed-case> 2003 Workshop on Linguistic Annotation: Getting the Model Right</booktitle>
-        <doi>10.3115/1119296.1119301</doi>
-        <month>July</month>
-        <pages>30–37</pages>
-        <publisher>Association for Computational Linguistics</publisher>
-        <url>http://www.aclweb.org/anthology/W03-1905</url>
-        <year>2003</year>
-   </paper>
-
-   <paper id="1906">
-        <title><fixed-case>P</fixed-case>armenides: An Opportunity for ISO TC37 SC4?</title>
-        <author><first>Fabio</first><last>Rinaldi</last></author>
-        <author><first>James</first><last>Dowdall</last></author>
-        <author><first>Michael</first><last>Hess</last></author>
-        <author><first>Kaarel</first><last>Kaljurand</last></author>
-        <author><first>Andreas</first><last>Persidis</last></author>
-        <address>Sapporo, Japan</address>
-        <bibkey>rinaldi-EtAl:2003:LingAnnot</bibkey>
-        <bibtype>inproceedings</bibtype>
-        <booktitle>Proceedings of <fixed-case>ACL</fixed-case> 2003 Workshop on Linguistic Annotation: Getting the Model Right</booktitle>
-        <doi>10.3115/1119296.1119302</doi>
-        <month>July</month>
-        <pages>38–46</pages>
-        <publisher>Association for Computational Linguistics</publisher>
-        <url>http://www.aclweb.org/anthology/W03-1906</url>
-        <year>2003</year>
-   </paper>
-
-   <paper id="2000">
-        <title>Proceedings of the <fixed-case>ACL</fixed-case>-2003 Workshop on Patent Corpus Processing</title>
-   </paper>
-
-   <paper id="2001">
-        <title>A Patent Document Retrieval System Addressing Both Semantic and Syntactic Properties</title>
-        <author><first>Liang</first><last>Chen</last></author>
-        <author><first>Naoyuki</first><last>Tokuda</last></author>
-        <author><first>Hisahiro</first><last>Adachi</last></author>
-        <address>, </address>
-        <bibkey>chen-tokuda-adachi:2003:PATENT</bibkey>
-        <bibtype>inproceedings</bibtype>
-        <doi>10.3115/1119303.1119304</doi>
-        <month>July</month>
-        <pages>1–6</pages>
-        <publisher>Association for Computational Linguistics</publisher>
-        <url>http://www.aclweb.org/anthology/W03-2001</url>
-        <year>2003</year>
-   </paper>
-
-   <paper id="2002">
-        <title>Intelligent Patent Analysis through the Use of a Neural Network: Experiment of Multi-Viewpoint Analysis with the <fixed-case>M</fixed-case>ulti<fixed-case>SOM</fixed-case> Model</title>
-        <author><first>Jean-Charles</first><last>Lamirel</last></author>
-        <author><first>Shadi Al</first><last>Shehabi</last></author>
-        <author><first>Martial</first><last>Hoffmann</last></author>
-        <author><first>Claire</first><last>Francois</last></author>
-        <address>Sapporo, Japan</address>
-        <bibkey>lamirel-EtAl:2003:PATENT</bibkey>
-        <bibtype>inproceedings</bibtype>
-        <booktitle>Proceedings of the <fixed-case>ACL</fixed-case> 2003 Workshop on Patent Corpus Processing</booktitle>
-        <doi>10.3115/1119303.1119305</doi>
-        <month>July</month>
-        <pages>7–23</pages>
-        <publisher>Association for Computational Linguistics</publisher>
-        <url>http://www.aclweb.org/anthology/W03-2002</url>
-        <year>2003</year>
-   </paper>
-
-   <paper id="2003">
-        <title>Overview of Patent Retrieval Task at <fixed-case>NTCIR</fixed-case>-3</title>
-        <author><first>Makoto</first><last>Iwayama</last></author>
-        <author><first>Atsushi</first><last>Fujii</last></author>
-        <author><first>Noriko</first><last>Kando</last></author>
-        <author><first>Akihiko</first><last>Takano</last></author>
-        <address>Sapporo, Japan</address>
-        <bibkey>iwayama-EtAl:2003:PATENT</bibkey>
-        <bibtype>inproceedings</bibtype>
-        <booktitle>Proceedings of the <fixed-case>ACL</fixed-case> 2003 Workshop on Patent Corpus Processing</booktitle>
-        <doi>10.3115/1119303.1119306</doi>
-        <month>July</month>
-        <pages>24–32</pages>
-        <publisher>Association for Computational Linguistics</publisher>
-        <url>http://www.aclweb.org/anthology/W03-2003</url>
-        <year>2003</year>
-   </paper>
-
-   <paper id="2004">
-        <title>Pseudo Relevance Feedback Method based on <fixed-case>T</fixed-case>aylor Expansion of Retrieval Function in <fixed-case>NTCIR</fixed-case>-3 Patent Retrieval Task</title>
-        <author><first>Kazuaki</first><last>Kishida</last></author>
-        <address>Sapporo, Japan</address>
-        <bibkey>kishida:2003:PATENT</bibkey>
-        <bibtype>inproceedings</bibtype>
-        <booktitle>Proceedings of the <fixed-case>ACL</fixed-case> 2003 Workshop on Patent Corpus Processing</booktitle>
-        <doi>10.3115/1119303.1119307</doi>
-        <month>July</month>
-        <pages>33–40</pages>
-        <publisher>Association for Computational Linguistics</publisher>
-        <url>http://www.aclweb.org/anthology/W03-2004</url>
-        <year>2003</year>
-   </paper>
-
-   <paper id="2005">
-        <title>Term Distillation in Patent Retrieval</title>
-        <author><first>Hideo</first><last>Itoh</last></author>
-        <author><first>Hiroko</first><last>Mano</last></author>
-        <author><first>Yasushi</first><last>Ogawa</last></author>
-        <address>Sapporo, Japan</address>
-        <bibkey>itoh-mano-ogawa:2003:PATENT</bibkey>
-        <bibtype>inproceedings</bibtype>
-        <booktitle>Proceedings of the <fixed-case>ACL</fixed-case> 2003 Workshop on Patent Corpus Processing</booktitle>
-        <doi>10.3115/1119303.1119308</doi>
-        <month>July</month>
-        <pages>41–45</pages>
-        <publisher>Association for Computational Linguistics</publisher>
-        <url>http://www.aclweb.org/anthology/W03-2005</url>
-        <year>2003</year>
-   </paper>
-
-   <paper id="2006">
-        <title>Can Text Analysis Tell us Something about Technology Progress?</title>
-        <author><first>Khurshid</first><last>Ahmad</last></author>
-        <author><first>AbdulMohsen</first><last>Al-Thubaity</last></author>
-        <address>Sapporo, Japan</address>
-        <bibkey>ahmad-al-thubaity:2003:PATENT</bibkey>
-        <bibtype>inproceedings</bibtype>
-        <booktitle>Proceedings of the <fixed-case>ACL</fixed-case> 2003 Workshop on Patent Corpus Processing</booktitle>
-        <doi>10.3115/1119303.1119309</doi>
-        <month>July</month>
-        <pages>46–55</pages>
-        <publisher>Association for Computational Linguistics</publisher>
-        <url>http://www.aclweb.org/anthology/W03-2006</url>
-        <year>2003</year>
-   </paper>
-
-   <paper id="2007">
-        <title>Patent Claim Processing for Readability - Structure Analysis and Term Explanation</title>
-        <author><first>Akihiro</first><last>Shinmori</last></author>
-        <author><first>Manabu</first><last>Okumura</last></author>
-        <author><first>Yuzo</first><last>Marukawa</last></author>
-        <author><first>Makoto</first><last>Iwayama</last></author>
-        <address>Sapporo, Japan</address>
-        <bibkey>shinmori-EtAl:2003:PATENT</bibkey>
-        <bibtype>inproceedings</bibtype>
-        <booktitle>Proceedings of the <fixed-case>ACL</fixed-case> 2003 Workshop on Patent Corpus Processing</booktitle>
-        <doi>10.3115/1119303.1119310</doi>
-        <month>July</month>
-        <pages>56–65</pages>
-        <publisher>Association for Computational Linguistics</publisher>
-        <url>http://www.aclweb.org/anthology/W03-2007</url>
-        <year>2003</year>
-   </paper>
-
-   <paper id="2008">
-        <title>Natural Language Analysis of Patent Claims</title>
-        <author><first>Svetlana</first><last>Sheremetyeva</last></author>
-        <address>Sapporo, Japan</address>
-        <bibkey>sheremetyeva:2003:PATENT</bibkey>
-        <bibtype>inproceedings</bibtype>
-        <booktitle>Proceedings of the <fixed-case>ACL</fixed-case> 2003 Workshop on Patent Corpus Processing</booktitle>
-        <doi>10.3115/1119303.1119311</doi>
-        <month>July</month>
-        <pages>66–73</pages>
-        <publisher>Association for Computational Linguistics</publisher>
-        <url>http://www.aclweb.org/anthology/W03-2008</url>
-        <year>2003</year>
-   </paper>
-
-   <paper id="2100">
-        <title>Proceedings of the Fourth <fixed-case>SIG</fixed-case>dial Workshop of Discourse and Dialogue</title>
-   </paper>
-
-   <paper id="2101">
-        <title>Understanding Information Graphics: A Discourse-Level Problem</title>
-        <author><first>Sandra</first><last>Carberry</last></author>
-        <author><first>Stephanie</first><last>Elzer</last></author>
-        <author><first>Nancy</first><last>Green</last></author>
-        <author><first>Kathleen</first><last>McCoy</last></author>
-        <author><first>Daniel</first><last>Chester</last></author>
-        <bibkey>Carberry-etAl:2003:SIGDIAL</bibkey>
-        <bibtype>inproceedings</bibtype>
-        <booktitle>Proceedings of the Fourth <fixed-case>SIG</fixed-case>dial Workshop on Discourse and Dialogue</booktitle>
-        <pages>1–12</pages>
-        <url>http://www.aclweb.org/anthology/W03-2101</url>
-        <year>2003</year>
-   </paper>      
-
-   <paper id="2102">
-        <title>Annotating Opinions in the World Press</title>
-        <author><first>Theresa</first><last>Wilson</last></author>
-        <author><first>Janyce</first><last>Wiebe</last></author>
-        <bibkey>Wilson-Wiebe:2003:SIGDIAL</bibkey>
-        <bibtype>inproceedings</bibtype>
-        <booktitle>Proceedings of the Fourth <fixed-case>SIG</fixed-case>dial Workshop on Discourse and Dialogue</booktitle>
-        <pages>13–22</pages>
-        <url>http://www.aclweb.org/anthology/W03-2102</url>
-        <year>2003</year>
-   </paper>
-    
-   <paper id="2103">
-        <title>Answering Clarification Questions</title>
-        <author><first>Matthew</first><last>Purver</last></author>
-        <author><first>Patrick G.T.</first><last>Healey</last></author>
-        <author><first>James</first><last>King</last></author>
-        <author><first>Jonathan</first><last>Ginzburg</last></author>
-        <author><first>Greg J.</first><last>Mills</last></author>
-        <bibkey>Purver-etAl:2003:SIGDIAL</bibkey>
-        <bibtype>inproceedings</bibtype>
-        <booktitle>Proceedings of the Fourth <fixed-case>SIG</fixed-case>dial Workshop on Discourse and Dialogue</booktitle>
-        <pages>23–33</pages>
-        <url>http://www.aclweb.org/anthology/W03-2103</url>
-        <year>2003</year>
-   </paper>
-      
-   <paper id="2104">
-        <title>An Information-theoretic Approach for Argument Interpretation</title>
-        <author><first>Sarah</first><last>George</last></author>
-        <author><first>Ingrid</first><last>Zukerman</last></author>
-        <bibkey>George-Zukerman:2003:SIGDIAL</bibkey>
-        <bibtype>inproceedings</bibtype>
-        <booktitle>Proceedings of the Fourth <fixed-case>SIG</fixed-case>dial Workshop on Discourse and Dialogue</booktitle>
-        <pages>44–52</pages>
-        <url>http://www.aclweb.org/anthology/W03-2104</url>
-        <year>2003</year>
-   </paper>
-      
-   <paper id="2105">
-        <title>Conversational inferences: the hard way and the easy way</title>
-        <author><first>Yukiko</first><last>Kawaguchi</last></author>
-        <bibkey>Kawaguchi:2003:SIGDIAL</bibkey>
-        <bibtype>inproceedings</bibtype>
-        <booktitle>Proceedings of the Fourth <fixed-case>SIG</fixed-case>dial Workshop on Discourse and Dialogue</booktitle>
-        <pages>53–61</pages>
-        <url>http://www.aclweb.org/anthology/W03-2105</url>
-        <year>2003</year>
-   </paper>
-    
-   <paper id="2106">
-        <title>The interpretation of non-sentential utterances in dialogue</title>
-        <author><first>David</first><last>Schlangen</last></author>
-        <author><first>Alex</first><last>Lascarides</last></author>
-        <bibkey>Schlangen-etAl:2003:SIGDIAL</bibkey>
-        <bibtype>inproceedings</bibtype>
-        <booktitle>Proceedings of the Fourth <fixed-case>SIG</fixed-case>dial Workshop on Discourse and Dialogue</booktitle>
-        <pages>62–71</pages>
-        <url>http://www.aclweb.org/anthology/W03-2106</url>
-        <year>2003</year>
-   </paper>
-      
-   <paper id="2107">
-        <title>Flexible Spoken Dialogue System based on User Models and Dynamic Generation of <fixed-case>V</fixed-case>oice<fixed-case>XML</fixed-case> Scripts</title>
-        <author><first>Kazunori</first><last>Komatani</last></author>
-        <author><first>Fumihiro</first><last>Adachi</last></author>
-        <author><first>Shinichi</first><last>Ueno</last></author>
-        <author><first>Tatsuya</first><last>Kawahara</last></author>
-        <author><first>Hiroshi G.</first><last>Okuno</last></author>
-        <bibkey>Komatani-etAl:2003:SIGDIAL</bibkey>
-        <bibtype>inproceedings</bibtype>
-        <booktitle>Proceedings of the Fourth <fixed-case>SIG</fixed-case>dial Workshop on Discourse and Dialogue</booktitle>
-        <pages>87–96</pages>
-        <url>http://www.aclweb.org/anthology/W03-2107</url>
-        <year>2003</year>
-   </paper>
-    
-   <paper id="2108">
-        <title>Building a New <fixed-case>I</fixed-case>nternet Chat System for Sharing Timing Information</title>
-        <author><first>Kanayo</first><last>Ogura</last></author>
-        <author><first>Takeshi</first><last>Masuda</last></author>
-        <author><first>Masato</first><last>Ishizaki</last></author>
-        <bibkey>Ogura-etAl:2003:SIGDIAL</bibkey>
-        <bibtype>inproceedings</bibtype>
-        <booktitle>Proceedings of the Fourth <fixed-case>SIG</fixed-case>dial Workshop on Discourse and Dialogue</booktitle>
-        <pages>97–104</pages>
-        <url>http://www.aclweb.org/anthology/W03-2108</url>
-        <year>2003</year>
-   </paper>
-      
-   <paper id="2109">
-        <title>Interpreter for Highly Portable Spoken Dialogue System</title>
-        <author><first>Masamitsu</first><last>Umeda</last></author>
-        <author><first>Satoru</first><last>Kogure</last></author>
-        <author><first>Seiichi</first><last>Nakagawa</last></author>
-        <bibkey>Umeda-etAl:2003:SIGDIAL</bibkey>
-        <bibtype>inproceedings</bibtype>
-        <booktitle>Proceedings of the Fourth <fixed-case>SIG</fixed-case>dial Workshop on Discourse and Dialogue</booktitle>
-        <pages>105–114</pages>
-        <url>http://www.aclweb.org/anthology/W03-2109</url>
-        <year>2003</year>
-   </paper>
-      
-   <paper id="2110">
-        <title>Spoken Dialogue for Virtual Advisers in a semi-immersive Command and Control environment</title>
-        <author><first>Dominique</first><last>Estival</last></author>
-        <author><first>Michael</first><last>Broughton</last></author>
-        <author><first>Andrew</first><last>Zschorn</last></author>
-        <author><first>Elizabeth</first><last>Pronger</last></author>
-        <bibkey>Estival-etAl:2003:SIGDIAL</bibkey>
-        <bibtype>inproceedings</bibtype>
-        <booktitle>Proceedings of the Fourth <fixed-case>SIG</fixed-case>dial Workshop on Discourse and Dialogue</booktitle>
-        <pages>125–134</pages>
-        <url>http://www.aclweb.org/anthology/W03-2110</url>
-        <year>2003</year>
-   </paper>
-      
-   <paper id="2111">
-        <title>Using Wizard-of-<fixed-case>O</fixed-case>z simulations to bootstrap Reinforcement - Learning based dialog management systems</title>
-        <author><first>Jason D.</first><last>Williams</last></author>
-        <author><first>Steve</first><last>Young</last></author>
-        <bibkey>Williams-Young:2003:SIGDIAL</bibkey>
-        <bibtype>inproceedings</bibtype>
-        <booktitle>Proceedings of the Fourth <fixed-case>SIG</fixed-case>dial Workshop on Discourse and Dialogue</booktitle>
-        <pages>135–139</pages>
-        <url>http://www.aclweb.org/anthology/W03-2111</url>
-        <year>2003</year>
-   </paper>
-      
-   <paper id="2112">
-        <title>Example-based Spoken Dialogue System using <fixed-case>WOZ</fixed-case> System Log</title>
-        <author><first>Hiroya</first><last>Murao</last></author>
-        <author><first>Nobuo</first><last>Kawaguchi</last></author>
-        <author><first>Shigeki</first><last>Matsubara</last></author>
-        <author><first>Yukiko</first><last>Yamaguchi</last></author>
-        <author><first>Yasuyoshi</first><last>Inagaki</last></author>
-        <bibkey>Murao-etAl:2003:SIGDIAL</bibkey>
-        <bibtype>inproceedings</bibtype>
-        <booktitle>Proceedings of the Fourth <fixed-case>SIG</fixed-case>dial Workshop on Discourse and Dialogue</booktitle>
-        <pages>140–148</pages>
-        <url>http://www.aclweb.org/anthology/W03-2112</url>
-        <year>2003</year>
-   </paper>
-      
-   <paper id="2113">
-        <title>Some empirical findings on dialogue management and domain ontologies in dialogue systems - Implications from an evaluation of <fixed-case>B</fixed-case>ird<fixed-case>Q</fixed-case>uest</title>
-        <author><first>Annika</first><last>Flycht-Eriksson</last></author>
-        <author><first>Arne</first><last>Jönsson</last></author>
-        <bibkey>FlychtEriksson-Joensson:2003:SIGDIAL</bibkey>
-        <bibtype>inproceedings</bibtype>
-        <booktitle>Proceedings of the Fourth <fixed-case>SIG</fixed-case>dial Workshop on Discourse and Dialogue</booktitle>
-        <pages>158–167</pages>
-        <url>http://www.aclweb.org/anthology/W03-2113</url>
-        <year>2003</year>
-   </paper>
-      
-   <paper id="2114">
-        <title>Managing Dialogue Interaction: A Multi-Layered Approach</title>
-        <author><first>Oliver</first><last>Lemon</last></author>
-        <author><first>Lawrence</first><last>Cavedon</last></author>
-        <author><first>Barbara</first><last>Kelly</last></author>
-        <bibkey>Lemon-etAl:2003:SIGDIAL</bibkey>
-        <bibtype>inproceedings</bibtype>
-        <booktitle>Proceedings of the Fourth <fixed-case>SIG</fixed-case>dial Workshop on Discourse and Dialogue</booktitle>
-        <pages>168–177</pages>
-        <url>http://www.aclweb.org/anthology/W03-2114</url>
-        <year>2003</year>
-   </paper>
-      
-   <paper id="2115">
-        <title>Ontology-based Contextual Coherence Scoring</title>
-        <author><first>Robert</first><last>Porzel</last></author>
-        <author><first>Iryna</first><last>Gurevych</last></author>
-        <author><first>Christof E.</first><last>Müller</last></author>
-        <bibkey>Porzel-etAl:2003:SIGDIAL</bibkey>
-        <bibtype>inproceedings</bibtype>
-        <booktitle>Proceedings of the Fourth <fixed-case>SIG</fixed-case>dial Workshop on Discourse and Dialogue</booktitle>
-        <pages>178–186</pages>
-        <url>http://www.aclweb.org/anthology/W03-2115</url>
-        <year>2003</year>
-   </paper>
-      
-   <paper id="2116">
-        <title>An Annotation Tool for Multimodal Dialogue Corpora using Global Document Annotation</title>
-        <author><first>Kazunari</first><last>Ito</last></author>
-        <author><first>Hiroaki</first><last>Saito</last></author>
-        <bibkey>Ito-Saito:2003:SIGDIAL</bibkey>
-        <bibtype>inproceedings</bibtype>
-        <booktitle>Proceedings of the Fourth <fixed-case>SIG</fixed-case>dial Workshop on Discourse and Dialogue</booktitle>
-        <pages>192–197</pages>
-        <url>http://www.aclweb.org/anthology/W03-2116</url>
-        <year>2003</year>
-   </paper>
-      
-   <paper id="2117">
-        <title>Multi-Level Annotation in <fixed-case>MMAX</fixed-case></title>
-        <author><first>Christoph</first><last>Müller</last></author>
-        <author><first>Michael</first><last>Strube</last></author>
-        <bibkey>Mueller-Strube:2003:SIGDIAL</bibkey>
-        <bibtype>inproceedings</bibtype>
-        <booktitle>Proceedings of the Fourth <fixed-case>SIG</fixed-case>dial Workshop on Discourse and Dialogue</booktitle>
-        <pages>198–207</pages>
-        <url>http://www.aclweb.org/anthology/W03-2117</url>
-        <year>2003</year>
-   </paper>
-      
-   <paper id="2118">
-        <title>Domain Specific Speech Acts for Spoken Language Translation</title>
-        <author><first>Lori</first><last>Levin</last></author>
-        <author><first>Chad</first><last>Langley</last></author>
-        <author><first>Alon</first><last>Lavie</last></author>
-        <author><first>Donna</first><last>Gates</last></author>
-        <author><first>Dorcas</first><last>Wallace</last></author>
-        <author><first>Kay</first><last>Peterson</last></author>
-        <bibkey>Levin-etAl:2003:SIGDIAL</bibkey>
-        <bibtype>inproceedings</bibtype>
-        <booktitle>Proceedings of the Fourth <fixed-case>SIG</fixed-case>dial Workshop on Discourse and Dialogue</booktitle>
-        <pages>208–217</pages>
-        <url>http://www.aclweb.org/anthology/W03-2118</url>
-        <year>2003</year>
-   </paper>
-      
-   <paper id="2119">
-        <title>Turn-taking in Graphical Communication: an exploratory study </title>
-        <author><first>Atsue</first><last>Takeoka</last></author>
-        <author><first>Atsushi</first><last>Shimojima</last></author>
-        <author><first>Yasuhiro</first><last>Katagiri</last></author>
-        <bibkey>Takeoka-etAl:2003:SIGDIAL</bibkey>
-        <bibtype>inproceedings</bibtype>
-        <booktitle>Proceedings of the Fourth <fixed-case>SIG</fixed-case>dial Workshop on Discourse and Dialogue</booktitle>
-        <pages>34–38</pages>
-        <url>http://www.aclweb.org/anthology/W03-2119</url>
-        <year>2003</year>
-   </paper>
-    
-   <paper id="2120">
-        <title><fixed-case>PAL</fixed-case>ink<fixed-case>A</fixed-case>: A highly customisable tool for discourse annotation </title>
-        <author><first>Constantin</first><last>Orăsan</last></author>
-        <bibkey>Orasan:2003:SIGDIAL</bibkey>
-        <bibtype>inproceedings</bibtype>
-        <booktitle>Proceedings of the Fourth <fixed-case>SIG</fixed-case>dial Workshop on Discourse and Dialogue</booktitle>
-        <pages>39–43</pages>
-        <url>http://www.aclweb.org/anthology/W03-2120</url>
-        <year>2003</year>
-   </paper>
-      
-   <paper id="2121">
-        <title>Speaker-independent context update rules for dialogue management </title>
-        <author><first>Samson</first><last>de Jager</last></author>
-        <author><first>Nick</first><last>Wright</last></author>
-        <author><first>Alistair</first><last>Knott</last></author>
-        <bibkey>DeJager-etAl:2003:SIGDIAL</bibkey>
-        <bibtype>inproceedings</bibtype>
-        <booktitle>Proceedings of the Fourth <fixed-case>SIG</fixed-case>dial Workshop on Discourse and Dialogue</booktitle>
-        <pages>72–78</pages>
-        <url>http://www.aclweb.org/anthology/W03-2121</url>
-        <year>2003</year>
-   </paper>
-      
-   <paper id="2122">
-        <title>A Method for Forming Mutual Beliefs for Communication through Human-robot Multi-modal Interaction </title>
-        <author><first>Naoto</first><last>Iwahashi</last></author>
-        <bibkey>Iwahashi:2003:SIGDIAL</bibkey>
-        <bibtype>inproceedings</bibtype>
-        <booktitle>Proceedings of the Fourth <fixed-case>SIG</fixed-case>dial Workshop on Discourse and Dialogue</booktitle>
-        <pages>79–86</pages>
-        <url>http://www.aclweb.org/anthology/W03-2122</url>
-        <year>2003</year>
-   </paper>
-      
-   <paper id="2123">
-        <title><fixed-case>DIPPER</fixed-case>: Description and Formalisation of an Information-State Update Dialogue System Architecture </title>
-        <author><first>Johan</first><last>Bos</last></author>
-        <author><first>Ewan</first><last>Klein</last></author>
-        <author><first>Oliver</first><last>Lemon</last></author>
-        <author><first>Tetsushi</first><last>Oka</last></author>
-        <bibkey>Bos-etAl:2003:SIGDIAL</bibkey>
-        <bibtype>inproceedings</bibtype>
-        <booktitle>Proceedings of the Fourth <fixed-case>SIG</fixed-case>dial Workshop on Discourse and Dialogue</booktitle>
-        <pages>115–124</pages>
-        <url>http://www.aclweb.org/anthology/W03-2123</url>
-        <year>2003</year>
-   </paper>
-      
-   <paper id="2124">
-        <title>Learning to Speak to a Spoken Language System: Vocabulary Convergence in Novice Users</title>
-        <author><first>Gina-Anne</first><last>Levow</last></author>
-        <bibkey>Levow:2003:SIGDIAL</bibkey>
-        <bibtype>inproceedings</bibtype>
-        <booktitle>Proceedings of the Fourth <fixed-case>SIG</fixed-case>dial Workshop on Discourse and Dialogue</booktitle>
-        <pages>149–153</pages>
-        <url>http://www.aclweb.org/anthology/W03-2124</url>
-        <year>2003</year>
-   </paper>
-      
-   <paper id="2125">
-        <title>A procedure assistant for astronauts in a functional programming architecture, with step previewing and spoken correction of dialogue moves</title>
-        <author><first>Gregory</first><last>Aist</last></author>
-        <author><first>Manny</first><last>Rayner</last></author>
-        <author><first>John</first><last>Dowding</last></author>
-        <author><first>Beth Ann</first><last>Hockey</last></author>
-        <author><first>Susana</first><last>Early</last></author>
-        <author><first>Jim</first><last>Hieronymus</last></author>
-        <bibkey>Aist-etAl:2003:SIGDIAL</bibkey>
-        <bibtype>inproceedings</bibtype>
-        <booktitle>Proceedings of the Fourth <fixed-case>SIG</fixed-case>dial Workshop on Discourse and Dialogue</booktitle>
-        <pages>154–157</pages>
-        <url>http://www.aclweb.org/anthology/W03-2125</url>
-        <year>2003</year>
-   </paper>
-      
-   <paper id="2126">
-        <title>Dialog Input Ranking in a Multi-Domain Environment Using Transferable Belief Model</title>
-        <author><first>Hong-I</first><last>Ng</last></author>
-        <author><first>Kim-Teng</first><last>Lua</last></author>
-        <bibkey>Ng-Lua:2003:SIGDIAL</bibkey>
-        <bibtype>inproceedings</bibtype>
-        <booktitle>Proceedings of the Fourth <fixed-case>SIG</fixed-case>dial Workshop on Discourse and Dialogue</booktitle>
-        <pages>187–191</pages>
-        <url>http://www.aclweb.org/anthology/W03-2126</url>
-        <year>2003</year>
-   </paper>
-      
-   <paper id="2127">
-        <title>Annotating emotion in dialogue</title>
-        <author><first>Richard</first><last>Craggs</last></author>
-        <author><first>Mary McGee</first><last>Wood</last></author>
-        <bibkey>Craggs-Woodl:2003:SIGDIAL</bibkey>
-        <bibtype>inproceedings</bibtype>
-        <booktitle>Proceedings of the Fourth <fixed-case>SIG</fixed-case>dial Workshop on Discourse and Dialogue</booktitle>
-        <pages>218–225</pages>
-        <url>http://www.aclweb.org/anthology/W03-2127</url>
-        <year>2003</year>
-   </paper>
-      
-   <paper id="2128">
-        <title>Developing a Typology of Dialogue Acts: Some Boundary Problems </title>
-        <author><first>Tiit</first><last>Hennoste</last></author>
-        <author><first>Mare</first><last>Koit</last></author>
-        <author><first>Andriela</first><last>Rääbis</last></author>
-        <author><first>Krista</first><last>Strandson</last></author>
-        <author><first>Maret</first><last>Valdisoo</last></author>
-        <author><first>Evely</first><last>Vutt</last></author>
-        <bibkey>Hennoste-etAl:2003:SIGDIAL</bibkey>
-        <bibtype>inproceedings</bibtype>
-        <booktitle>Proceedings of the Fourth <fixed-case>SIG</fixed-case>dial Workshop on Discourse and Dialogue</booktitle>
-        <pages>226–235</pages>
-        <url>http://www.aclweb.org/anthology/W03-2128</url>
-        <year>2003</year>
-   </paper>
-
-   <paper id="2200">
-        <title>Proceedings of the 7th International <fixed-case>EAMT</fixed-case> workshop on <fixed-case>MT</fixed-case> and other language technology tools, Improving <fixed-case>MT</fixed-case> through other language technology tools, Resource and tools for building <fixed-case>MT</fixed-case> at <fixed-case>EACL</fixed-case> 2003</title>
-   </paper>
-=======
   <paper id="0100">
     <title>Proceedings of the <fixed-case>HLT</fixed-case>-<fixed-case>NAACL</fixed-case> 2003 Workshop on Analysis of Geographic References</title>
   </paper>
@@ -8552,7 +3800,7 @@
 
   <paper id="1725">
     <title>A <fixed-case>U</fixed-case>nicode Based Adaptive Segmentor</title>
-    <author><first complete="Qin">Q.</first><last>Lu</last></author>
+    <author id="qin-lu"><first>Q.</first><last>Lu</last></author>
     <author><first>S. T.</first><last>Chan</last></author>
     <author><first>R. F.</first><last>Xu</last></author>
     <author><first>T. S.</first><last>Chiu</last></author>
@@ -9502,7 +4750,6 @@
   <paper id="2200">
     <title>Proceedings of the 7th International <fixed-case>EAMT</fixed-case> workshop on <fixed-case>MT</fixed-case> and other language technology tools, Improving <fixed-case>MT</fixed-case> through other language technology tools, Resource and tools for building <fixed-case>MT</fixed-case> at <fixed-case>EACL</fixed-case> 2003</title>
   </paper>
->>>>>>> ca54c138
 	
   <paper id="2201">
     <title>Improving Machine Translation Quality with Automatic Named Entity Recognition</title>
