--- conflicted
+++ resolved
@@ -3315,13 +3315,8 @@
     <bibkey>kunze:369:2000:lrec2000</bibkey>
   </paper>
   <paper id="1275" href="http://www.lrec-conf.org/proceedings/lrec2000/pdf/370.pdf">
-<<<<<<< HEAD
-    <author><first>Serge</first><last>A.Yablonsky</last></author>
+    <author><first>Serge A.</first><last>Yablonsky</last></author>
     <title><fixed-case>R</fixed-case>ussian Monitor Corpora: Composition, Linguistic Encoding and Internet Publication</title>
-=======
-    <author><first>Serge A.</first><last>Yablonsky</last></author>
-    <title>Russian Monitor Corpora: Composition, Linguistic Encoding and Internet Publication</title>
->>>>>>> 239f05af
     <month>May</month>
     <year>2000</year>
     <address>Athens, Greece</address>
