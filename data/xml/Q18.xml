--- conflicted
+++ resolved
@@ -331,11 +331,7 @@
     <abstract>Citations have long been used to characterize the state of a scientific field and to identify influential works. However, writers use citations for different purposes, and this varied purpose influences uptake by future scholars. Unfortunately, our understanding of how scholars use and frame citations has been limited to small-scale manual citation analysis of individual papers. We perform the largest behavioral study of citations to date, analyzing how scientific works frame their contributions through different types of citations and how this framing affects the field as a whole. We introduce a new dataset of nearly 2,000 citations annotated for their function, and use it to develop a state-of-the-art classifier and label the papers of an entire field: Natural Language Processing. We then show how differences in framing affect scientific uptake and reveal the evolution of the publication venues and the field as a whole. We demonstrate that authors are sensitive to discourse structure and publication venue when citing, and that how a paper frames its work through citations is predictive of the citation count it will receive. Finally, we use changes in citation framing to show that the field of NLP is undergoing a significant increase in consensus.</abstract>
     <pages>391–406</pages>
     <url>http://www.aclweb.org/anthology/Q18-1028</url>
-<<<<<<< HEAD
-=======
-    <pages>391-406</pages>
     <video href="https://vimeo.com/285802276" tag="video"/>
->>>>>>> d376ff86
   </paper>
 
   <paper id="1029">
